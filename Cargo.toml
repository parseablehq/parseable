[package]
name = "parseable"
<<<<<<< HEAD
version = "1.7.0"
=======
version = "1.7.2"
>>>>>>> 19230950
authors = ["Parseable Team <hi@parseable.com>"]
edition = "2021"
rust-version = "1.77.1"
categories = ["logging", "observability", "log analytics"]
build = "build.rs"

[dependencies]
### apache arrow/datafusion dependencies
arrow-schema = { version = "53.0.0", features = ["serde"] }
arrow-array = { version = "53.0.0" }
arrow-json = "53.0.0"
arrow-ipc = { version = "53.0.0", features = ["zstd"] }
arrow-select = "53.0.0"
datafusion = "42.0.0"
object_store = { version = "0.11.1", features = ["cloud", "aws", "azure"] }
parquet = "53.0.0"
arrow-flight = { version = "53.0.0", features = ["tls"] }
tonic = { version = "0.12.3", features = ["tls", "transport", "gzip", "zstd"] }
tonic-web = "0.12.3"
tower-http = { version = "0.6.1", features = ["cors"] }

### actix dependencies
actix-web-httpauth = "0.8"
actix-web = { version = "4.9.0", features = ["rustls-0_22"] }
actix-cors = "0.7.0"
actix-web-prometheus = { version = "0.1" }
actix-web-static-files = "4.0"

### connectors dependencies
rdkafka = { version = "0.37", optional = true, features = ["cmake-build", "tracing", "libz-static"] }

### other dependencies
anyhow = { version = "1.0", features = ["backtrace"] }
argon2 = "0.5.0"
async-trait = "0.1.82"
base64 = "0.22.0"
lazy_static = "1.4"
bytes = "1.4"
byteorder = "1.4.3"
bzip2 = { version = "*", features = ["static"] }
cookie = "0.18.1"
chrono = "0.4"
chrono-humanize = "0.2"
clap = { version = "4.5", default-features = false, features = [
    "std",
    "color",
    "help",
    "derive",
    "env",
    "cargo",
    "error-context",
] }
<<<<<<< HEAD
=======
crossterm = "0.28.1"
hostname = "0.4.0"
human-size = "0.4"
num_cpus = "1.15"
sysinfo = "0.31.4"
thread-priority = "1.0.0"
uptime_lib = "0.3.0"

# Utility Libraries
anyhow = { version = "1.0", features = ["backtrace"] }
bytes = "1.4"
>>>>>>> 19230950
clokwerk = "0.4"
crossterm = "0.28.1"
derive_more = "0.99.18"
fs_extra = "1.3"
futures = "0.3"
futures-util = "0.3.28"
hex = "0.4"
hostname = "0.4.0"
http = "0.2.7"
humantime-serde = "1.1"
itertools = "0.13.0"
num_cpus = "1.15"
once_cell = "1.17.1"
opentelemetry-proto = {git = "https://github.com/parseablehq/opentelemetry-rust", branch="fix-metrics-u64-serialization"}
prometheus = { version = "0.13", features = ["process"] }
rand = "0.8.5"
regex = "1.11.1"
relative-path = { version = "1.7", features = ["serde"] }
reqwest = { version = "0.11.27", default-features = false, features = [
    "rustls-tls",
    "json",
    "gzip",
    "brotli",
] } # cannot update cause rustls is not latest `see rustls`
rustls = "0.22.4" # cannot update to 0.23 actix has not caught up yet
rustls-pemfile = "2.1.2"
semver = "1.0"
serde = { version = "1.0", features = ["rc", "derive"] }
serde_json = "1.0"
static-files = "0.2"
sysinfo = "0.33.0"
thiserror = "2.0.9"
tokio = { version = "1.42", default-features = false, features = [
    "sync",
    "macros",
    "fs",
    "rt-multi-thread"
] }
tokio-stream = { version = "0.1", features = ["fs"] }
tokio-util = "0.7"
tracing-subscriber = { version = "0.3.18", features = ["env-filter", "time"] }
ulid = { version = "1.0", features = ["serde"] }
uptime_lib = "0.3.0"
xxhash-rust = { version = "0.8", features = ["xxh3"] }
nom = "7.1.3"
humantime = "2.1.0"
human-size = "0.4"
openid = { version = "0.15.0", default-features = false, features = ["rustls"] }
url = "2.4.0"
http-auth-basic = "0.3.3"
serde_repr = "0.1.17"
path-clean = "1.0.1"
prometheus-parse = "0.2.5"
sha2 = "0.10.8"
tracing = "0.1.41"

[build-dependencies]
cargo_toml = "0.20.1"
sha1_smol = { version = "1.0", features = ["std"] }
static-files = "0.2"
ureq = "2.6"
vergen = { version = "8.1", features = ["build", "git", "cargo", "gitcl"] }
zip = { version = "2.2.0", default-features = false, features = ["deflate"] }
url = "2.4.0"

[dev-dependencies]
rstest = "0.23.0"
arrow = "53.0.0"

[package.metadata.parseable_ui]
<<<<<<< HEAD
assets-url = "https://github.com/parseablehq/console/releases/download/v0.9.14/build.zip"
assets-sha1 = "789e0888883250b928bd71e63522ab8159532992"
=======
assets-url = "https://github.com/parseablehq/console/releases/download/v0.9.16/build.zip"
assets-sha1 = "cb9af17fc1af07e590e839fc0ef4db18c323fc48"
>>>>>>> 19230950

[features]
debug = []

rdkafka-ssl-vendored = ["rdkafka", "rdkafka/ssl-vendored"]
rdkafka-ssl = ["rdkafka", "rdkafka/ssl"]
rdkafka-sasl = ["rdkafka", "rdkafka/sasl"]

[profile.release-lto]
inherits = "release"
lto = "fat"
<<<<<<< HEAD
codegen-units = 1
=======
codegen-units = 1

# adding rdkafka here because, for unsupported platforms, cargo skips other deps which come after this
[target.'cfg(all(target_os = "linux", target_arch = "x86_64"))'.dependencies]
rdkafka = { version = "0.36.2", default-features = false, features = ["tokio"] }

[target.'cfg(all(target_os = "macos", target_arch = "aarch64"))'.dependencies]
rdkafka = { version = "0.36.2", default-features = false, features = ["tokio"] }
>>>>>>> 19230950
<|MERGE_RESOLUTION|>--- conflicted
+++ resolved
@@ -1,53 +1,90 @@
 [package]
 name = "parseable"
-<<<<<<< HEAD
-version = "1.7.0"
-=======
 version = "1.7.2"
->>>>>>> 19230950
 authors = ["Parseable Team <hi@parseable.com>"]
 edition = "2021"
-rust-version = "1.77.1"
+rust-version = "1.83.0"
 categories = ["logging", "observability", "log analytics"]
 build = "build.rs"
 
 [dependencies]
-### apache arrow/datafusion dependencies
+# Arrow and DataFusion ecosystem
+arrow-array = { version = "53.0.0" }
+arrow-flight = { version = "53.0.0", features = ["tls"] }
+arrow-ipc = { version = "53.0.0", features = ["zstd"] }
+arrow-json = "53.0.0"
 arrow-schema = { version = "53.0.0", features = ["serde"] }
-arrow-array = { version = "53.0.0" }
-arrow-json = "53.0.0"
-arrow-ipc = { version = "53.0.0", features = ["zstd"] }
 arrow-select = "53.0.0"
-datafusion = "42.0.0"
-object_store = { version = "0.11.1", features = ["cloud", "aws", "azure"] }
+datafusion = "44.0.0"
+object_store = { version = "0.11.2", features = ["cloud", "aws", "azure"] }
 parquet = "53.0.0"
-arrow-flight = { version = "53.0.0", features = ["tls"] }
+
+# Web server and HTTP-related
+actix-cors = "0.7.0"
+actix-web = { version = "4.9.0", features = ["rustls-0_22"] }
+actix-web-httpauth = "0.8"
+actix-web-prometheus = { version = "0.1" }
+actix-web-static-files = "4.0"
+http = "0.2.7"
+http-auth-basic = "0.3.3"
 tonic = { version = "0.12.3", features = ["tls", "transport", "gzip", "zstd"] }
 tonic-web = "0.12.3"
 tower-http = { version = "0.6.1", features = ["cors"] }
+url = "2.4.0"
 
-### actix dependencies
-actix-web-httpauth = "0.8"
-actix-web = { version = "4.9.0", features = ["rustls-0_22"] }
-actix-cors = "0.7.0"
-actix-web-prometheus = { version = "0.1" }
-actix-web-static-files = "4.0"
-
-### connectors dependencies
+# Connectors dependencies
 rdkafka = { version = "0.37", optional = true, features = ["cmake-build", "tracing", "libz-static"] }
 
 ### other dependencies
-anyhow = { version = "1.0", features = ["backtrace"] }
 argon2 = "0.5.0"
-async-trait = "0.1.82"
 base64 = "0.22.0"
-lazy_static = "1.4"
-bytes = "1.4"
+cookie = "0.18.1"
+hex = "0.4"
+openid = { version = "0.15.0", default-features = false, features = ["rustls"] }
+rustls = "0.22.4"
+rustls-pemfile = "2.1.2"
+sha2 = "0.10.8"
+
+# Serialization and Data Formats
 byteorder = "1.4.3"
-bzip2 = { version = "*", features = ["static"] }
-cookie = "0.18.1"
+serde = { version = "1.0", features = ["rc", "derive"] }
+serde_json = "1.0"
+serde_repr = "0.1.17"
+
+# Async and Runtime
+async-trait = "0.1"
+futures = "0.3"
+futures-util = "0.3"
+tokio = { version = "^1.43", default-features = false, features = [
+    "sync",
+    "macros",
+    "fs",
+    "rt-multi-thread",
+] }
+tokio-stream = { version = "0.1", features = ["fs"] }
+tokio-util = { version = "0.7" }
+
+# Logging and Metrics
+opentelemetry-proto = { git = "https://github.com/parseablehq/opentelemetry-rust", branch = "fix-metrics-u64-serialization" }
+prometheus = { version = "0.13", features = ["process"] }
+prometheus-parse = "0.2.5"
+tracing = "0.1"
+tracing-subscriber = { version = "0.3", features = ["env-filter", "time"] }
+
+# Time and Date
 chrono = "0.4"
 chrono-humanize = "0.2"
+humantime = "2.1.0"
+humantime-serde = "1.1"
+
+# File System and I/O
+bzip2 = { version = "*", features = ["static"] }
+fs_extra = "1.3"
+path-clean = "1.0.1"
+relative-path = { version = "1.7", features = ["serde"] }
+xz2 = { version = "*", features = ["static"] }
+
+# CLI and System
 clap = { version = "4.5", default-features = false, features = [
     "std",
     "color",
@@ -57,97 +94,54 @@
     "cargo",
     "error-context",
 ] }
-<<<<<<< HEAD
-=======
 crossterm = "0.28.1"
 hostname = "0.4.0"
 human-size = "0.4"
 num_cpus = "1.15"
-sysinfo = "0.31.4"
-thread-priority = "1.0.0"
+sysinfo = "0.33.1"
 uptime_lib = "0.3.0"
 
 # Utility Libraries
 anyhow = { version = "1.0", features = ["backtrace"] }
 bytes = "1.4"
->>>>>>> 19230950
 clokwerk = "0.4"
-crossterm = "0.28.1"
-derive_more = "0.99.18"
-fs_extra = "1.3"
-futures = "0.3"
-futures-util = "0.3.28"
-hex = "0.4"
-hostname = "0.4.0"
-http = "0.2.7"
-humantime-serde = "1.1"
-itertools = "0.13.0"
-num_cpus = "1.15"
+derive_more = { version = "1", features = ["full"] }
+itertools = "0.14.0"
+lazy_static = "1.4"
+nom = "7.1.3"
 once_cell = "1.17.1"
-opentelemetry-proto = {git = "https://github.com/parseablehq/opentelemetry-rust", branch="fix-metrics-u64-serialization"}
-prometheus = { version = "0.13", features = ["process"] }
 rand = "0.8.5"
-regex = "1.11.1"
-relative-path = { version = "1.7", features = ["serde"] }
+regex = "1.7.3"
 reqwest = { version = "0.11.27", default-features = false, features = [
     "rustls-tls",
     "json",
     "gzip",
     "brotli",
 ] } # cannot update cause rustls is not latest `see rustls`
-rustls = "0.22.4" # cannot update to 0.23 actix has not caught up yet
-rustls-pemfile = "2.1.2"
 semver = "1.0"
-serde = { version = "1.0", features = ["rc", "derive"] }
-serde_json = "1.0"
 static-files = "0.2"
-sysinfo = "0.33.0"
-thiserror = "2.0.9"
-tokio = { version = "1.42", default-features = false, features = [
-    "sync",
-    "macros",
-    "fs",
-    "rt-multi-thread"
-] }
-tokio-stream = { version = "0.1", features = ["fs"] }
-tokio-util = "0.7"
-tracing-subscriber = { version = "0.3.18", features = ["env-filter", "time"] }
+thiserror = "2.0"
 ulid = { version = "1.0", features = ["serde"] }
-uptime_lib = "0.3.0"
 xxhash-rust = { version = "0.8", features = ["xxh3"] }
-nom = "7.1.3"
-humantime = "2.1.0"
-human-size = "0.4"
-openid = { version = "0.15.0", default-features = false, features = ["rustls"] }
-url = "2.4.0"
-http-auth-basic = "0.3.3"
-serde_repr = "0.1.17"
-path-clean = "1.0.1"
-prometheus-parse = "0.2.5"
-sha2 = "0.10.8"
-tracing = "0.1.41"
 
 [build-dependencies]
-cargo_toml = "0.20.1"
+cargo_toml = "0.21"
 sha1_smol = { version = "1.0", features = ["std"] }
 static-files = "0.2"
-ureq = "2.6"
-vergen = { version = "8.1", features = ["build", "git", "cargo", "gitcl"] }
-zip = { version = "2.2.0", default-features = false, features = ["deflate"] }
-url = "2.4.0"
+ureq = "2.12"
+url = "2.5"
+vergen = { version = "9.0", features = ["build", "cargo", "rustc", "si"] }
+vergen-gitcl = { version = "1.0", features = ["build", "cargo", "rustc", "si"] }
+zip = { version = "2.2", default-features = false, features = ["deflate"] }
+anyhow = "1.0"
 
 [dev-dependencies]
 rstest = "0.23.0"
 arrow = "53.0.0"
 
 [package.metadata.parseable_ui]
-<<<<<<< HEAD
-assets-url = "https://github.com/parseablehq/console/releases/download/v0.9.14/build.zip"
-assets-sha1 = "789e0888883250b928bd71e63522ab8159532992"
-=======
 assets-url = "https://github.com/parseablehq/console/releases/download/v0.9.16/build.zip"
 assets-sha1 = "cb9af17fc1af07e590e839fc0ef4db18c323fc48"
->>>>>>> 19230950
 
 [features]
 debug = []
@@ -159,15 +153,4 @@
 [profile.release-lto]
 inherits = "release"
 lto = "fat"
-<<<<<<< HEAD
-codegen-units = 1
-=======
-codegen-units = 1
-
-# adding rdkafka here because, for unsupported platforms, cargo skips other deps which come after this
-[target.'cfg(all(target_os = "linux", target_arch = "x86_64"))'.dependencies]
-rdkafka = { version = "0.36.2", default-features = false, features = ["tokio"] }
-
-[target.'cfg(all(target_os = "macos", target_arch = "aarch64"))'.dependencies]
-rdkafka = { version = "0.36.2", default-features = false, features = ["tokio"] }
->>>>>>> 19230950
+codegen-units = 1