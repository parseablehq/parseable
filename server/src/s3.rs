use async_trait::async_trait;
use aws_sdk_s3::error::{HeadBucketError, HeadBucketErrorKind};
use aws_sdk_s3::model::{Delete, ObjectIdentifier};
use aws_sdk_s3::types::{ByteStream, SdkError};
use aws_sdk_s3::Error as AwsSdkError;
use aws_sdk_s3::{Client, Credentials, Endpoint, Region};
use aws_types::credentials::SharedCredentialsProvider;
use bytes::Bytes;
use crossterm::style::Stylize;
use datafusion::arrow::record_batch::RecordBatch;
use datafusion::datasource::listing::{ListingTable, ListingTableConfig};
use datafusion::prelude::SessionContext;
use datafusion_objectstore_s3::object_store::s3::S3FileSystem;
use http::Uri;
use std::collections::HashSet;
use std::fs;
use std::iter::Iterator;
use std::sync::Arc;
use structopt::StructOpt;
use tokio_stream::StreamExt;

<<<<<<< HEAD
use crate::alerts::Alerts;
use crate::error::Error;
=======
>>>>>>> 44c55e68
use crate::metadata::Stats;
use crate::option::{StorageOpt, CONFIG};
use crate::query::Query;
use crate::storage::{LogStream, ObjectStorage, ObjectStorageError};

// Default object storage currently is DO Spaces bucket
// Any user who starts the Parseable server with default configuration
// will point to this bucket and will see any data present on this bucket
const DEFAULT_S3_URL: &str = "https://sgp1.digitaloceanspaces.com";
const DEFAULT_S3_REGION: &str = "sgp1";
const DEFAULT_S3_BUCKET: &str = "parseable";
const DEFAULT_S3_ACCESS_KEY: &str = "DO00KWGMX3M4ABBBFPCZ";
const DEFAULT_S3_SECRET_KEY: &str = "5CqfjVsIPBjZxTOz51Bxod3Cd0FWkMLC3/vTwRavaaQ";

const S3_URL_ENV_VAR: &str = "P_S3_URL";

lazy_static::lazy_static! {
    #[derive(Debug)]
    pub static ref S3_CONFIG: Arc<S3Config> = Arc::new(S3Config::from_args());
}

#[derive(Debug, Clone, StructOpt)]
#[structopt(name = "S3 config", about = "configuration for AWS S3 SDK")]
pub struct S3Config {
    /// The endpoint to AWS S3 or compatible object storage platform
    #[structopt(long, env = S3_URL_ENV_VAR, default_value = DEFAULT_S3_URL )]
    pub s3_endpoint_url: String,

    /// The access key for AWS S3 or compatible object storage platform
    #[structopt(long, env = "P_S3_ACCESS_KEY", default_value = DEFAULT_S3_ACCESS_KEY)]
    pub s3_access_key_id: String,

    /// The secret key for AWS S3 or compatible object storage platform
    #[structopt(long, env = "P_S3_SECRET_KEY", default_value = DEFAULT_S3_SECRET_KEY)]
    pub s3_secret_key: String,

    /// The region for AWS S3 or compatible object storage platform
    #[structopt(long, env = "P_S3_REGION", default_value = DEFAULT_S3_REGION)]
    pub s3_default_region: String,

    /// The AWS S3 or compatible object storage bucket to be used for storage
    #[structopt(long, env = "P_S3_BUCKET", default_value = DEFAULT_S3_BUCKET)]
    pub s3_bucket_name: String,
}

impl StorageOpt for S3Config {
    fn bucket_name(&self) -> &str {
        &self.s3_bucket_name
    }

    fn endpoint_url(&self) -> &str {
        &self.s3_endpoint_url
    }

    fn is_default_url(&self) -> bool {
        self.s3_endpoint_url == DEFAULT_S3_URL
    }

    fn warning(&self) {
        if self.is_default_url() {
            eprintln!(
                "
        {}
        {}",
                "Parseable server is using default object storage backend with public access."
                    .to_string()
                    .red(),
                format!(
                    "Setup your object storage backend with {} before storing production logs.",
                    S3_URL_ENV_VAR
                )
                .red()
            )
        }
    }
}

struct S3Options {
    endpoint: Endpoint,
    region: Region,
    creds: Credentials,
}

impl S3Options {
    fn new() -> Self {
        let uri = S3_CONFIG.s3_endpoint_url.parse::<Uri>().unwrap();
        let endpoint = Endpoint::immutable(uri);
        let region = Region::new(&S3_CONFIG.s3_default_region);
        let creds = Credentials::new(
            &S3_CONFIG.s3_access_key_id,
            &S3_CONFIG.s3_secret_key,
            None,
            None,
            "",
        );

        Self {
            endpoint,
            region,
            creds,
        }
    }
}

pub struct S3 {
    options: S3Options,
    client: aws_sdk_s3::Client,
}

impl S3 {
    pub fn new() -> Self {
        let options = S3Options::new();
        let config = aws_sdk_s3::Config::builder()
            .region(options.region.clone())
            .endpoint_resolver(options.endpoint.clone())
            .credentials_provider(options.creds.clone())
            .build();

        let client = Client::from_conf(config);

        Self { options, client }
    }

    async fn _put_schema(&self, stream_name: String, body: String) -> Result<(), AwsSdkError> {
        let _resp = self
            .client
            .put_object()
            .bucket(&S3_CONFIG.s3_bucket_name)
            .key(format!("{}/.schema", stream_name))
            .body(body.into_bytes().into())
            .send()
            .await?;

        Ok(())
    }

    async fn _create_stream(&self, stream_name: &str) -> Result<(), AwsSdkError> {
        let _resp = self
            .client
            .put_object()
            .bucket(&S3_CONFIG.s3_bucket_name)
            .key(format!("{}/.schema", stream_name))
            .send()
            .await?;
        // Prefix created on S3, now create the directory in
        // the local storage as well
        let _res = fs::create_dir_all(CONFIG.parseable.local_stream_data_path(stream_name));
        Ok(())
    }

    async fn _delete_stream(&self, stream_name: &str) -> Result<(), AwsSdkError> {
        let mut pages = self
            .client
            .list_objects_v2()
            .bucket(&S3_CONFIG.s3_bucket_name)
            .prefix(stream_name)
            .into_paginator()
            .send();

        let mut delete_objects: Vec<ObjectIdentifier> = vec![];
        while let Some(page) = pages.next().await {
            let page = page?;
            for obj in page.contents.unwrap() {
                let obj_id = ObjectIdentifier::builder().set_key(obj.key).build();
                delete_objects.push(obj_id);
            }
        }

        let delete = Delete::builder().set_objects(Some(delete_objects)).build();

        self.client
            .delete_objects()
            .bucket(&S3_CONFIG.s3_bucket_name)
            .delete(delete)
            .send()
            .await?;

        Ok(())
    }

    async fn _put_alerts(&self, stream_name: &str, body: Vec<u8>) -> Result<(), AwsSdkError> {
        let _resp = self
            .client
            .put_object()
            .bucket(&S3_CONFIG.s3_bucket_name)
            .key(format!("{}/.alert.json", stream_name))
            .body(body.into())
            .send()
            .await?;

        Ok(())
    }

    async fn _get_schema(&self, stream_name: &str) -> Result<Bytes, AwsSdkError> {
        self._get(stream_name, "schema").await
    }

    async fn _alert_exists(&self, stream_name: &str) -> Result<Bytes, AwsSdkError> {
        self._get(stream_name, "alert.json").await
    }

    async fn _get_stats(&self, stream_name: &str) -> Result<Bytes, AwsSdkError> {
        self._get(stream_name, "stats.json").await
    }

    async fn _get(&self, stream_name: &str, resource: &str) -> Result<Bytes, AwsSdkError> {
        let resp = self
            .client
            .get_object()
            .bucket(&S3_CONFIG.s3_bucket_name)
            .key(format!("{}/.{}", stream_name, resource))
            .send()
            .await?;
        let body = resp.body.collect().await;
        let body_bytes = body.unwrap().into_bytes();
        Ok(body_bytes)
    }

    async fn prefix_exists(&self, prefix: &str) -> Result<bool, AwsSdkError> {
        // TODO check if head object is faster compared to
        // list objects
        let resp = self
            .client
            .list_objects_v2()
            .bucket(&S3_CONFIG.s3_bucket_name)
            .prefix(prefix)
            .max_keys(1)
            .send()
            .await?;

        let result = resp.contents.is_some();

        Ok(result)
    }

    async fn _list_streams(&self) -> Result<Vec<LogStream>, AwsSdkError> {
        let resp = self
            .client
            .list_objects_v2()
            .bucket(&S3_CONFIG.s3_bucket_name)
            .send()
            .await?;
        let body = resp.contents().unwrap_or_default();
        // make a set of unique prefixes at the root level
        let mut hs = HashSet::<String>::new();
        for logstream in body {
            let name = logstream.key().unwrap_or_default().to_string();
            let tokens = name.split('/').collect::<Vec<&str>>();
            hs.insert(tokens[0].to_string());
        }
        // transform that hashset to a vector before returning
        let mut streams = Vec::new();
        for v in hs {
            streams.push(LogStream { name: v });
        }

        Ok(streams)
    }

    async fn _upload_file(&self, key: &str, path: &str) -> Result<(), AwsSdkError> {
        let body = ByteStream::from_path(path).await.unwrap();
        let resp = self
            .client
            .put_object()
            .bucket(&S3_CONFIG.s3_bucket_name)
            .key(key)
            .body(body)
            .send()
            .await?;
        log::trace!("{:?}", resp);

        Ok(())
    }
}

#[async_trait]
impl ObjectStorage for S3 {
    async fn check(&self) -> Result<(), ObjectStorageError> {
        self.client
            .head_bucket()
            .bucket(&S3_CONFIG.s3_bucket_name)
            .send()
            .await
            .map(|_| ())
            .map_err(|err| err.into())
    }

    async fn put_schema(
        &self,
        stream_name: String,
        body: String,
    ) -> Result<(), ObjectStorageError> {
        self._put_schema(stream_name, body).await?;

        Ok(())
    }

    async fn create_stream(&self, stream_name: &str) -> Result<(), ObjectStorageError> {
        self._create_stream(stream_name).await?;

        Ok(())
    }

    async fn delete_stream(&self, stream_name: &str) -> Result<(), ObjectStorageError> {
        self._delete_stream(stream_name).await?;

        Ok(())
    }

<<<<<<< HEAD
    async fn put_alerts(&self, stream_name: &str, alerts: Alerts) -> Result<(), Error> {
        let body = serde_json::to_vec(&alerts)?;
        self._put_alerts(stream_name, body).await?;
=======
    async fn create_alert(
        &self,
        stream_name: &str,
        body: String,
    ) -> Result<(), ObjectStorageError> {
        self._create_alert(stream_name, body).await?;
>>>>>>> 44c55e68

        Ok(())
    }

    async fn get_schema(&self, stream_name: &str) -> Result<Bytes, ObjectStorageError> {
        let body_bytes = self._get_schema(stream_name).await?;

        Ok(body_bytes)
    }

<<<<<<< HEAD
    async fn get_alerts(&self, stream_name: &str) -> Result<Alerts, Error> {
=======
    async fn get_alert(&self, stream_name: &str) -> Result<Bytes, ObjectStorageError> {
>>>>>>> 44c55e68
        let body_bytes = self._alert_exists(stream_name).await?;
        let alerts = serde_json::from_slice(&body_bytes)?;

        Ok(alerts)
    }

    async fn get_stats(&self, stream_name: &str) -> Result<Stats, ObjectStorageError> {
        let stats = serde_json::from_slice(&self._get_stats(stream_name).await?)?;

        Ok(stats)
    }

    async fn list_streams(&self) -> Result<Vec<LogStream>, ObjectStorageError> {
        let streams = self._list_streams().await?;

        Ok(streams)
    }

    async fn upload_file(&self, key: &str, path: &str) -> Result<(), ObjectStorageError> {
        self._upload_file(key, path).await?;

        Ok(())
    }

    async fn query(
        &self,
        query: &Query,
        results: &mut Vec<RecordBatch>,
    ) -> Result<(), ObjectStorageError> {
        let s3_file_system = Arc::new(
            S3FileSystem::new(
                Some(SharedCredentialsProvider::new(self.options.creds.clone())),
                Some(self.options.region.clone()),
                Some(self.options.endpoint.clone()),
                None,
                None,
                None,
            )
            .await,
        );

        for prefix in query.get_prefixes() {
            let ctx = SessionContext::new();
            let path = format!("s3://{}/{}", &S3_CONFIG.s3_bucket_name, prefix);

            if !self.prefix_exists(&prefix).await? {
                continue;
            }

            let config = ListingTableConfig::new(s3_file_system.clone(), &path)
                .infer()
                .await?;

            let table = ListingTable::try_new(config)?;
            ctx.register_table(query.stream_name.as_str(), Arc::new(table))?;

            // execute the query and collect results
            let df = ctx.sql(query.query.as_str()).await?;
            results.extend(df.collect().await?);
        }

        Ok(())
    }
}

impl From<AwsSdkError> for ObjectStorageError {
    fn from(error: AwsSdkError) -> Self {
        ObjectStorageError::UnhandledError(error.into())
    }
}

impl From<SdkError<HeadBucketError>> for ObjectStorageError {
    fn from(error: SdkError<HeadBucketError>) -> Self {
        match error {
            SdkError::ServiceError {
                err:
                    HeadBucketError {
                        kind: HeadBucketErrorKind::NotFound(_),
                        ..
                    },
                ..
            } => ObjectStorageError::NoSuchBucket(S3_CONFIG.bucket_name().to_string()),
            SdkError::DispatchFailure(err) => ObjectStorageError::ConnectionError(err.into()),
            SdkError::TimeoutError(err) => ObjectStorageError::ConnectionError(err),
            err => ObjectStorageError::UnhandledError(err.into()),
        }
    }
}

impl From<serde_json::Error> for ObjectStorageError {
    fn from(error: serde_json::Error) -> Self {
        ObjectStorageError::UnhandledError(error.into())
    }
}<|MERGE_RESOLUTION|>--- conflicted
+++ resolved
@@ -19,11 +19,8 @@
 use structopt::StructOpt;
 use tokio_stream::StreamExt;
 
-<<<<<<< HEAD
 use crate::alerts::Alerts;
 use crate::error::Error;
-=======
->>>>>>> 44c55e68
 use crate::metadata::Stats;
 use crate::option::{StorageOpt, CONFIG};
 use crate::query::Query;
@@ -333,18 +330,9 @@
         Ok(())
     }
 
-<<<<<<< HEAD
-    async fn put_alerts(&self, stream_name: &str, alerts: Alerts) -> Result<(), Error> {
+    async fn put_alerts(&self, stream_name: &str, alerts: Alerts) -> Result<(), ObjectStorageError> {
         let body = serde_json::to_vec(&alerts)?;
         self._put_alerts(stream_name, body).await?;
-=======
-    async fn create_alert(
-        &self,
-        stream_name: &str,
-        body: String,
-    ) -> Result<(), ObjectStorageError> {
-        self._create_alert(stream_name, body).await?;
->>>>>>> 44c55e68
 
         Ok(())
     }
@@ -355,11 +343,7 @@
         Ok(body_bytes)
     }
 
-<<<<<<< HEAD
-    async fn get_alerts(&self, stream_name: &str) -> Result<Alerts, Error> {
-=======
-    async fn get_alert(&self, stream_name: &str) -> Result<Bytes, ObjectStorageError> {
->>>>>>> 44c55e68
+    async fn get_alerts(&self, stream_name: &str) -> Result<Alerts, ObjectStorageError> {
         let body_bytes = self._alert_exists(stream_name).await?;
         let alerts = serde_json::from_slice(&body_bytes)?;
 
