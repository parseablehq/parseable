/*
 * Parseable Server (C) 2022 Parseable, Inc.
 *
 * This program is free software: you can redistribute it and/or modify
 * it under the terms of the GNU Affero General Public License as
 * published by the Free Software Foundation, either version 3 of the
 * License, or (at your option) any later version.
 *
 * This program is distributed in the hope that it will be useful,
 * but WITHOUT ANY WARRANTY; without even the implied warranty of
 * MERCHANTABILITY or FITNESS FOR A PARTICULAR PURPOSE.  See the
 * GNU Affero General Public License for more details.
 *
 * You should have received a copy of the GNU Affero General Public License
 * along with this program.  If not, see <http://www.gnu.org/licenses/>.
 *
 */

<<<<<<< HEAD
use crate::alerts::Alerts;
use crate::error::Error;
=======
>>>>>>> 44c55e68
use crate::metadata::Stats;
use crate::option::CONFIG;
use crate::query::Query;
use crate::utils;

use async_trait::async_trait;
use bytes::Bytes;
use chrono::{Duration, Timelike, Utc};
use datafusion::arrow::record_batch::RecordBatch;
use serde::Serialize;

use std::fmt::Debug;
use std::fs;
use std::io;
use std::iter::Iterator;
use std::path::Path;

extern crate walkdir;
use walkdir::WalkDir;

/// local sync interval to move data.parquet to /tmp dir of that stream.
/// 60 sec is a reasonable value.
pub const LOCAL_SYNC_INTERVAL: u64 = 60;

/// duration used to configure prefix in s3 and local disk structure
/// used for storage. Defaults to 1 min.
pub const OBJECT_STORE_DATA_GRANULARITY: u32 = (LOCAL_SYNC_INTERVAL as u32) / 60;

#[async_trait]
pub trait ObjectStorage: Sync + 'static {
<<<<<<< HEAD
    async fn is_available(&self) -> bool;
    async fn put_schema(&self, stream_name: String, body: String) -> Result<(), Error>;
    async fn create_stream(&self, stream_name: &str) -> Result<(), Error>;
    async fn delete_stream(&self, stream_name: &str) -> Result<(), Error>;
    async fn put_alerts(&self, stream_name: &str, alerts: Alerts) -> Result<(), Error>;
    async fn get_schema(&self, stream_name: &str) -> Result<Bytes, Error>;
    async fn get_alerts(&self, stream_name: &str) -> Result<Alerts, Error>;
    async fn get_stats(&self, stream_name: &str) -> Result<Stats, Error>;
    async fn list_streams(&self) -> Result<Vec<LogStream>, Error>;
    async fn upload_file(&self, key: &str, path: &str) -> Result<(), Error>;
    async fn query(&self, query: &Query, results: &mut Vec<RecordBatch>) -> Result<(), Error>;
    async fn local_sync(&self) -> Result<(), Error> {
=======
    async fn check(&self) -> Result<(), ObjectStorageError>;
    async fn put_schema(&self, stream_name: String, body: String)
        -> Result<(), ObjectStorageError>;
    async fn create_stream(&self, stream_name: &str) -> Result<(), ObjectStorageError>;
    async fn delete_stream(&self, stream_name: &str) -> Result<(), ObjectStorageError>;
    async fn create_alert(&self, stream_name: &str, body: String)
        -> Result<(), ObjectStorageError>;
    async fn get_schema(&self, stream_name: &str) -> Result<Bytes, ObjectStorageError>;
    async fn get_alert(&self, stream_name: &str) -> Result<Bytes, ObjectStorageError>;
    async fn get_stats(&self, stream_name: &str) -> Result<Stats, ObjectStorageError>;
    async fn list_streams(&self) -> Result<Vec<LogStream>, ObjectStorageError>;
    async fn upload_file(&self, key: &str, path: &str) -> Result<(), ObjectStorageError>;
    async fn query(
        &self,
        query: &Query,
        results: &mut Vec<RecordBatch>,
    ) -> Result<(), ObjectStorageError>;
    fn local_sync(&self) -> io::Result<()> {
>>>>>>> 44c55e68
        // If the local data path doesn't exist yet, return early.
        // This method will be called again after next ticker interval
        if !Path::new(&CONFIG.parseable.local_disk_path).exists() {
            return Ok(());
        }

        let entries = fs::read_dir(&CONFIG.parseable.local_disk_path)?
            .map(|res| res.map(|e| e.path()))
            .collect::<Result<Vec<_>, io::Error>>()?;

        // entries here means all the streams present on local disk
        for entry in entries {
            let path = entry.into_os_string().into_string().unwrap();
            let init_sync = StorageSync::new(path);

            // if data.parquet file not present, skip this stream
            if !init_sync.parquet_path_exists() {
                continue;
            }

            let dir = init_sync.get_dir_name();
            if let Err(e) = dir.create_dir_name_tmp() {
                log::error!(
                    "Error copying parquet file {} due to error [{}]",
                    dir.parquet_path,
                    e
                );
                continue;
            }

            if let Err(e) = dir.move_parquet_to_tmp() {
                log::error!(
                    "Error copying parquet from stream dir to tmp in path {} due to error [{}]",
                    dir.dir_name_local,
                    e
                );
                continue;
            }
        }

        Ok(())
    }

    async fn s3_sync(&self) -> Result<(), ObjectStorageError> {
        if !Path::new(&CONFIG.parseable.local_disk_path).exists() {
            return Ok(());
        }

        let entries = fs::read_dir(&CONFIG.parseable.local_disk_path)?
            .map(|res| res.map(|e| e.path()))
            .collect::<Result<Vec<_>, io::Error>>()?;

        for entry in entries {
            let path = entry.into_os_string().into_string().unwrap();
            let init_sync = StorageSync::new(path);

            let dir = init_sync.get_dir_name();

            for file in WalkDir::new(&format!("{}/tmp", &dir.dir_name_local))
                .into_iter()
                .filter_map(|file| file.ok())
            {
                if file.metadata().unwrap().is_file() {
                    let file_local = format!("{}", file.path().display());
                    let file_s3 = file_local.replace("/tmp", "");
                    let final_s3_path =
                        file_s3.replace(&format!("{}/", CONFIG.parseable.local_disk_path), "");
                    let f_path = str::replace(&final_s3_path, ".", "/");
                    let f_new_path = f_path.replace("/parquet", ".parquet");
                    let _put_parquet_file = self.upload_file(&f_new_path, &file_local).await?;
                    if let Err(e) = dir.delete_parquet_file(file_local.clone()) {
                        log::error!(
                            "Error deleting parquet file in path {} due to error [{}]",
                            file_local,
                            e
                        );
                    }
                }
            }
        }
        Ok(())
    }
}

#[derive(Serialize)]
pub struct LogStream {
    pub name: String,
}

#[derive(Debug)]
struct DirName {
    dir_name_tmp_local: String,
    dir_name_local: String,
    parquet_path: String,
    parquet_file_local: String,
}

impl DirName {
    fn move_parquet_to_tmp(&self) -> io::Result<()> {
        fs::rename(
            &self.parquet_path,
            format!("{}/{}", self.dir_name_tmp_local, self.parquet_file_local),
        )
    }

    fn create_dir_name_tmp(&self) -> io::Result<()> {
        fs::create_dir_all(&self.dir_name_tmp_local)
    }

    fn delete_parquet_file(&self, path: String) -> io::Result<()> {
        fs::remove_file(path)
    }
}

struct StorageSync {
    path: String,
    time: chrono::DateTime<Utc>,
}

impl StorageSync {
    fn new(path: String) -> Self {
        Self {
            path,
            time: Utc::now(),
        }
    }

    fn parquet_path_exists(&self) -> bool {
        let new_parquet_path = format!("{}/data.parquet", &self.path);

        Path::new(&new_parquet_path).exists()
    }

    fn get_dir_name(&self) -> DirName {
        let local_path = format!("{}/", CONFIG.parseable.local_disk_path);
        let _storage_path = format!("{}/", CONFIG.storage.bucket_name());
        let stream_name = self.path.replace(&local_path, "");
        let parquet_path = format!("{}/data.parquet", self.path);
        // subtract OBJECT_STORE_DATA_GRANULARITY from current time here,
        // this is because, when we're creating this file
        // the data in the file is from OBJECT_STORE_DATA_GRANULARITY time ago.
        let time = self.time - Duration::minutes(OBJECT_STORE_DATA_GRANULARITY as i64);
        let uri = utils::date_to_prefix(time.date())
            + &utils::hour_to_prefix(time.hour())
            + &utils::minute_to_prefix(time.minute(), OBJECT_STORE_DATA_GRANULARITY).unwrap();

        let local_uri = str::replace(&uri, "/", ".");

        let dir_name_tmp_local = format!("{}{}/tmp", local_path, stream_name);

        let storage_dir_name_s3 = format!("{}/{}", stream_name, uri);

        let random_string = utils::random_string();

        let parquet_file_local = format!("{}{}.parquet", local_uri, random_string);

        let _parquet_file_s3 = format!("{}{}.parquet", storage_dir_name_s3, random_string);

        let dir_name_local = local_path + &stream_name;

        DirName {
            dir_name_tmp_local,
            dir_name_local,
            parquet_path,
            parquet_file_local,
        }
    }
}

#[derive(Debug, thiserror::Error)]
pub enum ObjectStorageError {
    #[error("Bucket {0} not found")]
    NoSuchBucket(String),
    #[error("Connection Error: {0}")]
    ConnectionError(Box<dyn std::error::Error>),
    #[error("IO Error: {0}")]
    IoError(#[from] std::io::Error),
    #[error("DataFusion Error: {0}")]
    DataFusionError(#[from] datafusion::error::DataFusionError),
    #[error("Unhandled Error: {0}")]
    UnhandledError(Box<dyn std::error::Error>),
}

impl From<ObjectStorageError> for crate::error::Error {
    fn from(e: ObjectStorageError) -> Self {
        crate::error::Error::Storage(e)
    }
}<|MERGE_RESOLUTION|>--- conflicted
+++ resolved
@@ -16,11 +16,8 @@
  *
  */
 
-<<<<<<< HEAD
 use crate::alerts::Alerts;
 use crate::error::Error;
-=======
->>>>>>> 44c55e68
 use crate::metadata::Stats;
 use crate::option::CONFIG;
 use crate::query::Query;
@@ -51,29 +48,16 @@
 
 #[async_trait]
 pub trait ObjectStorage: Sync + 'static {
-<<<<<<< HEAD
-    async fn is_available(&self) -> bool;
-    async fn put_schema(&self, stream_name: String, body: String) -> Result<(), Error>;
-    async fn create_stream(&self, stream_name: &str) -> Result<(), Error>;
-    async fn delete_stream(&self, stream_name: &str) -> Result<(), Error>;
-    async fn put_alerts(&self, stream_name: &str, alerts: Alerts) -> Result<(), Error>;
-    async fn get_schema(&self, stream_name: &str) -> Result<Bytes, Error>;
-    async fn get_alerts(&self, stream_name: &str) -> Result<Alerts, Error>;
-    async fn get_stats(&self, stream_name: &str) -> Result<Stats, Error>;
-    async fn list_streams(&self) -> Result<Vec<LogStream>, Error>;
-    async fn upload_file(&self, key: &str, path: &str) -> Result<(), Error>;
-    async fn query(&self, query: &Query, results: &mut Vec<RecordBatch>) -> Result<(), Error>;
-    async fn local_sync(&self) -> Result<(), Error> {
-=======
     async fn check(&self) -> Result<(), ObjectStorageError>;
     async fn put_schema(&self, stream_name: String, body: String)
         -> Result<(), ObjectStorageError>;
     async fn create_stream(&self, stream_name: &str) -> Result<(), ObjectStorageError>;
     async fn delete_stream(&self, stream_name: &str) -> Result<(), ObjectStorageError>;
-    async fn create_alert(&self, stream_name: &str, body: String)
+
+    async fn put_alerts(&self, stream_name: &str, alerts: Alerts)
         -> Result<(), ObjectStorageError>;
     async fn get_schema(&self, stream_name: &str) -> Result<Bytes, ObjectStorageError>;
-    async fn get_alert(&self, stream_name: &str) -> Result<Bytes, ObjectStorageError>;
+    async fn get_alerts(&self, stream_name: &str) -> Result<Alerts, ObjectStorageError>;
     async fn get_stats(&self, stream_name: &str) -> Result<Stats, ObjectStorageError>;
     async fn list_streams(&self) -> Result<Vec<LogStream>, ObjectStorageError>;
     async fn upload_file(&self, key: &str, path: &str) -> Result<(), ObjectStorageError>;
@@ -83,7 +67,6 @@
         results: &mut Vec<RecordBatch>,
     ) -> Result<(), ObjectStorageError>;
     fn local_sync(&self) -> io::Result<()> {
->>>>>>> 44c55e68
         // If the local data path doesn't exist yet, return early.
         // This method will be called again after next ticker interval
         if !Path::new(&CONFIG.parseable.local_disk_path).exists() {
