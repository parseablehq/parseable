/*
 * Parseable Server (C) 2022 Parseable, Inc.
 *
 * This program is free software: you can redistribute it and/or modify
 * it under the terms of the GNU Affero General Public License as
 * published by the Free Software Foundation, either version 3 of the
 * License, or (at your option) any later version.
 *
 * This program is distributed in the hope that it will be useful,
 * but WITHOUT ANY WARRANTY; without even the implied warranty of
 * MERCHANTABILITY or FITNESS FOR A PARTICULAR PURPOSE.  See the
 * GNU Affero General Public License for more details.
 *
 * You should have received a copy of the GNU Affero General Public License
 * along with this program.  If not, see <http://www.gnu.org/licenses/>.
 *
 */

use bytes::Bytes;
use lazy_static::lazy_static;
<<<<<<< HEAD
use log::{error, warn};
=======
>>>>>>> 44c55e68
use serde::{Deserialize, Serialize};
use std::collections::HashMap;
use std::sync::RwLock;

use crate::alerts::Alerts;
use crate::error::Error;
use crate::event::Event;
use crate::storage::ObjectStorage;

#[derive(Debug, Default, Clone, PartialEq, Eq)]
pub struct LogStreamMetadata {
    pub schema: String,
    pub alerts: Alerts,
    pub stats: Stats,
}

#[derive(Debug, Deserialize, Serialize, Default, Clone, PartialEq, Eq)]
pub struct Stats {
    pub size: u64,
    pub compressed_size: u64,
    #[serde(skip)]
    pub prev_compressed: u64,
}

impl Stats {
    /// Update stats considering the following facts about params:
    /// - `size`: The event body's binary size.
    /// - `compressed_size`: Binary size of parquet file, total compressed_size is this plus size of all past parquet files.
    pub fn update(&mut self, size: u64, compressed_size: u64) {
        self.size += size;
        self.compressed_size = self.prev_compressed + compressed_size;
    }
}

lazy_static! {
    #[derive(Debug)]
    // A read-write lock to allow multiple reads while and isolated write
    pub static ref STREAM_INFO: RwLock<HashMap<String, LogStreamMetadata>> =
        RwLock::new(HashMap::new());
}

// STREAM_INFO should be updated
// 1. During server start up
// 2. When a new stream is created (make a new entry in the map)
// 3. When a stream is deleted (remove the entry from the map)
// 4. When first event is sent to stream (update the schema)
// 5. When set alert API is called (update the alert)
#[allow(clippy::all)]
impl STREAM_INFO {
    pub async fn check_alerts(&self, event: &Event) -> Result<(), Error> {
        let mut map = self.write().unwrap();
        let meta = map
            .get_mut(&event.stream_name)
            .ok_or(Error::StreamMetaNotFound(event.stream_name.to_owned()))?;

        let event: serde_json::Value = serde_json::from_str(&event.body)?;

        for alert in meta.alerts.alerts.iter_mut() {
            if let Err(e) = alert.check_alert(&event).await {
                error!("Error while parsing event against alerts: {}", e);
            }
        }

        Ok(())
    }

    pub fn set_schema(&self, stream_name: String, schema: String) -> Result<(), Error> {
        let alerts = self.alert(stream_name.clone())?;
        self.add_stream(stream_name, schema, alerts)
    }

    pub fn schema(&self, stream_name: &str) -> Result<String, Error> {
        let map = self.read().unwrap();
        let meta = map
            .get(stream_name)
            .ok_or(Error::StreamMetaNotFound(stream_name.to_string()))?;

        Ok(meta.schema.clone())
    }

    pub fn set_alert(&self, stream_name: String, alerts: Alerts) -> Result<(), Error> {
        let schema = self.schema(&stream_name)?;
        self.add_stream(stream_name, schema, alerts)
    }

    pub fn alert(&self, stream_name: String) -> Result<Alerts, Error> {
        let map = self.read().unwrap();
        let meta = map
            .get(&stream_name)
            .ok_or(Error::StreamMetaNotFound(stream_name.to_owned()))?;

        Ok(meta.alerts.clone())
    }

    pub fn add_stream(
        &self,
        stream_name: String,
        schema: String,
        alerts: Alerts,
    ) -> Result<(), Error> {
        let mut map = self.write().unwrap();
        let metadata = LogStreamMetadata {
            schema,
            alerts,
            ..Default::default()
        };
        // TODO: Add check to confirm data insertion
        map.insert(stream_name, metadata);

        Ok(())
    }

    pub fn delete_stream(&self, stream_name: &str) -> Result<(), Error> {
        let mut map = self.write().unwrap();
        // TODO: Add check to confirm data deletion
        map.remove(stream_name);

        Ok(())
    }

    pub async fn load(&self, storage: &impl ObjectStorage) -> Result<(), Error> {
        for stream in storage.list_streams().await? {
            // Ignore S3 errors here, because we are just trying
            // to load the stream metadata based on whatever is available.
            //
            // TODO: ignore failure(s) if any and skip to next stream
<<<<<<< HEAD
            let alerts = storage
                .get_alerts(&stream.name)
                .await
                .map_err(|_| Error::AlertNotInStore(stream.name.to_owned()))?;
            let schema = parse_string(storage.get_schema(&stream.name).await)
                .map_err(|_| Error::SchemaNotInStore(stream.name.to_owned()))?;
            let metadata = LogStreamMetadata {
                schema,
                alerts,
=======
            let alert_config = storage
                .get_alert(&stream.name)
                .await
                .map_err(|e| e.into())
                .and_then(parse_string)
                .map_err(|_| Error::AlertNotInStore(stream.name.to_owned()));

            let schema = storage
                .get_schema(&stream.name)
                .await
                .map_err(|e| e.into())
                .and_then(parse_string)
                .map_err(|_| Error::SchemaNotInStore(stream.name.to_owned()));

            let metadata = LogStreamMetadata {
                schema: schema.unwrap_or_default(),
                alert_config: alert_config.unwrap_or_default(),
>>>>>>> 44c55e68
                ..Default::default()
            };

            let mut map = self.write().unwrap();
            map.insert(stream.name.clone(), metadata);
        }

        Ok(())
    }

    pub fn update_stats(
        &self,
        stream_name: &str,
        size: u64,
        compressed_size: u64,
    ) -> Result<(), Error> {
        let mut map = self.write().unwrap();
        let stream = map
            .get_mut(stream_name)
            .ok_or(Error::StreamMetaNotFound(stream_name.to_owned()))?;

        stream.stats.update(size, compressed_size);

        Ok(())
    }
}

fn parse_string(bytes: Bytes) -> Result<String, Error> {
    String::from_utf8(bytes.to_vec()).map_err(|e| e.into())
}

#[cfg(test)]
mod tests {
    use super::*;
    use maplit::hashmap;
    use rstest::*;
    use serial_test::serial;

    #[rstest]
    #[case::zero(0, 0, 0)]
    #[case::some(1024, 512, 2048)]
    fn update_stats(#[case] size: u64, #[case] compressed_size: u64, #[case] prev_compressed: u64) {
        let mut stats = Stats {
            size,
            compressed_size,
            prev_compressed,
        };

        stats.update(2056, 2000);

        assert_eq!(
            stats,
            Stats {
                size: size + 2056,
                compressed_size: prev_compressed + 2000,
                prev_compressed
            }
        )
    }

    fn clear_map() {
        STREAM_INFO.write().unwrap().clear();
    }

    #[rstest]
    #[case::nonempty_string("Hello world")]
    #[case::empty_string("")]
    fn test_parse_string(#[case] string: String) {
        let bytes = Bytes::from(string);
        assert!(parse_string(bytes).is_ok())
    }

    #[test]
    fn test_bad_parse_string() {
        let bad: Vec<u8> = vec![195, 40];
        let bytes = Bytes::from(bad);
        assert!(parse_string(bytes).is_err());
    }

    #[rstest]
    #[case::stream_schema_alert("teststream", "schema")]
    #[case::stream_only("teststream", "")]
    #[serial]
    fn test_add_stream(#[case] stream_name: String, #[case] schema: String) {
        let alerts = Alerts { alerts: vec![] };
        clear_map();
        STREAM_INFO
            .add_stream(stream_name.clone(), schema.clone(), alerts.clone())
            .unwrap();

        let left = STREAM_INFO.read().unwrap().clone();
        let right = hashmap! {
            stream_name => LogStreamMetadata {
                schema,
                alerts,
                ..Default::default()
            }
        };
        assert_eq!(left, right);
    }

    #[rstest]
    #[case::stream_only("teststream")]
    #[serial]
    fn test_delete_stream(#[case] stream_name: String) {
        clear_map();
        STREAM_INFO
            .add_stream(
                stream_name.clone(),
                "".to_string(),
                Alerts { alerts: vec![] },
            )
            .unwrap();

        STREAM_INFO.delete_stream(&stream_name).unwrap();
        let map = STREAM_INFO.read().unwrap();
        assert!(!map.contains_key(&stream_name));
    }
}<|MERGE_RESOLUTION|>--- conflicted
+++ resolved
@@ -18,10 +18,7 @@
 
 use bytes::Bytes;
 use lazy_static::lazy_static;
-<<<<<<< HEAD
-use log::{error, warn};
-=======
->>>>>>> 44c55e68
+use log::error;
 use serde::{Deserialize, Serialize};
 use std::collections::HashMap;
 use std::sync::RwLock;
@@ -148,35 +145,19 @@
             // to load the stream metadata based on whatever is available.
             //
             // TODO: ignore failure(s) if any and skip to next stream
-<<<<<<< HEAD
             let alerts = storage
                 .get_alerts(&stream.name)
                 .await
                 .map_err(|_| Error::AlertNotInStore(stream.name.to_owned()))?;
-            let schema = parse_string(storage.get_schema(&stream.name).await)
-                .map_err(|_| Error::SchemaNotInStore(stream.name.to_owned()))?;
-            let metadata = LogStreamMetadata {
-                schema,
-                alerts,
-=======
-            let alert_config = storage
-                .get_alert(&stream.name)
-                .await
-                .map_err(|e| e.into())
-                .and_then(parse_string)
-                .map_err(|_| Error::AlertNotInStore(stream.name.to_owned()));
-
             let schema = storage
                 .get_schema(&stream.name)
                 .await
                 .map_err(|e| e.into())
                 .and_then(parse_string)
-                .map_err(|_| Error::SchemaNotInStore(stream.name.to_owned()));
-
+                .map_err(|_| Error::SchemaNotInStore(stream.name.to_owned()))?;
             let metadata = LogStreamMetadata {
-                schema: schema.unwrap_or_default(),
-                alert_config: alert_config.unwrap_or_default(),
->>>>>>> 44c55e68
+                schema,
+                alerts,
                 ..Default::default()
             };
 
