[package]
name = "parseable"
version = "0.4.0"
authors = ["Parseable Team <hi@parseable.io>"]
edition = "2021"
rust-version = "1.67"
categories = ["logging", "observability", "log analytics"]

[dependencies]
actix-web-httpauth = "0.8"
actix-web = { version = "4.3", features = ["rustls"] }
actix-cors = "0.6"
actix-web-prometheus = { version = "0.1" }
prometheus = { version = "0.13", features = ["process"] }
anyhow = { version = "1.0", features = ["backtrace"] }
arrow-schema = { version = "34.0.0", features = ["serde"] }
arrow-array = { version = "34.0.0" }
arrow-json = "34.0.0"
arrow-ipc = "34.0.0"
async-trait = "0.1"
base64 = "0.21"
bytes = "1.4"
chrono = "0.4"
chrono-humanize = "0.2"
clap = { version = "4.1", default-features = false, features = [
  "std",
  "color",
  "help",
  "derive",
  "env",
  "cargo",
  "error-context",
] }
crossterm = "0.26"
<<<<<<< HEAD
datafusion = "21.0.0"
object_store = { version = "0.5", features = ["aws"] }
=======
datafusion = "17"
object_store = { version = "0.5.6", features = ["aws", "aws_profile"] }
>>>>>>> 7f52b5b9
derive_more = "0.99"
env_logger = "0.10"
futures = "0.3"
fs_extra = "1.3"
http = "0.2"
humantime-serde = "1.1"
lazy_static = "1.4"
log = "0.4"
num_cpus = "1.15"
sysinfo = "0.28.4"
hostname = "0.3"
rand = "0.8"
relative-path = { version = "1.7", features = ["serde"] }
reqwest = { version = "0.11", default_features=false, features=["rustls", "json", "hyper-rustls", "tokio-rustls"]}
rustls = "0.20"
rustls-pemfile = "1.0"
semver = "1.0"
serde = { version = "1.0", features = ["rc"] }
serde_json = "1.0"
thiserror = "1"
thread-priority = "0.10"
tokio-stream = { version = "0.1", features = ["fs"] }
tokio = { version = "1.25", default-features = false, features = [
  "sync",
  "macros",
  "fs",
] }
clokwerk = "0.4"
actix-web-static-files = "4.0"
static-files = "0.2" 
ulid = { version = "1.0", features = ["serde"] }
hex = "0.4"
itertools = "0.10"
xxhash-rust = { version = "0.8", features = ["xxh3"] }
xz2 = { version = "*", features=["static"] }
bzip2 = { version = "*", features=["static"] }
once_cell = "1.17.1"
parquet = "34.0.0"
pyroscope = { version = "0.5.3", optional = true }
pyroscope_pprofrs = { version = "0.2", optional = true }
uptime_lib = "0.2.2"
regex = "1.7.3"

[build-dependencies]
static-files = "0.2"
cargo_toml = "0.15"
ureq = "2.6"
sha1_smol = { version = "1.0", features = ["std"] }
vergen = { version = "7.5", features = ["build", "git", "cargo"] }
zip = { version = "0.6", default_features = false, features = ["deflate"] }

[dev-dependencies]
maplit = "1.0"
rstest = "0.16"

[package.metadata.parseable_ui]
assets-url = "https://github.com/parseablehq/console/releases/download/v0.0.9/build.zip"
assets-sha1 = "c81dd1806d335ecbf7bab628977455bec254f209"

[features]
debug = ["pyroscope", "pyroscope_pprofrs"]<|MERGE_RESOLUTION|>--- conflicted
+++ resolved
@@ -32,13 +32,8 @@
   "error-context",
 ] }
 crossterm = "0.26"
-<<<<<<< HEAD
 datafusion = "21.0.0"
-object_store = { version = "0.5", features = ["aws"] }
-=======
-datafusion = "17"
 object_store = { version = "0.5.6", features = ["aws", "aws_profile"] }
->>>>>>> 7f52b5b9
 derive_more = "0.99"
 env_logger = "0.10"
 futures = "0.3"
