--- conflicted
+++ resolved
@@ -15,20 +15,11 @@
  * along with this program.  If not, see <http://www.gnu.org/licenses/>.
  *
  */
-<<<<<<< HEAD
-
-use parseable::handlers::http::modal::ingest_server::INGESTOR_EXPECT;
-use parseable::parseable::PARSEABLE;
-use parseable::{
-    banner, option::Mode, rbac, storage, IngestServer, ParseableServer, QueryServer, Server,
-=======
 #[cfg(feature = "kafka")]
 use parseable::connectors;
 use parseable::{
-    banner, metrics,
-    option::{Mode, CONFIG},
-    rbac, storage, IngestServer, ParseableServer, QueryServer, Server,
->>>>>>> 1e795773
+    banner, handlers::http::modal::ingest_server::INGESTOR_EXPECT, metrics, option::Mode,
+    parseable::PARSEABLE, rbac, storage, IngestServer, ParseableServer, QueryServer, Server,
 };
 use tokio::signal::ctrl_c;
 use tokio::sync::oneshot;
@@ -60,18 +51,6 @@
     // keep metadata info in mem
     metadata.set_global();
 
-<<<<<<< HEAD
-    #[cfg(any(
-        all(target_os = "linux", target_arch = "x86_64"),
-        all(target_os = "macos", target_arch = "aarch64")
-    ))]
-    // load kafka server
-    if PARSEABLE.options.mode != Mode::Query {
-        tokio::task::spawn(kafka::setup_integration());
-    }
-
-=======
->>>>>>> 1e795773
     // Spawn a task to trigger graceful shutdown on appropriate signal
     let (shutdown_trigger, shutdown_rx) = oneshot::channel::<()>();
     tokio::spawn(async move {
