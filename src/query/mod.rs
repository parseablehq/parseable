/*
 * Parseable Server (C) 2022 - 2024 Parseable, Inc.
 *
 * This program is free software: you can redistribute it and/or modify
 * it under the terms of the GNU Affero General Public License as
 * published by the Free Software Foundation, either version 3 of the
 * License, or (at your option) any later version.
 *
 * This program is distributed in the hope that it will be useful,
 * but WITHOUT ANY WARRANTY; without even the implied warranty of
 * MERCHANTABILITY or FITNESS FOR A PARTICULAR PURPOSE.  See the
 * GNU Affero General Public License for more details.
 *
 * You should have received a copy of the GNU Affero General Public License
 * along with this program.  If not, see <http://www.gnu.org/licenses/>.
 *
 */

mod filter_optimizer;
mod listing_table_builder;
pub mod stream_schema_provider;

use chrono::NaiveDateTime;
use chrono::{DateTime, Duration, Utc};
use datafusion::arrow::record_batch::RecordBatch;

use datafusion::common::tree_node::{Transformed, TreeNode, TreeNodeRecursion, TreeNodeVisitor};
use datafusion::error::DataFusionError;
use datafusion::execution::disk_manager::DiskManagerConfig;
use datafusion::execution::SessionStateBuilder;
use datafusion::logical_expr::expr::Alias;
use datafusion::logical_expr::{
    Aggregate, Explain, Filter, LogicalPlan, PlanType, Projection, ToStringifiedPlan,
};
use datafusion::prelude::*;
use itertools::Itertools;
use once_cell::sync::Lazy;
use relative_path::RelativePathBuf;
use serde::{Deserialize, Serialize};
use serde_json::{json, Value};
use std::ops::Bound;
use std::sync::Arc;
use stream_schema_provider::collect_manifest_files;
use sysinfo::System;

use self::error::ExecuteError;
use self::stream_schema_provider::GlobalSchemaProvider;
pub use self::stream_schema_provider::PartialTimeFilter;
use crate::catalog::column::{Int64Type, TypedStatistics};
use crate::catalog::manifest::Manifest;
use crate::catalog::snapshot::Snapshot;
use crate::catalog::Snapshot as CatalogSnapshot;
use crate::event;
use crate::handlers::http::query::QueryError;
use crate::metadata::STREAM_INFO;
use crate::option::{Mode, CONFIG};
<<<<<<< HEAD
use crate::staging::Stream;
=======
>>>>>>> 2477b20b
use crate::storage::{ObjectStorageProvider, ObjectStoreFormat, STREAM_ROOT_DIRECTORY};
use crate::utils::time::TimeRange;
pub static QUERY_SESSION: Lazy<SessionContext> =
    Lazy::new(|| Query::create_session_context(CONFIG.storage()));

// A query request by client
#[derive(Debug)]
pub struct Query {
    pub raw_logical_plan: LogicalPlan,
    pub time_range: TimeRange,
    pub filter_tag: Option<Vec<String>>,
}

impl Query {
    // create session context for this query
    pub fn create_session_context(storage: Arc<dyn ObjectStorageProvider>) -> SessionContext {
        let runtime_config = storage
            .get_datafusion_runtime()
            .with_disk_manager(DiskManagerConfig::NewOs);

        let (pool_size, fraction) = match CONFIG.options.query_memory_pool_size {
            Some(size) => (size, 1.),
            None => {
                let mut system = System::new();
                system.refresh_memory();
                let available_mem = system.available_memory();
                (available_mem as usize, 0.85)
            }
        };

        let runtime_config = runtime_config.with_memory_limit(pool_size, fraction);
        let runtime = Arc::new(runtime_config.build().unwrap());

        let mut config = SessionConfig::default()
            .with_parquet_pruning(true)
            .with_prefer_existing_sort(true)
            .with_round_robin_repartition(true);

        // For more details refer https://datafusion.apache.org/user-guide/configs.html

        // Reduce the number of rows read (if possible)
        config.options_mut().execution.parquet.enable_page_index = true;

        // Pushdown filters allows DF to push the filters as far down in the plan as possible
        // and thus, reducing the number of rows decoded
        config.options_mut().execution.parquet.pushdown_filters = true;

        // Reorder filters allows DF to decide the order of filters minimizing the cost of filter evaluation
        config.options_mut().execution.parquet.reorder_filters = true;

        // Enable StringViewArray
        // https://www.influxdata.com/blog/faster-queries-with-stringview-part-one-influxdb/
        config
            .options_mut()
            .execution
            .parquet
            .schema_force_view_types = true;

        let state = SessionStateBuilder::new()
            .with_default_features()
            .with_config(config)
            .with_runtime_env(runtime)
            .build();

        let schema_provider = Arc::new(GlobalSchemaProvider {
            storage: storage.get_object_store(),
        });
        state
            .catalog_list()
            .catalog(&state.config_options().catalog.default_catalog)
            .expect("default catalog is provided by datafusion")
            .register_schema(
                &state.config_options().catalog.default_schema,
                schema_provider,
            )
            .unwrap();

        SessionContext::new_with_state(state)
    }

    pub async fn execute(
        &self,
        stream_name: String,
    ) -> Result<(Vec<RecordBatch>, Vec<String>), ExecuteError> {
        let time_partition = STREAM_INFO.get_time_partition(&stream_name)?;

        let df = QUERY_SESSION
            .execute_logical_plan(self.final_logical_plan(&time_partition))
            .await?;

        let fields = df
            .schema()
            .fields()
            .iter()
            .map(|f| f.name())
            .cloned()
            .collect_vec();

        if fields.is_empty() {
            return Ok((vec![], fields));
        }

        let results = df.collect().await?;
        Ok((results, fields))
    }

    /// return logical plan with all time filters applied through
    fn final_logical_plan(&self, time_partition: &Option<String>) -> LogicalPlan {
        // see https://github.com/apache/arrow-datafusion/pull/8400
        // this can be eliminated in later version of datafusion but with slight caveat
        // transform cannot modify stringified plans by itself
        // we by knowing this plan is not in the optimization procees chose to overwrite the stringified plan

        match self.raw_logical_plan.clone() {
            LogicalPlan::Explain(plan) => {
                let transformed = transform(
                    plan.plan.as_ref().clone(),
                    self.time_range.start.naive_utc(),
                    self.time_range.end.naive_utc(),
                    time_partition,
                );
                LogicalPlan::Explain(Explain {
                    verbose: plan.verbose,
                    stringified_plans: vec![transformed
                        .data
                        .to_stringified(PlanType::InitialLogicalPlan)],
                    plan: Arc::new(transformed.data),
                    schema: plan.schema,
                    logical_optimization_succeeded: plan.logical_optimization_succeeded,
                })
            }
            x => {
                transform(
                    x,
                    self.time_range.start.naive_utc(),
                    self.time_range.end.naive_utc(),
                    time_partition,
                )
                .data
            }
        }
    }

    pub fn first_table_name(&self) -> Option<String> {
        let mut visitor = TableScanVisitor::default();
        let _ = self.raw_logical_plan.visit(&mut visitor);
        visitor.into_inner().pop()
    }

    /// Evaluates to Some("count(*)") | Some("column_name") if the logical plan is a Projection: SELECT COUNT(*) | SELECT COUNT(*) as column_name
    pub fn is_logical_plan_count_without_filters(&self) -> Option<&String> {
        // Check if the raw logical plan is a Projection: SELECT
        let LogicalPlan::Projection(Projection { input, expr, .. }) = &self.raw_logical_plan else {
            return None;
        };
        // Check if the input of the Projection is an Aggregate: COUNT(*)
        let LogicalPlan::Aggregate(Aggregate { input, .. }) = &**input else {
            return None;
        };

        // Ensure the input of the Aggregate is a TableScan and there is exactly one expression: SELECT COUNT(*)
        if !matches!(&**input, LogicalPlan::TableScan { .. }) || expr.len() != 1 {
            return None;
        }

        // Check if the expression is a column or an alias for COUNT(*)
        match &expr[0] {
            // Direct column check
            Expr::Column(Column { name, .. }) if name.to_lowercase() == "count(*)" => Some(name),
            // Alias for COUNT(*)
            Expr::Alias(Alias {
                expr: inner_expr,
                name: alias_name,
                ..
            }) => {
                if let Expr::Column(Column { name, .. }) = &**inner_expr {
                    if name.to_lowercase() == "count(*)" {
                        return Some(alias_name);
                    }
                }
                None
            }
            // Unsupported expression type
            _ => None,
        }
    }
}

/// Record of counts for a given time bin.
#[derive(Debug, Serialize, Clone)]
pub struct CountsRecord {
    /// Start time of the bin
    pub start_time: String,
    /// End time of the bin
    pub end_time: String,
    /// Number of logs in the bin
    pub count: u64,
}

struct TimeBounds {
    start: DateTime<Utc>,
    end: DateTime<Utc>,
}

/// Request for counts, received from API/SQL query.
#[derive(Debug, Deserialize, Clone)]
#[serde(rename_all = "camelCase")]
pub struct CountsRequest {
    /// Name of the stream to get counts for
    pub stream: String,
    /// Included start time for counts query
    pub start_time: String,
    /// Excluded end time for counts query
    pub end_time: String,
    /// Number of bins to divide the time range into
    pub num_bins: u64,
}

impl CountsRequest {
    /// This function is supposed to read maninfest files for the given stream,
    /// get the sum of `num_rows` between the `startTime` and `endTime`,
    /// divide that by number of bins and return in a manner acceptable for the console
    pub async fn get_bin_density(&self) -> Result<Vec<CountsRecord>, QueryError> {
        let time_partition = STREAM_INFO
            .get_time_partition(&self.stream.clone())
            .map_err(|err| anyhow::Error::msg(err.to_string()))?
            .unwrap_or_else(|| event::DEFAULT_TIMESTAMP_KEY.to_owned());

        // get time range
        let time_range = TimeRange::parse_human_time(&self.start_time, &self.end_time)?;
        let all_manifest_files = get_manifest_list(&self.stream, &time_range).await?;
        // get bounds
        let counts = self.get_bounds(&time_range);

        // we have start and end times for each bin
        // we also have all the manifest files for the given time range
        // now we iterate over start and end times for each bin
        // then we iterate over the manifest files which are within that time range
        // we sum up the num_rows
        let mut counts_records = Vec::new();

        for bin in counts {
            // extract start and end time to compare
            // Sum up the number of rows that fall within the bin
            let count: u64 = all_manifest_files
                .iter()
                .flat_map(|m| &m.files)
                .filter_map(|f| {
                    if f.columns.iter().any(|c| {
                        c.name == time_partition
                            && c.stats.as_ref().is_some_and(|stats| match stats {
                                TypedStatistics::Int(Int64Type { min, .. }) => {
                                    let min = DateTime::from_timestamp_millis(*min).unwrap();
                                    bin.start <= min && bin.end >= min // Determines if a column matches the bin's time range.
                                }
                                _ => false,
                            })
                    }) {
                        Some(f.num_rows)
                    } else {
                        None
                    }
                })
                .sum();

            counts_records.push(CountsRecord {
                start_time: bin.start.to_rfc3339(),
                end_time: bin.end.to_rfc3339(),
                count,
            });
        }
        Ok(counts_records)
    }

    /// Calculate the end time for each bin based on the number of bins
    fn get_bounds(&self, time_range: &TimeRange) -> Vec<TimeBounds> {
        let total_minutes = time_range
            .end
            .signed_duration_since(time_range.start)
            .num_minutes() as u64;

        // divide minutes by num bins to get minutes per bin
        let quotient = total_minutes / self.num_bins;
        let remainder = total_minutes % self.num_bins;
        let have_remainder = remainder > 0;

        // now create multiple bounds [startTime, endTime)
        // Should we exclude the last one???
        let mut bounds = vec![];

        let mut start = time_range.start;

        let loop_end = if have_remainder {
            self.num_bins
        } else {
            self.num_bins - 1
        };

        // Create bins for all but the last date
        for _ in 0..loop_end {
            let end = start + Duration::minutes(quotient as i64);
            bounds.push(TimeBounds { start, end });
            start = end;
        }

        // Add the last bin, accounting for any remainder, should we include it?
        if have_remainder {
            bounds.push(TimeBounds {
                start,
                end: start + Duration::minutes(remainder as i64),
            });
        } else {
            bounds.push(TimeBounds {
                start,
                end: start + Duration::minutes(quotient as i64),
            });
        }

        bounds
    }
}

/// Response for the counts API
#[derive(Debug, Serialize, Clone)]
pub struct CountsResponse {
    /// Fields in the log stream
    pub fields: Vec<String>,
    /// Records in the response
    pub records: Vec<CountsRecord>,
}

#[derive(Debug, Default)]
pub(crate) struct TableScanVisitor {
    tables: Vec<String>,
}

impl TableScanVisitor {
    pub fn into_inner(self) -> Vec<String> {
        self.tables
    }
}

impl TreeNodeVisitor<'_> for TableScanVisitor {
    type Node = LogicalPlan;

    fn f_down(&mut self, node: &Self::Node) -> Result<TreeNodeRecursion, DataFusionError> {
        match node {
            LogicalPlan::TableScan(table) => {
                self.tables.push(table.table_name.table().to_string());
                Ok(TreeNodeRecursion::Jump)
            }
            _ => Ok(TreeNodeRecursion::Continue),
        }
    }
}

pub async fn get_manifest_list(
    stream_name: &str,
    time_range: &TimeRange,
) -> Result<Vec<Manifest>, QueryError> {
    let glob_storage = CONFIG.storage().get_object_store();

    let object_store = QUERY_SESSION
        .state()
        .runtime_env()
        .object_store_registry
        .get_store(&glob_storage.store_url())
        .unwrap();

    // get object store
    let object_store_format = glob_storage
        .get_object_store_format(stream_name)
        .await
        .map_err(|err| DataFusionError::Plan(err.to_string()))?;

    // all the manifests will go here
    let mut merged_snapshot: Snapshot = Snapshot::default();

    // get a list of manifests
    if CONFIG.options.mode == Mode::Query {
        let path = RelativePathBuf::from_iter([stream_name, STREAM_ROOT_DIRECTORY]);
        let obs = glob_storage
            .get_objects(
                Some(&path),
                Box::new(|file_name| file_name.ends_with("stream.json")),
            )
            .await;
        if let Ok(obs) = obs {
            for ob in obs {
                if let Ok(object_store_format) = serde_json::from_slice::<ObjectStoreFormat>(&ob) {
                    let snapshot = object_store_format.snapshot;
                    for manifest in snapshot.manifest_list {
                        merged_snapshot.manifest_list.push(manifest);
                    }
                }
            }
        }
    } else {
        merged_snapshot = object_store_format.snapshot;
    }

    // Download all the manifest files
    let time_filter = [
        PartialTimeFilter::Low(Bound::Included(time_range.start.naive_utc())),
        PartialTimeFilter::High(Bound::Included(time_range.end.naive_utc())),
    ];

    let all_manifest_files = collect_manifest_files(
        object_store,
        merged_snapshot
            .manifests(&time_filter)
            .into_iter()
            .sorted_by_key(|file| file.time_lower_bound)
            .map(|item| item.manifest_path)
            .collect(),
    )
    .await
    .map_err(|err| anyhow::Error::msg(err.to_string()))?;

    Ok(all_manifest_files)
}

fn transform(
    plan: LogicalPlan,
    start_time: NaiveDateTime,
    end_time: NaiveDateTime,
    time_partition: &Option<String>,
) -> Transformed<LogicalPlan> {
    plan.transform(&|plan| match plan {
        LogicalPlan::TableScan(table) => {
            let mut new_filters = vec![];
            if !table_contains_any_time_filters(&table, time_partition) {
                let mut _start_time_filter: Expr;
                let mut _end_time_filter: Expr;
                match time_partition {
                    Some(time_partition) => {
                        _start_time_filter =
                            PartialTimeFilter::Low(std::ops::Bound::Included(start_time))
                                .binary_expr(Expr::Column(Column::new(
                                    Some(table.table_name.to_owned()),
                                    time_partition.clone(),
                                )));
                        _end_time_filter =
                            PartialTimeFilter::High(std::ops::Bound::Excluded(end_time))
                                .binary_expr(Expr::Column(Column::new(
                                    Some(table.table_name.to_owned()),
                                    time_partition,
                                )));
                    }
                    None => {
                        _start_time_filter =
                            PartialTimeFilter::Low(std::ops::Bound::Included(start_time))
                                .binary_expr(Expr::Column(Column::new(
                                    Some(table.table_name.to_owned()),
                                    event::DEFAULT_TIMESTAMP_KEY,
                                )));
                        _end_time_filter =
                            PartialTimeFilter::High(std::ops::Bound::Excluded(end_time))
                                .binary_expr(Expr::Column(Column::new(
                                    Some(table.table_name.to_owned()),
                                    event::DEFAULT_TIMESTAMP_KEY,
                                )));
                    }
                }

                new_filters.push(_start_time_filter);
                new_filters.push(_end_time_filter);
            }
            let new_filter = new_filters.into_iter().reduce(and);
            if let Some(new_filter) = new_filter {
                let filter =
                    Filter::try_new(new_filter, Arc::new(LogicalPlan::TableScan(table))).unwrap();
                Ok(Transformed::yes(LogicalPlan::Filter(filter)))
            } else {
                Ok(Transformed::no(LogicalPlan::TableScan(table)))
            }
        }
        x => Ok(Transformed::no(x)),
    })
    .expect("transform only transforms the tablescan")
}

fn table_contains_any_time_filters(
    table: &datafusion::logical_expr::TableScan,
    time_partition: &Option<String>,
) -> bool {
    table
        .filters
        .iter()
        .filter_map(|x| {
            if let Expr::BinaryExpr(binexpr) = x {
                Some(binexpr)
            } else {
                None
            }
        })
        .any(|expr| {
            matches!(&*expr.left, Expr::Column(Column { name, .. })
            if ((time_partition.is_some() && name == time_partition.as_ref().unwrap()) ||
            (!time_partition.is_some() && name == event::DEFAULT_TIMESTAMP_KEY)))
        })
}

<<<<<<< HEAD
#[allow(dead_code)]
fn get_staging_prefixes(
    stream_name: &str,
    start: DateTime<Utc>,
    end: DateTime<Utc>,
) -> HashMap<PathBuf, Vec<PathBuf>> {
    let dir = Stream::new(&CONFIG.options, stream_name);
    let mut files = dir.arrow_files_grouped_by_time();
    files.retain(|k, _| path_intersects_query(k, start, end));
    files
}

fn path_intersects_query(path: &Path, starttime: DateTime<Utc>, endtime: DateTime<Utc>) -> bool {
    let time = time_from_path(path);
    starttime <= time && time <= endtime
}

fn time_from_path(path: &Path) -> DateTime<Utc> {
    let prefix = path
        .file_name()
        .expect("all given path are file")
        .to_str()
        .expect("filename is valid");

    // Next three in order will be date, hour and minute
    let mut components = prefix.splitn(3, '.');

    let date = components.next().expect("date=xxxx-xx-xx");
    let hour = components.next().expect("hour=xx");
    let minute = components.next().expect("minute=xx");

    let year = date[5..9].parse().unwrap();
    let month = date[10..12].parse().unwrap();
    let day = date[13..15].parse().unwrap();
    let hour = hour[5..7].parse().unwrap();
    let minute = minute[7..9].parse().unwrap();

    Utc.with_ymd_and_hms(year, month, day, hour, minute, 0)
        .unwrap()
}

=======
>>>>>>> 2477b20b
/// unused for now might need it later
#[allow(unused)]
pub fn flatten_objects_for_count(objects: Vec<Value>) -> Vec<Value> {
    if objects.is_empty() {
        return objects;
    }

    // check if all the keys start with "COUNT"
    let flag = objects.iter().all(|obj| {
        obj.as_object()
            .unwrap()
            .keys()
            .all(|key| key.starts_with("COUNT"))
    }) && objects.iter().all(|obj| {
        obj.as_object()
            .unwrap()
            .keys()
            .all(|key| key == objects[0].as_object().unwrap().keys().next().unwrap())
    });

    if flag {
        let mut accum = 0u64;
        let key = objects[0]
            .as_object()
            .unwrap()
            .keys()
            .next()
            .unwrap()
            .clone();

        for obj in objects {
            let count = obj.as_object().unwrap().keys().fold(0, |acc, key| {
                let value = obj.as_object().unwrap().get(key).unwrap().as_u64().unwrap();
                acc + value
            });
            accum += count;
        }

        vec![json!({
            key: accum
        })]
    } else {
        objects
    }
}

pub mod error {
    use crate::{metadata::error::stream_info::MetadataError, storage::ObjectStorageError};
    use datafusion::error::DataFusionError;

    #[derive(Debug, thiserror::Error)]
    pub enum ExecuteError {
        #[error("Query Execution failed due to error in object storage: {0}")]
        ObjectStorage(#[from] ObjectStorageError),
        #[error("Query Execution failed due to error in datafusion: {0}")]
        Datafusion(#[from] DataFusionError),
        #[error("Query Execution failed due to error in fetching metadata: {0}")]
        Metadata(#[from] MetadataError),
    }
}

#[cfg(test)]
mod tests {
    use serde_json::json;

    use crate::query::flatten_objects_for_count;

    #[test]
    fn test_flat_simple() {
        let val = vec![
            json!({
                "COUNT(*)": 1
            }),
            json!({
                "COUNT(*)": 2
            }),
            json!({
                "COUNT(*)": 3
            }),
        ];

        let out = flatten_objects_for_count(val);
        assert_eq!(out, vec![json!({"COUNT(*)": 6})]);
    }

    #[test]
    fn test_flat_empty() {
        let val = vec![];
        let out = flatten_objects_for_count(val.clone());
        assert_eq!(val, out);
    }

    #[test]
    fn test_flat_same_multi() {
        let val = vec![json!({"COUNT(ALPHA)": 1}), json!({"COUNT(ALPHA)": 2})];
        let out = flatten_objects_for_count(val.clone());
        assert_eq!(vec![json!({"COUNT(ALPHA)": 3})], out);
    }

    #[test]
    fn test_flat_diff_multi() {
        let val = vec![json!({"COUNT(ALPHA)": 1}), json!({"COUNT(BETA)": 2})];
        let out = flatten_objects_for_count(val.clone());
        assert_eq!(out, val);
    }

    #[test]
    fn test_flat_fail() {
        let val = vec![
            json!({
                "Num": 1
            }),
            json!({
                "Num": 2
            }),
            json!({
                "Num": 3
            }),
        ];

        let out = flatten_objects_for_count(val.clone());
        assert_eq!(val, out);
    }

    #[test]
    fn test_flat_multi_key() {
        let val = vec![
            json!({
                "Num": 1,
                "COUNT(*)": 1
            }),
            json!({
                "Num": 2,
                "COUNT(*)": 2
            }),
            json!({
                "Num": 3,
                "COUNT(*)": 3
            }),
        ];

        let out = flatten_objects_for_count(val.clone());
        assert_eq!(val, out);
    }
}<|MERGE_RESOLUTION|>--- conflicted
+++ resolved
@@ -54,10 +54,6 @@
 use crate::handlers::http::query::QueryError;
 use crate::metadata::STREAM_INFO;
 use crate::option::{Mode, CONFIG};
-<<<<<<< HEAD
-use crate::staging::Stream;
-=======
->>>>>>> 2477b20b
 use crate::storage::{ObjectStorageProvider, ObjectStoreFormat, STREAM_ROOT_DIRECTORY};
 use crate::utils::time::TimeRange;
 pub static QUERY_SESSION: Lazy<SessionContext> =
@@ -561,50 +557,6 @@
         })
 }
 
-<<<<<<< HEAD
-#[allow(dead_code)]
-fn get_staging_prefixes(
-    stream_name: &str,
-    start: DateTime<Utc>,
-    end: DateTime<Utc>,
-) -> HashMap<PathBuf, Vec<PathBuf>> {
-    let dir = Stream::new(&CONFIG.options, stream_name);
-    let mut files = dir.arrow_files_grouped_by_time();
-    files.retain(|k, _| path_intersects_query(k, start, end));
-    files
-}
-
-fn path_intersects_query(path: &Path, starttime: DateTime<Utc>, endtime: DateTime<Utc>) -> bool {
-    let time = time_from_path(path);
-    starttime <= time && time <= endtime
-}
-
-fn time_from_path(path: &Path) -> DateTime<Utc> {
-    let prefix = path
-        .file_name()
-        .expect("all given path are file")
-        .to_str()
-        .expect("filename is valid");
-
-    // Next three in order will be date, hour and minute
-    let mut components = prefix.splitn(3, '.');
-
-    let date = components.next().expect("date=xxxx-xx-xx");
-    let hour = components.next().expect("hour=xx");
-    let minute = components.next().expect("minute=xx");
-
-    let year = date[5..9].parse().unwrap();
-    let month = date[10..12].parse().unwrap();
-    let day = date[13..15].parse().unwrap();
-    let hour = hour[5..7].parse().unwrap();
-    let minute = minute[7..9].parse().unwrap();
-
-    Utc.with_ymd_and_hms(year, month, day, hour, minute, 0)
-        .unwrap()
-}
-
-=======
->>>>>>> 2477b20b
 /// unused for now might need it later
 #[allow(unused)]
 pub fn flatten_objects_for_count(objects: Vec<Value>) -> Vec<Value> {
