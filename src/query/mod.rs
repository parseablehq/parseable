/*
 * Parseable Server (C) 2022 - 2024 Parseable, Inc.
 *
 * This program is free software: you can redistribute it and/or modify
 * it under the terms of the GNU Affero General Public License as
 * published by the Free Software Foundation, either version 3 of the
 * License, or (at your option) any later version.
 *
 * This program is distributed in the hope that it will be useful,
 * but WITHOUT ANY WARRANTY; without even the implied warranty of
 * MERCHANTABILITY or FITNESS FOR A PARTICULAR PURPOSE.  See the
 * GNU Affero General Public License for more details.
 *
 * You should have received a copy of the GNU Affero General Public License
 * along with this program.  If not, see <http://www.gnu.org/licenses/>.
 *
 */

mod filter_optimizer;
mod listing_table_builder;
pub mod stream_schema_provider;

use chrono::NaiveDateTime;
use chrono::{DateTime, Duration, Utc};
use datafusion::arrow::record_batch::RecordBatch;

use datafusion::common::tree_node::{Transformed, TreeNode, TreeNodeRecursion, TreeNodeVisitor};
use datafusion::error::DataFusionError;
use datafusion::execution::disk_manager::DiskManagerConfig;
use datafusion::execution::SessionStateBuilder;
use datafusion::logical_expr::expr::Alias;
use datafusion::logical_expr::{
    Aggregate, Filter, LogicalPlan, PlanType, Projection, ToStringifiedPlan,
};
use datafusion::prelude::*;
use itertools::Itertools;
use once_cell::sync::Lazy;
use relative_path::RelativePathBuf;
use serde::{Deserialize, Serialize};
use serde_json::{json, Value};
use std::ops::Bound;
use std::sync::Arc;
use stream_schema_provider::collect_manifest_files;
use sysinfo::System;
use tokio::runtime::Runtime;

use self::error::ExecuteError;
use self::stream_schema_provider::GlobalSchemaProvider;
pub use self::stream_schema_provider::PartialTimeFilter;
use crate::catalog::column::{Int64Type, TypedStatistics};
use crate::catalog::manifest::Manifest;
use crate::catalog::snapshot::Snapshot;
use crate::catalog::Snapshot as CatalogSnapshot;
use crate::event;
use crate::handlers::http::query::QueryError;
use crate::option::Mode;
use crate::parseable::PARSEABLE;
use crate::storage::{ObjectStoreFormat, STREAM_ROOT_DIRECTORY};
use crate::utils::time::TimeRange;

pub static QUERY_SESSION: Lazy<SessionContext> = Lazy::new(|| {
    let runtime_config = PARSEABLE
        .storage
        .get_datafusion_runtime()
        .with_disk_manager(DiskManagerConfig::NewOs);

    let (pool_size, fraction) = match PARSEABLE.options.query_memory_pool_size {
        Some(size) => (size, 1.),
        None => {
            let mut system = System::new();
            system.refresh_memory();
            let available_mem = system.available_memory();
            (available_mem as usize, 0.85)
        }
    };

    let runtime_config = runtime_config.with_memory_limit(pool_size, fraction);
    let runtime = Arc::new(runtime_config.build().unwrap());

    let mut config = SessionConfig::default()
        .with_parquet_pruning(true)
        .with_prefer_existing_sort(true)
        .with_round_robin_repartition(true);

    // For more details refer https://datafusion.apache.org/user-guide/configs.html

    // Reduce the number of rows read (if possible)
    config.options_mut().execution.parquet.enable_page_index = true;

    // Pushdown filters allows DF to push the filters as far down in the plan as possible
    // and thus, reducing the number of rows decoded
    config.options_mut().execution.parquet.pushdown_filters = true;

    // Reorder filters allows DF to decide the order of filters minimizing the cost of filter evaluation
    config.options_mut().execution.parquet.reorder_filters = true;

    // Enable StringViewArray
    // https://www.influxdata.com/blog/faster-queries-with-stringview-part-one-influxdb/
    config
        .options_mut()
        .execution
        .parquet
        .schema_force_view_types = true;

    let state = SessionStateBuilder::new()
        .with_default_features()
        .with_config(config)
        .with_runtime_env(runtime)
        .build();

    let schema_provider = Arc::new(GlobalSchemaProvider {
        storage: PARSEABLE.storage.get_object_store(),
    });
    state
        .catalog_list()
        .catalog(&state.config_options().catalog.default_catalog)
        .expect("default catalog is provided by datafusion")
        .register_schema(
            &state.config_options().catalog.default_schema,
            schema_provider,
        )
        .unwrap();

    SessionContext::new_with_state(state)
});

/// Dedicated multi-threaded runtime to run all queries on
pub static QUERY_RUNTIME: Lazy<Runtime> =
    Lazy::new(|| Runtime::new().expect("Runtime should be constructible"));

/// This function executes a query on the dedicated runtime, ensuring that the query is not isolated to a single thread/CPU
/// at a time and has access to the entire thread pool, enabling better concurrent processing, and thus quicker results.
pub async fn execute(
    query: Query,
    stream_name: &str,
) -> Result<(Vec<RecordBatch>, Vec<String>), ExecuteError> {
    let time_partition = PARSEABLE.get_stream(stream_name)?.get_time_partition();
    QUERY_RUNTIME
        .spawn(async move { query.execute(time_partition.as_ref()).await })
        .await
        .expect("The Join should have been successful")
}

// A query request by client
#[derive(Debug)]
pub struct Query {
    pub plan: LogicalPlan,
    pub time_range: TimeRange,
    pub filter_tag: Option<Vec<String>>,
    pub stream_names: Vec<String>,
}

impl Query {
<<<<<<< HEAD
    pub async fn execute(self) -> Result<(Vec<RecordBatch>, Vec<String>), ExecuteError> {
        let stream_name = self
            .stream_names
            .first()
            .ok_or_else(|| ExecuteError::NoStream)?;
        let time_partition = PARSEABLE
            .get_or_create_stream(stream_name)
            .get_time_partition();
        let logical_plan = self.final_logical_plan(time_partition.as_ref());
        let df = QUERY_SESSION.execute_logical_plan(logical_plan).await?;
=======
    // create session context for this query
    pub fn create_session_context(storage: Arc<dyn ObjectStorageProvider>) -> SessionContext {
        let runtime_config = storage
            .get_datafusion_runtime()
            .with_disk_manager(DiskManagerConfig::NewOs);

        let (pool_size, fraction) = match PARSEABLE.options.query_memory_pool_size {
            Some(size) => (size, 1.),
            None => {
                let mut system = System::new();
                system.refresh_memory();
                let available_mem = system.available_memory();
                (available_mem as usize, 0.85)
            }
        };

        let runtime_config = runtime_config.with_memory_limit(pool_size, fraction);
        let runtime = Arc::new(runtime_config.build().unwrap());

        // All the config options are explained here -
        // https://datafusion.apache.org/user-guide/configs.html
        let mut config = SessionConfig::default()
            .with_parquet_pruning(true)
            .with_prefer_existing_sort(true)
            .with_batch_size(1000000);

        // Pushdown filters allows DF to push the filters as far down in the plan as possible
        // and thus, reducing the number of rows decoded
        config.options_mut().execution.parquet.pushdown_filters = true;

        // Reorder filters allows DF to decide the order of filters minimizing the cost of filter evaluation
        config.options_mut().execution.parquet.reorder_filters = true;
        config.options_mut().execution.parquet.binary_as_string = true;
        config
            .options_mut()
            .execution
            .use_row_number_estimates_to_optimize_partitioning = true;

        //adding this config as it improves query performance as explained here -
        // https://github.com/apache/datafusion/pull/13101
        config
            .options_mut()
            .execution
            .parquet
            .schema_force_view_types = true;

        let state = SessionStateBuilder::new()
            .with_default_features()
            .with_config(config)
            .with_runtime_env(runtime)
            .build();

        let schema_provider = Arc::new(GlobalSchemaProvider {
            storage: storage.get_object_store(),
        });
        state
            .catalog_list()
            .catalog(&state.config_options().catalog.default_catalog)
            .expect("default catalog is provided by datafusion")
            .register_schema(
                &state.config_options().catalog.default_schema,
                schema_provider,
            )
            .unwrap();

        SessionContext::new_with_state(state)
    }

    pub async fn execute(
        &self,
        time_partition: Option<&String>,
    ) -> Result<(Vec<RecordBatch>, Vec<String>), ExecuteError> {
        let df = QUERY_SESSION
            .execute_logical_plan(self.final_logical_plan(time_partition))
            .await?;
>>>>>>> 6919a5c4

        let fields = df
            .schema()
            .fields()
            .iter()
            .map(|f| f.name())
            .cloned()
            .collect_vec();

        if fields.is_empty() {
            return Ok((vec![], fields));
        }

        let results = df.collect().await?;

        Ok((results, fields))
    }

<<<<<<< HEAD
    pub async fn get_dataframe(self) -> Result<DataFrame, ExecuteError> {
        let stream_name = self.stream_names.first().ok_or(ExecuteError::NoStream)?;
        let time_partition = PARSEABLE.get_stream(stream_name)?.get_time_partition();

        let df = QUERY_SESSION
            .execute_logical_plan(self.final_logical_plan(time_partition.as_ref()))
=======
    pub async fn get_dataframe(
        &self,
        time_partition: Option<&String>,
    ) -> Result<DataFrame, ExecuteError> {
        let df = QUERY_SESSION
            .execute_logical_plan(self.final_logical_plan(time_partition))
>>>>>>> 6919a5c4
            .await?;

        Ok(df)
    }

    /// return logical plan with all time filters applied through
<<<<<<< HEAD
    fn final_logical_plan(self, time_partition: Option<&String>) -> LogicalPlan {
=======
    fn final_logical_plan(&self, time_partition: Option<&String>) -> LogicalPlan {
>>>>>>> 6919a5c4
        // see https://github.com/apache/arrow-datafusion/pull/8400
        // this can be eliminated in later version of datafusion but with slight caveat
        // transform cannot modify stringified plans by itself
        // we by knowing this plan is not in the optimization procees chose to overwrite the stringified plan
        let LogicalPlan::Explain(mut explain) = self.plan else {
            return transform(
                self.plan,
                self.time_range.start.naive_utc(),
                self.time_range.end.naive_utc(),
                time_partition,
            )
            .data;
        };

        let transformed = transform(
            explain.plan.as_ref().clone(),
            self.time_range.start.naive_utc(),
            self.time_range.end.naive_utc(),
            time_partition,
        );
        explain.stringified_plans = vec![transformed
            .data
            .to_stringified(PlanType::InitialLogicalPlan)];
        explain.plan = Arc::new(transformed.data);

        LogicalPlan::Explain(explain)
    }

    // name of the main/first stream in the query
    pub fn first_stream_name(&self) -> Option<&String> {
        self.stream_names.first()
    }

    /// Evaluates to Some("count(*)") | Some("column_name") if the logical plan is a Projection: SELECT COUNT(*) | SELECT COUNT(*) as column_name
    pub fn is_logical_plan_count_without_filters(&self) -> Option<&String> {
        // Check if the raw logical plan is a Projection: SELECT
        let LogicalPlan::Projection(Projection { input, expr, .. }) = &self.plan else {
            return None;
        };
        // Check if the input of the Projection is an Aggregate: COUNT(*)
        let LogicalPlan::Aggregate(Aggregate { input, .. }) = &**input else {
            return None;
        };

        // Ensure the input of the Aggregate is a TableScan and there is exactly one expression: SELECT COUNT(*)
        if !matches!(&**input, LogicalPlan::TableScan { .. }) || expr.len() != 1 {
            return None;
        }

        // Check if the expression is a column or an alias for COUNT(*)
        match &expr[0] {
            // Direct column check
            Expr::Column(Column { name, .. }) if name.to_lowercase() == "count(*)" => Some(name),
            // Alias for COUNT(*)
            Expr::Alias(Alias {
                expr: inner_expr,
                name: alias_name,
                ..
            }) => {
                if let Expr::Column(Column { name, .. }) = &**inner_expr {
                    if name.to_lowercase() == "count(*)" {
                        return Some(alias_name);
                    }
                }
                None
            }
            // Unsupported expression type
            _ => None,
        }
    }
}

/// Record of counts for a given time bin.
#[derive(Debug, Serialize, Clone)]
pub struct CountsRecord {
    /// Start time of the bin
    pub start_time: String,
    /// End time of the bin
    pub end_time: String,
    /// Number of logs in the bin
    pub count: u64,
}

struct TimeBounds {
    start: DateTime<Utc>,
    end: DateTime<Utc>,
}

/// Request for counts, received from API/SQL query.
#[derive(Debug, Deserialize, Clone)]
#[serde(rename_all = "camelCase")]
pub struct CountsRequest {
    /// Name of the stream to get counts for
    pub stream: String,
    /// Included start time for counts query
    pub start_time: String,
    /// Excluded end time for counts query
    pub end_time: String,
    /// Number of bins to divide the time range into
    pub num_bins: u64,
}

impl CountsRequest {
    /// This function is supposed to read maninfest files for the given stream,
    /// get the sum of `num_rows` between the `startTime` and `endTime`,
    /// divide that by number of bins and return in a manner acceptable for the console
    pub async fn get_bin_density(&self) -> Result<Vec<CountsRecord>, QueryError> {
        let time_partition = PARSEABLE
            .get_stream(&self.stream)
            .map_err(|err| anyhow::Error::msg(err.to_string()))?
            .get_time_partition()
            .unwrap_or_else(|| event::DEFAULT_TIMESTAMP_KEY.to_owned());

        // get time range
        let time_range = TimeRange::parse_human_time(&self.start_time, &self.end_time)?;
        let all_manifest_files = get_manifest_list(&self.stream, &time_range).await?;
        // get bounds
        let counts = self.get_bounds(&time_range);

        // we have start and end times for each bin
        // we also have all the manifest files for the given time range
        // now we iterate over start and end times for each bin
        // then we iterate over the manifest files which are within that time range
        // we sum up the num_rows
        let mut counts_records = Vec::new();

        for bin in counts {
            // extract start and end time to compare
            // Sum up the number of rows that fall within the bin
            let count: u64 = all_manifest_files
                .iter()
                .flat_map(|m| &m.files)
                .filter_map(|f| {
                    if f.columns.iter().any(|c| {
                        c.name == time_partition
                            && c.stats.as_ref().is_some_and(|stats| match stats {
                                TypedStatistics::Int(Int64Type { min, .. }) => {
                                    let min = DateTime::from_timestamp_millis(*min).unwrap();
                                    bin.start <= min && bin.end >= min // Determines if a column matches the bin's time range.
                                }
                                _ => false,
                            })
                    }) {
                        Some(f.num_rows)
                    } else {
                        None
                    }
                })
                .sum();

            counts_records.push(CountsRecord {
                start_time: bin.start.to_rfc3339(),
                end_time: bin.end.to_rfc3339(),
                count,
            });
        }
        Ok(counts_records)
    }

    /// Calculate the end time for each bin based on the number of bins
    fn get_bounds(&self, time_range: &TimeRange) -> Vec<TimeBounds> {
        let total_minutes = time_range
            .end
            .signed_duration_since(time_range.start)
            .num_minutes() as u64;

        // divide minutes by num bins to get minutes per bin
        let quotient = total_minutes / self.num_bins;
        let remainder = total_minutes % self.num_bins;
        let have_remainder = remainder > 0;

        // now create multiple bounds [startTime, endTime)
        // Should we exclude the last one???
        let mut bounds = vec![];

        let mut start = time_range.start;

        let loop_end = if have_remainder {
            self.num_bins
        } else {
            self.num_bins - 1
        };

        // Create bins for all but the last date
        for _ in 0..loop_end {
            let end = start + Duration::minutes(quotient as i64);
            bounds.push(TimeBounds { start, end });
            start = end;
        }

        // Add the last bin, accounting for any remainder, should we include it?
        if have_remainder {
            bounds.push(TimeBounds {
                start,
                end: start + Duration::minutes(remainder as i64),
            });
        } else {
            bounds.push(TimeBounds {
                start,
                end: start + Duration::minutes(quotient as i64),
            });
        }

        bounds
    }
}

/// Response for the counts API
#[derive(Debug, Serialize, Clone)]
pub struct CountsResponse {
    /// Fields in the log stream
    pub fields: Vec<String>,
    /// Records in the response
    pub records: Vec<CountsRecord>,
}

#[derive(Debug, Default)]
pub struct TableScanVisitor {
    tables: Vec<String>,
}

impl TableScanVisitor {
    pub fn into_inner(self) -> Vec<String> {
        self.tables
    }
}

impl TreeNodeVisitor<'_> for TableScanVisitor {
    type Node = LogicalPlan;

    fn f_down(&mut self, node: &Self::Node) -> Result<TreeNodeRecursion, DataFusionError> {
        match node {
            LogicalPlan::TableScan(table) => {
                self.tables.push(table.table_name.table().to_string());
                Ok(TreeNodeRecursion::Jump)
            }
            _ => Ok(TreeNodeRecursion::Continue),
        }
    }
}

// transform the plan to apply time filters
pub async fn get_manifest_list(
    stream_name: &str,
    time_range: &TimeRange,
) -> Result<Vec<Manifest>, QueryError> {
    let glob_storage = PARSEABLE.storage.get_object_store();

    let object_store = QUERY_SESSION
        .state()
        .runtime_env()
        .object_store_registry
        .get_store(&glob_storage.store_url())
        .unwrap();

    // get object store
    let object_store_format = glob_storage
        .get_object_store_format(stream_name)
        .await
        .map_err(|err| DataFusionError::Plan(err.to_string()))?;

    // all the manifests will go here
    let mut merged_snapshot: Snapshot = Snapshot::default();

    // get a list of manifests
    if PARSEABLE.options.mode == Mode::Query {
        let path = RelativePathBuf::from_iter([stream_name, STREAM_ROOT_DIRECTORY]);
        let obs = glob_storage
            .get_objects(
                Some(&path),
                Box::new(|file_name| file_name.ends_with("stream.json")),
            )
            .await;
        if let Ok(obs) = obs {
            for ob in obs {
                if let Ok(object_store_format) = serde_json::from_slice::<ObjectStoreFormat>(&ob) {
                    let snapshot = object_store_format.snapshot;
                    for manifest in snapshot.manifest_list {
                        merged_snapshot.manifest_list.push(manifest);
                    }
                }
            }
        }
    } else {
        merged_snapshot = object_store_format.snapshot;
    }

    // Download all the manifest files
    let time_filter = [
        PartialTimeFilter::Low(Bound::Included(time_range.start.naive_utc())),
        PartialTimeFilter::High(Bound::Included(time_range.end.naive_utc())),
    ];

    let all_manifest_files = collect_manifest_files(
        object_store,
        merged_snapshot
            .manifests(&time_filter)
            .into_iter()
            .sorted_by_key(|file| file.time_lower_bound)
            .map(|item| item.manifest_path)
            .collect(),
    )
    .await
    .map_err(|err| anyhow::Error::msg(err.to_string()))?;

    Ok(all_manifest_files)
}

fn transform(
    plan: LogicalPlan,
    start_time: NaiveDateTime,
    end_time: NaiveDateTime,
    time_partition: Option<&String>,
) -> Transformed<LogicalPlan> {
    plan.transform(|plan| {
        let LogicalPlan::TableScan(table) = &plan else {
            return Ok(Transformed::no(plan));
        };

        // Early return if filters already exist
        if query_can_be_filtered_on_stream_time_partition(table, time_partition) {
            return Ok(Transformed::no(plan));
        }

        let stream = table.table_name.clone();
        let time_partition = time_partition.map_or(event::DEFAULT_TIMESTAMP_KEY, |x| x.as_str());
        let column_expr = Expr::Column(Column::new(Some(stream), time_partition));

        // Reconstruct plan with start and end time filters
        let low_filter =
            PartialTimeFilter::Low(Bound::Included(start_time)).binary_expr(column_expr.clone());
        let high_filter =
            PartialTimeFilter::High(Bound::Excluded(end_time)).binary_expr(column_expr);
        let filter = Filter::try_new(and(low_filter, high_filter), Arc::new(plan))?;

        Ok(Transformed::yes(LogicalPlan::Filter(filter)))
    })
    .expect("transform only transforms the tablescan")
}

// check if the query contains the streams's time partition as filter
fn query_can_be_filtered_on_stream_time_partition(
    table: &datafusion::logical_expr::TableScan,
    time_partition: Option<&String>,
) -> bool {
    table
        .filters
        .iter()
        .filter_map(|x| match x {
            Expr::BinaryExpr(binexpr) => Some(binexpr),
            _ => None,
        })
        .any(|expr| {
<<<<<<< HEAD
            matches!(
                &*expr.left,
                Expr::Column(Column { name, .. })
                    if time_partition.map_or(event::DEFAULT_TIMESTAMP_KEY, |n| n.as_str()) ==  name
            )
=======
            matches!(&*expr.left, Expr::Column(Column { name, .. })
            if (time_partition.is_some_and(|field| field == name) ||
            (time_partition.is_none() && name == event::DEFAULT_TIMESTAMP_KEY)))
>>>>>>> 6919a5c4
        })
}

/// unused for now might need it later
#[allow(unused)]
pub fn flatten_objects_for_count(objects: Vec<Value>) -> Vec<Value> {
    if objects.is_empty() {
        return objects;
    }

    // check if all the keys start with "COUNT"
    let flag = objects.iter().all(|obj| {
        obj.as_object()
            .unwrap()
            .keys()
            .all(|key| key.starts_with("COUNT"))
    }) && objects.iter().all(|obj| {
        obj.as_object()
            .unwrap()
            .keys()
            .all(|key| key == objects[0].as_object().unwrap().keys().next().unwrap())
    });

    if flag {
        let mut accum = 0u64;
        let key = objects[0]
            .as_object()
            .unwrap()
            .keys()
            .next()
            .unwrap()
            .clone();

        for obj in objects {
            let count = obj.as_object().unwrap().keys().fold(0, |acc, key| {
                let value = obj.as_object().unwrap().get(key).unwrap().as_u64().unwrap();
                acc + value
            });
            accum += count;
        }

        vec![json!({
            key: accum
        })]
    } else {
        objects
    }
}

pub mod error {
    use crate::{parseable::StreamNotFound, storage::ObjectStorageError};
    use datafusion::error::DataFusionError;

    #[derive(Debug, thiserror::Error)]
    pub enum ExecuteError {
        #[error("Query Execution failed due to error in object storage: {0}")]
        ObjectStorage(#[from] ObjectStorageError),
        #[error("Query Execution failed due to error in datafusion: {0}")]
        Datafusion(#[from] DataFusionError),
        #[error("Query Execution failed due to missing stream name in query")]
        NoStream,
        #[error("{0}")]
        StreamNotFound(#[from] StreamNotFound),
    }
}

#[cfg(test)]
mod tests {
    use serde_json::json;

    use crate::query::flatten_objects_for_count;

    #[test]
    fn test_flat_simple() {
        let val = vec![
            json!({
                "COUNT(*)": 1
            }),
            json!({
                "COUNT(*)": 2
            }),
            json!({
                "COUNT(*)": 3
            }),
        ];

        let out = flatten_objects_for_count(val);
        assert_eq!(out, vec![json!({"COUNT(*)": 6})]);
    }

    #[test]
    fn test_flat_empty() {
        let val = vec![];
        let out = flatten_objects_for_count(val.clone());
        assert_eq!(val, out);
    }

    #[test]
    fn test_flat_same_multi() {
        let val = vec![json!({"COUNT(ALPHA)": 1}), json!({"COUNT(ALPHA)": 2})];
        let out = flatten_objects_for_count(val.clone());
        assert_eq!(vec![json!({"COUNT(ALPHA)": 3})], out);
    }

    #[test]
    fn test_flat_diff_multi() {
        let val = vec![json!({"COUNT(ALPHA)": 1}), json!({"COUNT(BETA)": 2})];
        let out = flatten_objects_for_count(val.clone());
        assert_eq!(out, val);
    }

    #[test]
    fn test_flat_fail() {
        let val = vec![
            json!({
                "Num": 1
            }),
            json!({
                "Num": 2
            }),
            json!({
                "Num": 3
            }),
        ];

        let out = flatten_objects_for_count(val.clone());
        assert_eq!(val, out);
    }

    #[test]
    fn test_flat_multi_key() {
        let val = vec![
            json!({
                "Num": 1,
                "COUNT(*)": 1
            }),
            json!({
                "Num": 2,
                "COUNT(*)": 2
            }),
            json!({
                "Num": 3,
                "COUNT(*)": 3
            }),
        ];

        let out = flatten_objects_for_count(val.clone());
        assert_eq!(val, out);
    }
}<|MERGE_RESOLUTION|>--- conflicted
+++ resolved
@@ -77,15 +77,12 @@
     let runtime_config = runtime_config.with_memory_limit(pool_size, fraction);
     let runtime = Arc::new(runtime_config.build().unwrap());
 
+    // All the config options are explained here -
+    // https://datafusion.apache.org/user-guide/configs.html
     let mut config = SessionConfig::default()
         .with_parquet_pruning(true)
         .with_prefer_existing_sort(true)
-        .with_round_robin_repartition(true);
-
-    // For more details refer https://datafusion.apache.org/user-guide/configs.html
-
-    // Reduce the number of rows read (if possible)
-    config.options_mut().execution.parquet.enable_page_index = true;
+        .with_batch_size(1000000);
 
     // Pushdown filters allows DF to push the filters as far down in the plan as possible
     // and thus, reducing the number of rows decoded
@@ -93,9 +90,14 @@
 
     // Reorder filters allows DF to decide the order of filters minimizing the cost of filter evaluation
     config.options_mut().execution.parquet.reorder_filters = true;
-
-    // Enable StringViewArray
-    // https://www.influxdata.com/blog/faster-queries-with-stringview-part-one-influxdb/
+    config.options_mut().execution.parquet.binary_as_string = true;
+    config
+        .options_mut()
+        .execution
+        .use_row_number_estimates_to_optimize_partitioning = true;
+
+    //adding this config as it improves query performance as explained here -
+    // https://github.com/apache/datafusion/pull/13101
     config
         .options_mut()
         .execution
@@ -151,94 +153,13 @@
 }
 
 impl Query {
-<<<<<<< HEAD
-    pub async fn execute(self) -> Result<(Vec<RecordBatch>, Vec<String>), ExecuteError> {
-        let stream_name = self
-            .stream_names
-            .first()
-            .ok_or_else(|| ExecuteError::NoStream)?;
-        let time_partition = PARSEABLE
-            .get_or_create_stream(stream_name)
-            .get_time_partition();
-        let logical_plan = self.final_logical_plan(time_partition.as_ref());
-        let df = QUERY_SESSION.execute_logical_plan(logical_plan).await?;
-=======
-    // create session context for this query
-    pub fn create_session_context(storage: Arc<dyn ObjectStorageProvider>) -> SessionContext {
-        let runtime_config = storage
-            .get_datafusion_runtime()
-            .with_disk_manager(DiskManagerConfig::NewOs);
-
-        let (pool_size, fraction) = match PARSEABLE.options.query_memory_pool_size {
-            Some(size) => (size, 1.),
-            None => {
-                let mut system = System::new();
-                system.refresh_memory();
-                let available_mem = system.available_memory();
-                (available_mem as usize, 0.85)
-            }
-        };
-
-        let runtime_config = runtime_config.with_memory_limit(pool_size, fraction);
-        let runtime = Arc::new(runtime_config.build().unwrap());
-
-        // All the config options are explained here -
-        // https://datafusion.apache.org/user-guide/configs.html
-        let mut config = SessionConfig::default()
-            .with_parquet_pruning(true)
-            .with_prefer_existing_sort(true)
-            .with_batch_size(1000000);
-
-        // Pushdown filters allows DF to push the filters as far down in the plan as possible
-        // and thus, reducing the number of rows decoded
-        config.options_mut().execution.parquet.pushdown_filters = true;
-
-        // Reorder filters allows DF to decide the order of filters minimizing the cost of filter evaluation
-        config.options_mut().execution.parquet.reorder_filters = true;
-        config.options_mut().execution.parquet.binary_as_string = true;
-        config
-            .options_mut()
-            .execution
-            .use_row_number_estimates_to_optimize_partitioning = true;
-
-        //adding this config as it improves query performance as explained here -
-        // https://github.com/apache/datafusion/pull/13101
-        config
-            .options_mut()
-            .execution
-            .parquet
-            .schema_force_view_types = true;
-
-        let state = SessionStateBuilder::new()
-            .with_default_features()
-            .with_config(config)
-            .with_runtime_env(runtime)
-            .build();
-
-        let schema_provider = Arc::new(GlobalSchemaProvider {
-            storage: storage.get_object_store(),
-        });
-        state
-            .catalog_list()
-            .catalog(&state.config_options().catalog.default_catalog)
-            .expect("default catalog is provided by datafusion")
-            .register_schema(
-                &state.config_options().catalog.default_schema,
-                schema_provider,
-            )
-            .unwrap();
-
-        SessionContext::new_with_state(state)
-    }
-
     pub async fn execute(
-        &self,
+        self,
         time_partition: Option<&String>,
     ) -> Result<(Vec<RecordBatch>, Vec<String>), ExecuteError> {
         let df = QUERY_SESSION
             .execute_logical_plan(self.final_logical_plan(time_partition))
             .await?;
->>>>>>> 6919a5c4
 
         let fields = df
             .schema()
@@ -257,32 +178,19 @@
         Ok((results, fields))
     }
 
-<<<<<<< HEAD
-    pub async fn get_dataframe(self) -> Result<DataFrame, ExecuteError> {
-        let stream_name = self.stream_names.first().ok_or(ExecuteError::NoStream)?;
-        let time_partition = PARSEABLE.get_stream(stream_name)?.get_time_partition();
-
-        let df = QUERY_SESSION
-            .execute_logical_plan(self.final_logical_plan(time_partition.as_ref()))
-=======
     pub async fn get_dataframe(
-        &self,
+        self,
         time_partition: Option<&String>,
     ) -> Result<DataFrame, ExecuteError> {
         let df = QUERY_SESSION
             .execute_logical_plan(self.final_logical_plan(time_partition))
->>>>>>> 6919a5c4
             .await?;
 
         Ok(df)
     }
 
     /// return logical plan with all time filters applied through
-<<<<<<< HEAD
     fn final_logical_plan(self, time_partition: Option<&String>) -> LogicalPlan {
-=======
-    fn final_logical_plan(&self, time_partition: Option<&String>) -> LogicalPlan {
->>>>>>> 6919a5c4
         // see https://github.com/apache/arrow-datafusion/pull/8400
         // this can be eliminated in later version of datafusion but with slight caveat
         // transform cannot modify stringified plans by itself
@@ -636,17 +544,11 @@
             _ => None,
         })
         .any(|expr| {
-<<<<<<< HEAD
             matches!(
                 &*expr.left,
                 Expr::Column(Column { name, .. })
                     if time_partition.map_or(event::DEFAULT_TIMESTAMP_KEY, |n| n.as_str()) ==  name
             )
-=======
-            matches!(&*expr.left, Expr::Column(Column { name, .. })
-            if (time_partition.is_some_and(|field| field == name) ||
-            (time_partition.is_none() && name == event::DEFAULT_TIMESTAMP_KEY)))
->>>>>>> 6919a5c4
         })
 }
 
