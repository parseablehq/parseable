--- conflicted
+++ resolved
@@ -52,19 +52,18 @@
 use crate::catalog::Snapshot as CatalogSnapshot;
 use crate::event;
 use crate::handlers::http::query::QueryError;
-<<<<<<< HEAD
-use crate::metadata::STREAM_INFO;
-use crate::option::{Mode, CONFIG};
+use crate::option::Mode;
+use crate::parseable::PARSEABLE;
 use crate::storage::{ObjectStoreFormat, STREAM_ROOT_DIRECTORY};
 use crate::utils::time::TimeRange;
 
 pub static QUERY_SESSION: Lazy<SessionContext> = Lazy::new(|| {
-    let storage = CONFIG.storage();
-    let runtime_config = storage
+    let runtime_config = PARSEABLE
+        .storage
         .get_datafusion_runtime()
         .with_disk_manager(DiskManagerConfig::NewOs);
 
-    let (pool_size, fraction) = match CONFIG.options.query_memory_pool_size {
+    let (pool_size, fraction) = match PARSEABLE.options.query_memory_pool_size {
         Some(size) => (size, 1.),
         None => {
             let mut system = System::new();
@@ -109,7 +108,7 @@
         .build();
 
     let schema_provider = Arc::new(GlobalSchemaProvider {
-        storage: storage.get_object_store(),
+        storage: PARSEABLE.storage.get_object_store(),
     });
     state
         .catalog_list()
@@ -123,15 +122,6 @@
 
     SessionContext::new_with_state(state)
 });
-=======
-use crate::option::Mode;
-use crate::parseable::PARSEABLE;
-use crate::storage::{ObjectStorageProvider, ObjectStoreFormat, STREAM_ROOT_DIRECTORY};
-use crate::utils::time::TimeRange;
-
-pub static QUERY_SESSION: Lazy<SessionContext> =
-    Lazy::new(|| Query::create_session_context(PARSEABLE.storage()));
->>>>>>> 20e66a40
 
 // A query request by client
 #[derive(Debug)]
@@ -143,92 +133,16 @@
 }
 
 impl Query {
-<<<<<<< HEAD
     pub async fn execute(self) -> Result<(Vec<RecordBatch>, Vec<String>), ExecuteError> {
         let stream_name = self
             .stream_names
             .first()
             .ok_or_else(|| ExecuteError::NoStream)?;
-        let time_partition = STREAM_INFO.get_time_partition(stream_name)?;
+        let time_partition = PARSEABLE
+            .get_or_create_stream(stream_name)
+            .get_time_partition();
         let logical_plan = self.final_logical_plan(time_partition.as_ref());
         let df = QUERY_SESSION.execute_logical_plan(logical_plan).await?;
-=======
-    // create session context for this query
-    pub fn create_session_context(storage: Arc<dyn ObjectStorageProvider>) -> SessionContext {
-        let runtime_config = storage
-            .get_datafusion_runtime()
-            .with_disk_manager(DiskManagerConfig::NewOs);
-
-        let (pool_size, fraction) = match PARSEABLE.options.query_memory_pool_size {
-            Some(size) => (size, 1.),
-            None => {
-                let mut system = System::new();
-                system.refresh_memory();
-                let available_mem = system.available_memory();
-                (available_mem as usize, 0.85)
-            }
-        };
-
-        let runtime_config = runtime_config.with_memory_limit(pool_size, fraction);
-        let runtime = Arc::new(runtime_config.build().unwrap());
-
-        let mut config = SessionConfig::default()
-            .with_parquet_pruning(true)
-            .with_prefer_existing_sort(true)
-            .with_round_robin_repartition(true);
-
-        // For more details refer https://datafusion.apache.org/user-guide/configs.html
-
-        // Reduce the number of rows read (if possible)
-        config.options_mut().execution.parquet.enable_page_index = true;
-
-        // Pushdown filters allows DF to push the filters as far down in the plan as possible
-        // and thus, reducing the number of rows decoded
-        config.options_mut().execution.parquet.pushdown_filters = true;
-
-        // Reorder filters allows DF to decide the order of filters minimizing the cost of filter evaluation
-        config.options_mut().execution.parquet.reorder_filters = true;
-
-        // Enable StringViewArray
-        // https://www.influxdata.com/blog/faster-queries-with-stringview-part-one-influxdb/
-        config
-            .options_mut()
-            .execution
-            .parquet
-            .schema_force_view_types = true;
-
-        let state = SessionStateBuilder::new()
-            .with_default_features()
-            .with_config(config)
-            .with_runtime_env(runtime)
-            .build();
-
-        let schema_provider = Arc::new(GlobalSchemaProvider {
-            storage: storage.get_object_store(),
-        });
-        state
-            .catalog_list()
-            .catalog(&state.config_options().catalog.default_catalog)
-            .expect("default catalog is provided by datafusion")
-            .register_schema(
-                &state.config_options().catalog.default_schema,
-                schema_provider,
-            )
-            .unwrap();
-
-        SessionContext::new_with_state(state)
-    }
-
-    pub async fn execute(
-        &self,
-        stream_name: String,
-    ) -> Result<(Vec<RecordBatch>, Vec<String>), ExecuteError> {
-        let time_partition = PARSEABLE.get_stream(&stream_name)?.get_time_partition();
-
-        let df = QUERY_SESSION
-            .execute_logical_plan(self.final_logical_plan(&time_partition))
-            .await?;
->>>>>>> 20e66a40
 
         let fields = df
             .schema()
@@ -246,14 +160,9 @@
         Ok((results, fields))
     }
 
-<<<<<<< HEAD
     pub async fn get_dataframe(self) -> Result<DataFrame, ExecuteError> {
         let stream_name = self.stream_names.first().ok_or(ExecuteError::NoStream)?;
-        let time_partition = STREAM_INFO.get_time_partition(stream_name)?;
-=======
-    pub async fn get_dataframe(&self, stream_name: String) -> Result<DataFrame, ExecuteError> {
-        let time_partition = PARSEABLE.get_stream(&stream_name)?.get_time_partition();
->>>>>>> 20e66a40
+        let time_partition = PARSEABLE.get_stream(stream_name)?.get_time_partition();
 
         let df = QUERY_SESSION
             .execute_logical_plan(self.final_logical_plan(time_partition.as_ref()))
@@ -681,15 +590,10 @@
         ObjectStorage(#[from] ObjectStorageError),
         #[error("Query Execution failed due to error in datafusion: {0}")]
         Datafusion(#[from] DataFusionError),
-<<<<<<< HEAD
-        #[error("Query Execution failed due to error in fetching metadata: {0}")]
-        Metadata(#[from] MetadataError),
         #[error("Query Execution failed due to missing stream name in query")]
         NoStream,
-=======
         #[error("{0}")]
         StreamNotFound(#[from] StreamNotFound),
->>>>>>> 20e66a40
     }
 }
 
