/*
 * Parseable Server (C) 2022 - 2024 Parseable, Inc.
 *
 * This program is free software: you can redistribute it and/or modify
 * it under the terms of the GNU Affero General Public License as
 * published by the Free Software Foundation, either version 3 of the
 * License, or (at your option) any later version.
 *
 * This program is distributed in the hope that it will be useful,
 * but WITHOUT ANY WARRANTY; without even the implied warranty of
 * MERCHANTABILITY or FITNESS FOR A PARTICULAR PURPOSE.  See the
 * GNU Affero General Public License for more details.
 *
 * You should have received a copy of the GNU Affero General Public License
 * along with this program.  If not, see <http://www.gnu.org/licenses/>.
 *
 */

use crate::handlers::http::query::QueryError;
use datafusion::arrow::record_batch::RecordBatch;
use serde_json::{json, Map, Value};

pub struct QueryResponse {
    pub records: Vec<RecordBatch>,
    pub fields: Vec<String>,
    pub fill_null: bool,
    pub with_fields: bool,
}

impl QueryResponse {
<<<<<<< HEAD
    /// TODO: maybe this can be futher optimized by directly converting `arrow` to `serde_json` instead of serializing to bytes
    pub fn to_json(&self) -> Result<Value, QueryError> {
        let buf = vec![];
        let mut writer = arrow_json::ArrayWriter::new(buf);
        let records: Vec<&RecordBatch> = self.records.iter().collect();
        writer.write_batches(&records)?;
        writer.finish()?;

        let mut json: Vec<Map<String, Value>> = serde_json::from_slice(&writer.into_inner())?;
=======
    pub fn to_http(&self) -> Result<HttpResponse, QueryError> {
        info!("{}", "Returning query results");
        let mut json_records = record_batches_to_json(&self.records)?;
>>>>>>> 6919a5c4

        if self.fill_null {
            for object in json.iter_mut() {
                for field in self.fields.iter() {
                    object.entry(field).or_insert(Value::Null);
                }
            }
        }

        let json = if self.with_fields {
            json!({
                "fields": self.fields,
                "records": json
            })
        } else {
            json!(json)
        };

        Ok(json)
    }
}

#[cfg(test)]
mod tests {
    use std::sync::Arc;

    use arrow_array::{Array, Float64Array, Int64Array, RecordBatch, StringArray};
    use arrow_schema::Schema;
    use serde_json::{json, Value};

    use crate::response::QueryResponse;

    #[test]
    fn check_empty_record_batches_to_json() {
        let response = QueryResponse {
            records: vec![RecordBatch::new_empty(Arc::new(Schema::empty()))],
            fields: vec![],
            fill_null: false,
            with_fields: false,
        };

        assert_eq!(response.to_json().unwrap(), Value::Array(vec![]));
    }

    #[test]
    fn check_record_batches_to_json() {
        let array1: Arc<dyn Array> = Arc::new(Int64Array::from_iter(0..3));
        let array2: Arc<dyn Array> = Arc::new(Float64Array::from_iter((0..3).map(|x| x as f64)));
        let array3: Arc<dyn Array> = Arc::new(StringArray::from_iter(
            (0..3).map(|x| Some(format!("str {x}"))),
        ));

        let record = RecordBatch::try_from_iter_with_nullable([
            ("a", array1, true),
            ("b", array2, true),
            ("c", array3, true),
        ])
        .unwrap();
        let response = QueryResponse {
            records: vec![record],
            fields: vec!["a".to_owned(), "b".to_owned(), "c".to_owned()],
            fill_null: false,
            with_fields: false,
        };

        assert_eq!(
            response.to_json().unwrap(),
            json!([
                {"a": 0, "b": 0.0, "c": "str 0"},
                {"a": 1, "b": 1.0, "c": "str 1"},
                {"a": 2, "b": 2.0, "c": "str 2"}
            ])
        );
    }

    #[test]
    fn check_record_batches_to_json_with_fields() {
        let array1: Arc<dyn Array> = Arc::new(Int64Array::from_iter(0..3));
        let array2: Arc<dyn Array> = Arc::new(Float64Array::from_iter((0..3).map(|x| x as f64)));
        let array3: Arc<dyn Array> = Arc::new(StringArray::from_iter(
            (0..3).map(|x| Some(format!("str {x}"))),
        ));

        let record = RecordBatch::try_from_iter_with_nullable([
            ("a", array1, true),
            ("b", array2, true),
            ("c", array3, true),
        ])
        .unwrap();
        let response = QueryResponse {
            records: vec![record],
            fields: vec!["a".to_owned(), "b".to_owned(), "c".to_owned()],
            fill_null: false,
            with_fields: true,
        };

        assert_eq!(
            response.to_json().unwrap(),
            json!({
                "fields": ["a", "b", "c"],
                "records": [
                    {"a": 0, "b": 0.0, "c": "str 0"},
                    {"a": 1, "b": 1.0, "c": "str 1"},
                    {"a": 2, "b": 2.0, "c": "str 2"}
                ]
            })
        );
    }

    #[test]
    fn check_record_batches_to_json_without_nulls() {
        let array1: Arc<dyn Array> = Arc::new(Int64Array::from_iter(0..3));
        let array2: Arc<dyn Array> = Arc::new(Float64Array::from_iter((0..3).map(|x| x as f64)));
        let array3: Arc<dyn Array> = Arc::new(StringArray::from_iter((0..3).map(|x| {
            if x == 1 {
                Some(format!("str {x}"))
            } else {
                None
            }
        })));

        let record = RecordBatch::try_from_iter_with_nullable([
            ("a", array1, true),
            ("b", array2, true),
            ("c", array3, true),
        ])
        .unwrap();
        let response = QueryResponse {
            records: vec![record],
            fields: vec!["a".to_owned(), "b".to_owned(), "c".to_owned()],
            fill_null: false,
            with_fields: false,
        };

        assert_eq!(
            response.to_json().unwrap(),
            json!([
                {"a": 0, "b": 0.0},
                {"a": 1, "b": 1.0, "c": "str 1"},
                {"a": 2, "b": 2.0}
            ])
        );
    }

    #[test]
    fn check_record_batches_to_json_with_nulls() {
        let array1: Arc<dyn Array> = Arc::new(Int64Array::from_iter(0..3));
        let array2: Arc<dyn Array> = Arc::new(Float64Array::from_iter((0..3).map(|x| x as f64)));
        let array3: Arc<dyn Array> = Arc::new(StringArray::from_iter((0..3).map(|x| {
            if x == 1 {
                Some(format!("str {x}"))
            } else {
                None
            }
        })));

        let record = RecordBatch::try_from_iter_with_nullable([
            ("a", array1, true),
            ("b", array2, true),
            ("c", array3, true),
        ])
        .unwrap();
        let response = QueryResponse {
            records: vec![record],
            fields: vec!["a".to_owned(), "b".to_owned(), "c".to_owned()],
            fill_null: true,
            with_fields: false,
        };

        assert_eq!(
            response.to_json().unwrap(),
            json!([
                {"a": 0, "b": 0.0, "c": null},
                {"a": 1, "b": 1.0, "c": "str 1"},
                {"a": 2, "b": 2.0, "c": null}
            ])
        );
    }
}<|MERGE_RESOLUTION|>--- conflicted
+++ resolved
@@ -16,7 +16,7 @@
  *
  */
 
-use crate::handlers::http::query::QueryError;
+use crate::{handlers::http::query::QueryError, utils::arrow::record_batches_to_json};
 use datafusion::arrow::record_batch::RecordBatch;
 use serde_json::{json, Map, Value};
 
@@ -28,21 +28,9 @@
 }
 
 impl QueryResponse {
-<<<<<<< HEAD
     /// TODO: maybe this can be futher optimized by directly converting `arrow` to `serde_json` instead of serializing to bytes
     pub fn to_json(&self) -> Result<Value, QueryError> {
-        let buf = vec![];
-        let mut writer = arrow_json::ArrayWriter::new(buf);
-        let records: Vec<&RecordBatch> = self.records.iter().collect();
-        writer.write_batches(&records)?;
-        writer.finish()?;
-
-        let mut json: Vec<Map<String, Value>> = serde_json::from_slice(&writer.into_inner())?;
-=======
-    pub fn to_http(&self) -> Result<HttpResponse, QueryError> {
-        info!("{}", "Returning query results");
-        let mut json_records = record_batches_to_json(&self.records)?;
->>>>>>> 6919a5c4
+        let mut json: Vec<Map<String, Value>> = record_batches_to_json(&self.records)?;
 
         if self.fill_null {
             for object in json.iter_mut() {
