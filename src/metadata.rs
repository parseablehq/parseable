--- conflicted
+++ resolved
@@ -438,14 +438,9 @@
     fetch_stats_from_storage(stream_name, stats).await;
     load_daily_metrics(&snapshot.manifest_list, stream_name);
 
-<<<<<<< HEAD
-    let alerts = storage.get_alerts(stream_name).await?;
     let schema = STAGING
         .get_or_create_stream(stream_name)
         .updated_schema(schema);
-=======
-    let schema = update_schema_from_staging(stream_name, schema);
->>>>>>> 11a6378e
     let schema = HashMap::from_iter(
         schema
             .fields
