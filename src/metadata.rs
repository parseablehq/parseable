--- conflicted
+++ resolved
@@ -74,13 +74,8 @@
     pub time_partition_limit: Option<NonZeroU32>,
     pub custom_partition: Option<String>,
     pub static_schema_flag: bool,
-<<<<<<< HEAD
-    pub hot_tier_enabled: Option<bool>,
+    pub hot_tier_enabled: bool,
     pub stream_type: Option<StreamType>,
-=======
-    pub hot_tier_enabled: bool,
-    pub stream_type: Option<String>,
->>>>>>> a0a0ec35
     pub log_source: LogSource,
 }
 
