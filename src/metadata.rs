/*
 * Parseable Server (C) 2022 - 2024 Parseable, Inc.
 *
 * This program is free software: you can redistribute it and/or modify
 * it under the terms of the GNU Affero General Public License as
 * published by the Free Software Foundation, either version 3 of the
 * License, or (at your option) any later version.
 *
 * This program is distributed in the hope that it will be useful,
 * but WITHOUT ANY WARRANTY; without even the implied warranty of
 * MERCHANTABILITY or FITNESS FOR A PARTICULAR PURPOSE.  See the
 * GNU Affero General Public License for more details.
 *
 * You should have received a copy of the GNU Affero General Public License
 * along with this program.  If not, see <http://www.gnu.org/licenses/>.
 *
 */

use arrow_schema::{DataType, Field, Fields, Schema, TimeUnit};
use chrono::{Local, NaiveDateTime};
use itertools::Itertools;
use serde::{Deserialize, Serialize};
use std::collections::HashMap;
use std::num::NonZeroU32;
use std::sync::{Arc, RwLock};

use self::error::stream_info::MetadataError;
use crate::catalog::snapshot::ManifestItem;
use crate::event::format::LogSource;
use crate::metrics::{
    EVENTS_INGESTED, EVENTS_INGESTED_DATE, EVENTS_INGESTED_SIZE, EVENTS_INGESTED_SIZE_DATE,
    EVENTS_STORAGE_SIZE_DATE, LIFETIME_EVENTS_INGESTED, LIFETIME_EVENTS_INGESTED_SIZE,
};
use crate::staging::STAGING;
use crate::storage::retention::Retention;
<<<<<<< HEAD
use crate::storage::{LogStream, StorageDir, StreamType};
use crate::utils::arrow::MergedRecordReader;
=======
use crate::storage::{ObjectStorage, ObjectStoreFormat, StreamType};
>>>>>>> 4775fb16
use derive_more::{Deref, DerefMut};

// A read-write lock to allow multiple reads while and isolated write
#[derive(Debug, Deref, DerefMut, Default)]
pub struct StreamInfo(RwLock<HashMap<String, LogStreamMetadata>>);

/// In order to support backward compatability with streams created before v1.6.4,
/// we will consider past versions of stream schema to be v0. Streams created with
/// v1.6.4+ will be v1.
#[derive(Clone, Copy, Debug, Default, Deserialize, Serialize, PartialEq, Eq)]
#[non_exhaustive]
#[serde(rename_all = "lowercase")]
pub enum SchemaVersion {
    #[default]
    V0,
    /// Applies generic JSON flattening, ignores null data, handles all numbers as
    /// float64 and uses the timestamp type to store compatible time information.
    V1,
}

#[derive(Debug, Default)]
pub struct LogStreamMetadata {
    pub schema_version: SchemaVersion,
    pub schema: HashMap<String, Arc<Field>>,
    pub retention: Option<Retention>,
    pub created_at: String,
    pub first_event_at: Option<String>,
    pub time_partition: Option<String>,
    pub time_partition_limit: Option<NonZeroU32>,
    pub custom_partition: Option<String>,
    pub static_schema_flag: bool,
    pub hot_tier_enabled: bool,
    pub stream_type: StreamType,
    pub log_source: LogSource,
}

// It is very unlikely that panic will occur when dealing with metadata.
pub const LOCK_EXPECT: &str = "no method in metadata should panic while holding a lock";

// PARSEABLE.streams should be updated
// 1. During server start up
// 2. When a new stream is created (make a new entry in the map)
// 3. When a stream is deleted (remove the entry from the map)
// 4. When first event is sent to stream (update the schema)
// 5. When set alert API is called (update the alert)
impl StreamInfo {
    pub fn stream_exists(&self, stream_name: &str) -> bool {
        let map = self.read().expect(LOCK_EXPECT);
        map.contains_key(stream_name)
    }

    pub fn get_first_event(&self, stream_name: &str) -> Result<Option<String>, MetadataError> {
        let map = self.read().expect(LOCK_EXPECT);
        map.get(stream_name)
            .ok_or(MetadataError::StreamMetaNotFound(stream_name.to_string()))
            .map(|metadata| metadata.first_event_at.clone())
    }

    pub fn get_time_partition(&self, stream_name: &str) -> Result<Option<String>, MetadataError> {
        let map = self.read().expect(LOCK_EXPECT);
        map.get(stream_name)
            .ok_or(MetadataError::StreamMetaNotFound(stream_name.to_string()))
            .map(|metadata| metadata.time_partition.clone())
    }

    pub fn get_time_partition_limit(
        &self,
        stream_name: &str,
    ) -> Result<Option<NonZeroU32>, MetadataError> {
        let map = self.read().expect(LOCK_EXPECT);
        map.get(stream_name)
            .ok_or(MetadataError::StreamMetaNotFound(stream_name.to_string()))
            .map(|metadata| metadata.time_partition_limit)
    }

    pub fn get_custom_partition(&self, stream_name: &str) -> Result<Option<String>, MetadataError> {
        let map = self.read().expect(LOCK_EXPECT);
        map.get(stream_name)
            .ok_or(MetadataError::StreamMetaNotFound(stream_name.to_string()))
            .map(|metadata| metadata.custom_partition.clone())
    }

    pub fn get_static_schema_flag(&self, stream_name: &str) -> Result<bool, MetadataError> {
        let map = self.read().expect(LOCK_EXPECT);
        map.get(stream_name)
            .ok_or(MetadataError::StreamMetaNotFound(stream_name.to_string()))
            .map(|metadata| metadata.static_schema_flag)
    }

    pub fn get_retention(&self, stream_name: &str) -> Result<Option<Retention>, MetadataError> {
        let map = self.read().expect(LOCK_EXPECT);
        map.get(stream_name)
            .ok_or(MetadataError::StreamMetaNotFound(stream_name.to_string()))
            .map(|metadata| metadata.retention.clone())
    }

    pub fn get_schema_version(&self, stream_name: &str) -> Result<SchemaVersion, MetadataError> {
        let map = self.read().expect(LOCK_EXPECT);
        map.get(stream_name)
            .ok_or(MetadataError::StreamMetaNotFound(stream_name.to_string()))
            .map(|metadata| metadata.schema_version)
    }

    pub fn schema(&self, stream_name: &str) -> Result<Arc<Schema>, MetadataError> {
        let map = self.read().expect(LOCK_EXPECT);
        let schema = map
            .get(stream_name)
            .ok_or(MetadataError::StreamMetaNotFound(stream_name.to_string()))
            .map(|metadata| &metadata.schema)?;

        // sort fields on read from hashmap as order of fields can differ.
        // This provides a stable output order if schema is same between calls to this function
        let fields: Fields = schema
            .values()
            .sorted_by_key(|field| field.name())
            .cloned()
            .collect();

        let schema = Schema::new(fields);

        Ok(Arc::new(schema))
    }

    pub fn set_retention(
        &self,
        stream_name: &str,
        retention: Retention,
    ) -> Result<(), MetadataError> {
        let mut map = self.write().expect(LOCK_EXPECT);
        map.get_mut(stream_name)
            .ok_or(MetadataError::StreamMetaNotFound(stream_name.to_string()))
            .map(|metadata| {
                metadata.retention = Some(retention);
            })
    }

    pub fn set_first_event_at(
        &self,
        stream_name: &str,
        first_event_at: &str,
    ) -> Result<(), MetadataError> {
        let mut map = self.write().expect(LOCK_EXPECT);
        map.get_mut(stream_name)
            .ok_or(MetadataError::StreamMetaNotFound(stream_name.to_string()))
            .map(|metadata| {
                metadata.first_event_at = Some(first_event_at.to_owned());
            })
    }

    /// Removes the `first_event_at` timestamp for the specified stream from the LogStreamMetadata.
    ///
    /// This function is called during the retention task, when the parquet files along with the manifest files are deleted from the storage.
    /// The manifest path is removed from the snapshot in the stream.json
    /// and the first_event_at value in the stream.json is removed.
    ///
    /// # Arguments
    ///
    /// * `stream_name` - The name of the stream for which the `first_event_at` timestamp is to be removed.
    ///
    /// # Returns
    ///
    /// * `Result<(), MetadataError>` - Returns `Ok(())` if the `first_event_at` timestamp is successfully removed,
    ///   or a `MetadataError` if the stream metadata is not found.
    ///
    /// # Examples
    /// ```ignore
    /// ```rust
    /// let result = metadata.remove_first_event_at("my_stream");
    /// match result {
    ///     Ok(()) => println!("first-event-at removed successfully"),
    ///     Err(e) => eprintln!("Error removing first-event-at from PARSEABLE.streams: {}", e),
    /// }
    /// ```
    pub fn reset_first_event_at(&self, stream_name: &str) -> Result<(), MetadataError> {
        let mut map = self.write().expect(LOCK_EXPECT);
        map.get_mut(stream_name)
            .ok_or(MetadataError::StreamMetaNotFound(stream_name.to_string()))
            .map(|metadata| {
                metadata.first_event_at.take();
            })
    }

    pub fn update_time_partition_limit(
        &self,
        stream_name: &str,
        time_partition_limit: NonZeroU32,
    ) -> Result<(), MetadataError> {
        let mut map = self.write().expect(LOCK_EXPECT);
        map.get_mut(stream_name)
            .ok_or(MetadataError::StreamMetaNotFound(stream_name.to_string()))
            .map(|metadata| {
                metadata.time_partition_limit = Some(time_partition_limit);
            })
    }

    pub fn update_custom_partition(
        &self,
        stream_name: &str,
        custom_partition: Option<&String>,
    ) -> Result<(), MetadataError> {
        let mut map = self.write().expect(LOCK_EXPECT);
        map.get_mut(stream_name)
            .ok_or(MetadataError::StreamMetaNotFound(stream_name.to_string()))
            .map(|metadata| {
                metadata.custom_partition = custom_partition.cloned();
            })
    }

    pub fn set_hot_tier(&self, stream_name: &str, enable: bool) -> Result<(), MetadataError> {
        let mut map = self.write().expect(LOCK_EXPECT);
        let stream = map
            .get_mut(stream_name)
            .ok_or(MetadataError::StreamMetaNotFound(stream_name.to_string()))?;
        stream.hot_tier_enabled = enable;
        Ok(())
    }

    #[allow(clippy::too_many_arguments)]
    pub fn add_stream(
        &self,
        stream_name: String,
        created_at: String,
        time_partition: String,
        time_partition_limit: Option<NonZeroU32>,
        custom_partition: Option<String>,
        static_schema_flag: bool,
        static_schema: HashMap<String, Arc<Field>>,
        stream_type: StreamType,
        schema_version: SchemaVersion,
        log_source: LogSource,
    ) {
        let mut map = self.write().expect(LOCK_EXPECT);
        let metadata = LogStreamMetadata {
            created_at: if created_at.is_empty() {
                Local::now().to_rfc3339()
            } else {
                created_at
            },
            time_partition: if time_partition.is_empty() {
                None
            } else {
                Some(time_partition)
            },
            time_partition_limit,
            custom_partition,
            static_schema_flag,
            schema: if static_schema.is_empty() {
                HashMap::new()
            } else {
                static_schema
            },
            stream_type,
            schema_version,
            log_source,
            ..Default::default()
        };
        map.insert(stream_name, metadata);
    }

    pub fn delete_stream(&self, stream_name: &str) {
        let mut map = self.write().expect(LOCK_EXPECT);
        map.remove(stream_name);
    }

    /// Returns the number of logstreams that parseable is aware of
    pub fn len(&self) -> usize {
        self.read().expect(LOCK_EXPECT).len()
    }

    /// Listing of logstream names that parseable is aware of
    pub fn list(&self) -> Vec<LogStream> {
        self.read()
            .expect(LOCK_EXPECT)
            .keys()
            .map(String::clone)
            .collect()
    }

    pub fn list_internal_streams(&self) -> Vec<String> {
        self.read()
            .expect(LOCK_EXPECT)
            .iter()
            .filter(|(_, v)| v.stream_type == StreamType::Internal)
            .map(|(k, _)| k.clone())
            .collect()
    }

    pub fn stream_type(&self, stream_name: &str) -> Result<StreamType, MetadataError> {
        self.read()
            .expect(LOCK_EXPECT)
            .get(stream_name)
            .ok_or(MetadataError::StreamMetaNotFound(stream_name.to_string()))
            .map(|metadata| metadata.stream_type)
    }

    pub fn update_stats(
        &self,
        stream_name: &str,
        origin: &'static str,
        size: u64,
        num_rows: usize,
        parsed_timestamp: NaiveDateTime,
    ) -> Result<(), MetadataError> {
        let parsed_date = parsed_timestamp.date().to_string();
        EVENTS_INGESTED
            .with_label_values(&[stream_name, origin])
            .add(num_rows as i64);
        EVENTS_INGESTED_DATE
            .with_label_values(&[stream_name, origin, parsed_date.as_str()])
            .add(num_rows as i64);
        EVENTS_INGESTED_SIZE
            .with_label_values(&[stream_name, origin])
            .add(size as i64);
        EVENTS_INGESTED_SIZE_DATE
            .with_label_values(&[stream_name, origin, parsed_date.as_str()])
            .add(size as i64);
        LIFETIME_EVENTS_INGESTED
            .with_label_values(&[stream_name, origin])
            .add(num_rows as i64);
        LIFETIME_EVENTS_INGESTED_SIZE
            .with_label_values(&[stream_name, origin])
            .add(size as i64);
        Ok(())
    }
}

<<<<<<< HEAD
pub fn update_schema_from_staging(stream_name: &str, current_schema: Schema) -> Schema {
    let staging_files = StorageDir::new(stream_name).arrow_files();
    let record_reader = MergedRecordReader::try_new(&staging_files).unwrap();
    if record_reader.readers.is_empty() {
        return current_schema;
    }

    let schema = record_reader.merged_schema();

    Schema::try_merge(vec![schema, current_schema]).unwrap()
}

=======
>>>>>>> 4775fb16
///this function updates the data type of time partition field
/// from utf-8 to timestamp if it is not already timestamp
/// and updates the schema in the storage
/// required only when migrating from version 1.2.0 and below
/// this function will be removed in the future
pub async fn update_data_type_time_partition(
    schema: &mut Schema,
    time_partition: Option<&String>,
) -> anyhow::Result<()> {
    if let Some(time_partition) = time_partition {
        if let Ok(time_partition_field) = schema.field_with_name(time_partition) {
            if time_partition_field.data_type() != &DataType::Timestamp(TimeUnit::Millisecond, None)
            {
                let mut fields = schema
                    .fields()
                    .iter()
                    .filter(|field| field.name() != time_partition)
                    .cloned()
                    .collect::<Vec<Arc<Field>>>();
                let time_partition_field = Arc::new(Field::new(
                    time_partition,
                    DataType::Timestamp(TimeUnit::Millisecond, None),
                    true,
                ));
                fields.push(time_partition_field);
                *schema = Schema::new(fields);
            }
        }
    }
<<<<<<< HEAD
=======
    Ok(schema)
}

pub async fn load_stream_metadata_on_server_start(
    storage: &(impl ObjectStorage + ?Sized),
    stream_name: &str,
    schema: Schema,
    stream_metadata_value: Value,
) -> Result<(), LoadError> {
    let ObjectStoreFormat {
        schema_version,
        created_at,
        first_event_at,
        retention,
        snapshot,
        stats,
        time_partition,
        time_partition_limit,
        custom_partition,
        static_schema_flag,
        hot_tier_enabled,
        stream_type,
        log_source,
        ..
    } = if !stream_metadata_value.is_null() {
        serde_json::from_slice(&serde_json::to_vec(&stream_metadata_value).unwrap()).unwrap()
    } else {
        ObjectStoreFormat::default()
    };
    let schema =
        update_data_type_time_partition(storage, stream_name, schema, time_partition.as_ref())
            .await?;
    storage.put_schema(stream_name, &schema).await?;
    //load stats from storage
    fetch_stats_from_storage(stream_name, stats).await;
    load_daily_metrics(&snapshot.manifest_list, stream_name);

    let schema = STAGING
        .get_or_create_stream(stream_name)
        .updated_schema(schema);
    let schema = HashMap::from_iter(
        schema
            .fields
            .iter()
            .map(|v| (v.name().to_owned(), v.clone())),
    );

    let metadata = LogStreamMetadata {
        schema_version,
        schema,
        retention,
        created_at,
        first_event_at,
        time_partition,
        time_partition_limit: time_partition_limit.and_then(|limit| limit.parse().ok()),
        custom_partition,
        static_schema_flag,
        hot_tier_enabled,
        stream_type,
        log_source,
    };

    let mut map = STREAM_INFO.write().expect(LOCK_EXPECT);

    map.insert(stream_name.to_string(), metadata);
>>>>>>> 4775fb16

    Ok(())
}

pub fn load_daily_metrics(manifests: &Vec<ManifestItem>, stream_name: &str) {
    for manifest in manifests {
        let manifest_date = manifest.time_lower_bound.date_naive().to_string();
        let events_ingested = manifest.events_ingested;
        let ingestion_size = manifest.ingestion_size;
        let storage_size = manifest.storage_size;
        EVENTS_INGESTED_DATE
            .with_label_values(&[stream_name, "json", &manifest_date])
            .set(events_ingested as i64);
        EVENTS_INGESTED_SIZE_DATE
            .with_label_values(&[stream_name, "json", &manifest_date])
            .set(ingestion_size as i64);
        EVENTS_STORAGE_SIZE_DATE
            .with_label_values(&["data", stream_name, "parquet", &manifest_date])
            .set(storage_size as i64);
    }
}

pub mod error {
    pub mod stream_info {
        use crate::storage::ObjectStorageError;

        #[derive(Debug, thiserror::Error)]
        pub enum MetadataError {
            #[error("Metadata for stream {0} not found. Please create the stream and try again")]
            StreamMetaNotFound(String),
            #[error("Metadata Error: {0}")]
            StandaloneWithDistributed(String),
        }

        #[derive(Debug, thiserror::Error)]
        pub enum LoadError {
            #[error("Error while loading from object storage: {0}")]
            ObjectStorage(#[from] ObjectStorageError),
            #[error(" Error: {0}")]
            Anyhow(#[from] anyhow::Error),
        }
    }
}<|MERGE_RESOLUTION|>--- conflicted
+++ resolved
@@ -31,14 +31,8 @@
     EVENTS_INGESTED, EVENTS_INGESTED_DATE, EVENTS_INGESTED_SIZE, EVENTS_INGESTED_SIZE_DATE,
     EVENTS_STORAGE_SIZE_DATE, LIFETIME_EVENTS_INGESTED, LIFETIME_EVENTS_INGESTED_SIZE,
 };
-use crate::staging::STAGING;
 use crate::storage::retention::Retention;
-<<<<<<< HEAD
-use crate::storage::{LogStream, StorageDir, StreamType};
-use crate::utils::arrow::MergedRecordReader;
-=======
-use crate::storage::{ObjectStorage, ObjectStoreFormat, StreamType};
->>>>>>> 4775fb16
+use crate::storage::{LogStream, StreamType};
 use derive_more::{Deref, DerefMut};
 
 // A read-write lock to allow multiple reads while and isolated write
@@ -365,21 +359,6 @@
     }
 }
 
-<<<<<<< HEAD
-pub fn update_schema_from_staging(stream_name: &str, current_schema: Schema) -> Schema {
-    let staging_files = StorageDir::new(stream_name).arrow_files();
-    let record_reader = MergedRecordReader::try_new(&staging_files).unwrap();
-    if record_reader.readers.is_empty() {
-        return current_schema;
-    }
-
-    let schema = record_reader.merged_schema();
-
-    Schema::try_merge(vec![schema, current_schema]).unwrap()
-}
-
-=======
->>>>>>> 4775fb16
 ///this function updates the data type of time partition field
 /// from utf-8 to timestamp if it is not already timestamp
 /// and updates the schema in the storage
@@ -409,74 +388,6 @@
             }
         }
     }
-<<<<<<< HEAD
-=======
-    Ok(schema)
-}
-
-pub async fn load_stream_metadata_on_server_start(
-    storage: &(impl ObjectStorage + ?Sized),
-    stream_name: &str,
-    schema: Schema,
-    stream_metadata_value: Value,
-) -> Result<(), LoadError> {
-    let ObjectStoreFormat {
-        schema_version,
-        created_at,
-        first_event_at,
-        retention,
-        snapshot,
-        stats,
-        time_partition,
-        time_partition_limit,
-        custom_partition,
-        static_schema_flag,
-        hot_tier_enabled,
-        stream_type,
-        log_source,
-        ..
-    } = if !stream_metadata_value.is_null() {
-        serde_json::from_slice(&serde_json::to_vec(&stream_metadata_value).unwrap()).unwrap()
-    } else {
-        ObjectStoreFormat::default()
-    };
-    let schema =
-        update_data_type_time_partition(storage, stream_name, schema, time_partition.as_ref())
-            .await?;
-    storage.put_schema(stream_name, &schema).await?;
-    //load stats from storage
-    fetch_stats_from_storage(stream_name, stats).await;
-    load_daily_metrics(&snapshot.manifest_list, stream_name);
-
-    let schema = STAGING
-        .get_or_create_stream(stream_name)
-        .updated_schema(schema);
-    let schema = HashMap::from_iter(
-        schema
-            .fields
-            .iter()
-            .map(|v| (v.name().to_owned(), v.clone())),
-    );
-
-    let metadata = LogStreamMetadata {
-        schema_version,
-        schema,
-        retention,
-        created_at,
-        first_event_at,
-        time_partition,
-        time_partition_limit: time_partition_limit.and_then(|limit| limit.parse().ok()),
-        custom_partition,
-        static_schema_flag,
-        hot_tier_enabled,
-        stream_type,
-        log_source,
-    };
-
-    let mut map = STREAM_INFO.write().expect(LOCK_EXPECT);
-
-    map.insert(stream_name.to_string(), metadata);
->>>>>>> 4775fb16
 
     Ok(())
 }
