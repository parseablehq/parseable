--- conflicted
+++ resolved
@@ -237,8 +237,11 @@
     }
 
     /// Converts a JSON event into a Parseable Event
-<<<<<<< HEAD
-    fn into_event(self, stream: &Stream) -> anyhow::Result<super::Event> {
+    fn into_event(
+        self,
+        stream: &Stream,
+        p_custom_fields: HashMap<String, String>,
+    ) -> anyhow::Result<super::Event> {
         let time_partition = stream.get_time_partition();
         let time_partition_limit = stream.get_time_partition_limit();
         let static_schema_flag = stream.get_static_schema_flag();
@@ -246,32 +249,6 @@
         let schema_version = stream.get_schema_version();
         let stored_schema = stream.get_schema_raw();
         let stream_type = stream.get_stream_type();
-=======
-    fn into_event(
-        self,
-        stream_name: String,
-        origin_size: u64,
-        storage_schema: &HashMap<String, Arc<Field>>,
-        static_schema_flag: bool,
-        custom_partitions: Option<&String>,
-        time_partition: Option<&String>,
-        schema_version: SchemaVersion,
-        stream_type: StreamType,
-        p_custom_fields: &HashMap<String, String>,
-    ) -> Result<super::Event, anyhow::Error> {
-        let custom_partition_values = match custom_partitions.as_ref() {
-            Some(custom_partition) => {
-                let custom_partitions = custom_partition.split(',').collect_vec();
-                extract_custom_partition_values(&self.json, &custom_partitions)
-            }
-            None => HashMap::new(),
-        };
-
-        let parsed_timestamp = match time_partition {
-            Some(time_partition) => extract_and_parse_time(&self.json, time_partition)?,
-            _ => self.p_timestamp.naive_utc(),
-        };
->>>>>>> 77ae28ee
 
         let p_timestamp = self.p_timestamp;
         let origin_size = self.origin_size;
@@ -280,7 +257,6 @@
             time_partition_limit,
             custom_partitions.as_ref(),
             schema_version,
-            p_custom_fields,
         )?;
 
         let mut is_first_event = false;
@@ -339,6 +315,7 @@
                 &schema,
                 time_partition.as_ref(),
                 schema_version,
+                &p_custom_fields,
             )?;
 
             partitions.insert(
@@ -629,8 +606,15 @@
             .unwrap();
         let (schema, _) =
             Event::infer_schema(&data[0], &store_schema, None, false, SchemaVersion::V0).unwrap();
-        let rb =
-            Event::into_recordbatch(Utc::now(), &data, &schema, None, SchemaVersion::V0).unwrap();
+        let rb = Event::into_recordbatch(
+            Utc::now(),
+            &data,
+            &schema,
+            None,
+            SchemaVersion::V0,
+            &HashMap::new(),
+        )
+        .unwrap();
 
         assert_eq!(rb.num_rows(), 1);
         assert_eq!(rb.num_columns(), 4);
@@ -662,8 +646,15 @@
             .unwrap();
         let (schema, _) =
             Event::infer_schema(&data[0], &store_schema, None, false, SchemaVersion::V0).unwrap();
-        let rb =
-            Event::into_recordbatch(Utc::now(), &data, &schema, None, SchemaVersion::V0).unwrap();
+        let rb = Event::into_recordbatch(
+            Utc::now(),
+            &data,
+            &schema,
+            None,
+            SchemaVersion::V0,
+            &HashMap::new(),
+        )
+        .unwrap();
 
         assert_eq!(rb.num_rows(), 1);
         assert_eq!(rb.num_columns(), 3);
@@ -697,8 +688,15 @@
             .unwrap();
         let (schema, _) =
             Event::infer_schema(&data[0], &store_schema, None, false, SchemaVersion::V0).unwrap();
-        let rb =
-            Event::into_recordbatch(Utc::now(), &data, &schema, None, SchemaVersion::V0).unwrap();
+        let rb = Event::into_recordbatch(
+            Utc::now(),
+            &data,
+            &schema,
+            None,
+            SchemaVersion::V0,
+            &HashMap::new(),
+        )
+        .unwrap();
 
         assert_eq!(rb.num_rows(), 1);
         assert_eq!(rb.num_columns(), 3);
@@ -755,8 +753,15 @@
             .unwrap();
         let (schema, _) =
             Event::infer_schema(&data[0], &store_schema, None, false, SchemaVersion::V0).unwrap();
-        let rb =
-            Event::into_recordbatch(Utc::now(), &data, &schema, None, SchemaVersion::V0).unwrap();
+        let rb = Event::into_recordbatch(
+            Utc::now(),
+            &data,
+            &schema,
+            None,
+            SchemaVersion::V0,
+            &HashMap::new(),
+        )
+        .unwrap();
 
         assert_eq!(rb.num_rows(), 1);
         assert_eq!(rb.num_columns(), 1);
@@ -786,8 +791,15 @@
             .unwrap();
         let (schema, _) =
             Event::infer_schema(&data[1], &store_schema, None, false, SchemaVersion::V0).unwrap();
-        let rb =
-            Event::into_recordbatch(Utc::now(), &data, &schema, None, SchemaVersion::V0).unwrap();
+        let rb = Event::into_recordbatch(
+            Utc::now(),
+            &data,
+            &schema,
+            None,
+            SchemaVersion::V0,
+            &HashMap::new(),
+        )
+        .unwrap();
 
         assert_eq!(rb.num_rows(), 3);
         assert_eq!(rb.num_columns(), 4);
@@ -839,8 +851,15 @@
             .unwrap();
         let (schema, _) =
             Event::infer_schema(&data[1], &store_schema, None, false, SchemaVersion::V0).unwrap();
-        let rb =
-            Event::into_recordbatch(Utc::now(), &data, &schema, None, SchemaVersion::V0).unwrap();
+        let rb = Event::into_recordbatch(
+            Utc::now(),
+            &data,
+            &schema,
+            None,
+            SchemaVersion::V0,
+            &HashMap::new(),
+        )
+        .unwrap();
 
         assert_eq!(rb.num_rows(), 3);
         assert_eq!(rb.num_columns(), 4);
@@ -891,8 +910,15 @@
             .unwrap();
         let (schema, _) =
             Event::infer_schema(&data[0], &store_schema, None, false, SchemaVersion::V0).unwrap();
-        let rb =
-            Event::into_recordbatch(Utc::now(), &data, &schema, None, SchemaVersion::V0).unwrap();
+        let rb = Event::into_recordbatch(
+            Utc::now(),
+            &data,
+            &schema,
+            None,
+            SchemaVersion::V0,
+            &HashMap::new(),
+        )
+        .unwrap();
 
         assert_eq!(rb.num_rows(), 3);
         assert_eq!(rb.num_columns(), 4);
@@ -968,8 +994,15 @@
             .unwrap();
         let (schema, _) =
             Event::infer_schema(&data[3], &store_schema, None, false, SchemaVersion::V0).unwrap();
-        let rb =
-            Event::into_recordbatch(Utc::now(), &data, &schema, None, SchemaVersion::V0).unwrap();
+        let rb = Event::into_recordbatch(
+            Utc::now(),
+            &data,
+            &schema,
+            None,
+            SchemaVersion::V0,
+            &HashMap::new(),
+        )
+        .unwrap();
 
         assert_eq!(rb.num_rows(), 4);
         assert_eq!(rb.num_columns(), 5);
@@ -1046,8 +1079,15 @@
             .unwrap();
         let (schema, _) =
             Event::infer_schema(&data[3], &store_schema, None, false, SchemaVersion::V1).unwrap();
-        let rb =
-            Event::into_recordbatch(Utc::now(), &data, &schema, None, SchemaVersion::V1).unwrap();
+        let rb = Event::into_recordbatch(
+            Utc::now(),
+            &data,
+            &schema,
+            None,
+            SchemaVersion::V1,
+            &HashMap::new(),
+        )
+        .unwrap();
 
         assert_eq!(rb.num_rows(), 4);
         assert_eq!(rb.num_columns(), 5);
