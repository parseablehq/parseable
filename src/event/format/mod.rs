--- conflicted
+++ resolved
@@ -23,24 +23,20 @@
     sync::Arc,
 };
 
-use anyhow::{anyhow, Error as AnyError};
+use anyhow::anyhow;
 use arrow_array::RecordBatch;
 use arrow_schema::{DataType, Field, Schema, TimeUnit};
-<<<<<<< HEAD
-use chrono::{DateTime, NaiveDateTime};
-=======
-use chrono::{DateTime, Utc};
->>>>>>> 8381e72a
+use chrono::{DateTime, NaiveDateTime, Utc};
 use serde::{Deserialize, Serialize};
 use serde_json::Value;
 
 use crate::{
     metadata::SchemaVersion,
-    storage::StreamType,
+    parseable::Stream,
     utils::arrow::{get_field, get_timestamp_array, replace_columns},
 };
 
-use super::{Event, DEFAULT_TIMESTAMP_KEY};
+use super::DEFAULT_TIMESTAMP_KEY;
 
 pub mod json;
 
@@ -101,43 +97,36 @@
 pub trait EventFormat: Sized {
     type Data;
 
+    fn get_partitions(
+        &self,
+        time_partition: Option<&String>,
+        custom_partitions: Option<&String>,
+    ) -> anyhow::Result<(NaiveDateTime, HashMap<String, String>)>;
+
     fn to_data(
         self,
         schema: &HashMap<String, Arc<Field>>,
         time_partition: Option<&String>,
         schema_version: SchemaVersion,
-    ) -> Result<(Self::Data, EventSchema, bool), AnyError>;
-
-    fn decode(data: Self::Data, schema: Arc<Schema>) -> Result<RecordBatch, AnyError>;
-
-<<<<<<< HEAD
-    fn to_event(
-=======
+    ) -> anyhow::Result<(Self::Data, EventSchema, bool)>;
+
+    fn decode(data: Self::Data, schema: Arc<Schema>) -> anyhow::Result<RecordBatch>;
+
     /// Returns the UTC time at ingestion
     fn get_p_timestamp(&self) -> DateTime<Utc>;
 
-    fn into_recordbatch(
->>>>>>> 8381e72a
-        self,
-        stream_name: &str,
-        origin_size: u64,
-        storage_schema: &HashMap<String, Arc<Field>>,
-        static_schema_flag: bool,
-        parsed_timestamp: NaiveDateTime,
-        time_partition: Option<String>,
-        custom_partition_values: HashMap<String, String>,
-        schema_version: SchemaVersion,
-<<<<<<< HEAD
-        stream_type: StreamType,
-    ) -> Result<super::Event, AnyError> {
+    fn to_event(self, stream: &Stream, origin_size: u64) -> anyhow::Result<super::Event> {
+        let storage_schema = stream.get_schema_raw();
+        let static_schema_flag = stream.get_static_schema_flag();
+        let time_partition = stream.get_time_partition();
+        let custom_partition = stream.get_custom_partition();
+        let schema_version = stream.get_schema_version();
+        let stream_type = stream.get_stream_type();
+        let p_timestamp = self.get_p_timestamp();
+        let (parsed_timestamp, custom_partition_values) =
+            self.get_partitions(time_partition.as_ref(), custom_partition.as_ref())?;
         let (data, mut schema, is_first_event) =
-            self.to_data(storage_schema, time_partition.as_ref(), schema_version)?;
-=======
-    ) -> Result<(RecordBatch, bool), AnyError> {
-        let p_timestamp = self.get_p_timestamp();
-        let (data, mut schema, is_first) =
-            self.to_data(storage_schema, time_partition, schema_version)?;
->>>>>>> 8381e72a
+            self.to_data(&storage_schema, time_partition.as_ref(), schema_version)?;
 
         if get_field(&schema, DEFAULT_TIMESTAMP_KEY).is_some() {
             return Err(anyhow!(
@@ -158,7 +147,7 @@
 
         // prepare the record batch and new fields to be added
         let mut new_schema = Arc::new(Schema::new(schema));
-        if !Self::is_schema_matching(new_schema.clone(), storage_schema, static_schema_flag) {
+        if !Self::is_schema_matching(new_schema.clone(), &storage_schema, static_schema_flag) {
             return Err(anyhow!("Schema mismatch"));
         }
         new_schema = update_field_type_in_schema(
@@ -179,12 +168,11 @@
 
         Ok(super::Event {
             rb,
-            stream_name: stream_name.to_string(),
             origin_format: "json",
             origin_size,
             is_first_event,
+            time_partition,
             parsed_timestamp,
-            time_partition,
             custom_partition_values,
             stream_type,
         })
@@ -211,19 +199,6 @@
         }
         true
     }
-
-    #[allow(clippy::too_many_arguments)]
-    fn into_event(
-        self,
-        stream_name: String,
-        origin_size: u64,
-        storage_schema: &HashMap<String, Arc<Field>>,
-        static_schema_flag: bool,
-        custom_partitions: Option<&String>,
-        time_partition: Option<&String>,
-        schema_version: SchemaVersion,
-        stream_type: StreamType,
-    ) -> Result<Event, AnyError>;
 }
 
 pub fn get_existing_field_names(
