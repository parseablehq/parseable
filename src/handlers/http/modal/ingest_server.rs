--- conflicted
+++ resolved
@@ -16,37 +16,6 @@
  *
  */
 
-<<<<<<< HEAD
-=======
-use super::ingest::ingestor_logstream;
-use super::ingest::ingestor_rbac;
-use super::ingest::ingestor_role;
-use super::server::Server;
-use super::IngestorMetadata;
-use super::OpenIdClient;
-use super::ParseableServer;
-use super::DEFAULT_VERSION;
-use crate::analytics;
-use crate::handlers::airplane;
-use crate::handlers::http::ingest;
-use crate::handlers::http::logstream;
-use crate::handlers::http::middleware::DisAllowRootUser;
-use crate::handlers::http::middleware::RouteExt;
-use crate::handlers::http::role;
-use crate::metrics;
-use crate::migration;
-use crate::migration::metadata_migration::migrate_ingester_metadata;
-use crate::rbac::role::Action;
-use crate::storage::object_storage::ingestor_metadata_path;
-use crate::storage::object_storage::parseable_json_path;
-use crate::storage::ObjectStorageError;
-use crate::storage::PARSEABLE_ROOT_DIRECTORY;
-use crate::sync;
-
-use crate::utils::get_ingestor_id;
-use crate::utils::get_url;
-use crate::{handlers::http::base_path, option::CONFIG};
->>>>>>> 4775fb16
 use actix_web::web;
 use actix_web::web::resource;
 use actix_web::Scope;
@@ -57,17 +26,37 @@
 use relative_path::RelativePathBuf;
 use serde_json::Value;
 use tokio::sync::oneshot;
-use tracing::error;
-use tracing::info;
+use tracing::{error, info};
+
+use crate::{
+    analytics, cli::Options, handlers::{
+        airplane,
+        http::{
+            base_path, ingest, logstream,
+            middleware::{DisAllowRootUser, RouteExt},
+            role,
+        },
+    }, metrics, migration::{self, metadata_migration::migrate_ingester_metadata}, parseable::PARSEABLE, rbac::role::Action, storage::{
+        object_storage::{ingestor_metadata_path, parseable_json_path},
+        ObjectStorageError, PARSEABLE_ROOT_DIRECTORY,
+    }, sync, utils::{get_ingestor_id, get_url}, Server
+};
+
+use super::{
+    ingest::{ingestor_logstream, ingestor_rbac, ingestor_role},
+    IngestorMetadata, OpenIdClient, ParseableServer, DEFAULT_VERSION,
+};
 
 /// Metadata associated with this ingestor server
 pub static INGESTOR_META: Lazy<IngestorMetadata> = Lazy::new(|| {
     // all the files should be in the staging directory root
     let entries =
-        std::fs::read_dir(&CONFIG.options.local_staging_path).expect("Couldn't read from file");
+        std::fs::read_dir(&PARSEABLE.options.local_staging_path).expect("Couldn't read from file");
     let url = get_url();
     let port = url.port().unwrap_or(80).to_string();
     let url = url.to_string();
+    let Options{username, password, ..} = &PARSEABLE.options;
+    let staging_path = PARSEABLE.staging_dir();
 
     for entry in entries {
         // cause the staging directory will have only one file with ingestor in the name
@@ -93,7 +82,7 @@
             if obj.get("flight_port").is_none() {
                 obj.insert(
                     "flight_port".to_owned(),
-                    Value::String(CONFIG.options.flight_port.to_string()),
+                    Value::String(PARSEABLE.options.flight_port.to_string()),
                 );
             }
 
@@ -116,7 +105,7 @@
 
             let token = base64::prelude::BASE64_STANDARD.encode(format!(
                 "{}:{}",
-                CONFIG.options.username, CONFIG.options.password
+                username, password
             ));
 
             let token = format!("Basic {}", token);
@@ -130,60 +119,28 @@
                 meta.token = token;
             }
 
-            meta.put_on_disk(CONFIG.staging_dir())
+            meta.put_on_disk(staging_path)
                 .expect("Couldn't write to disk");
             return meta;
         }
     }
 
-<<<<<<< HEAD
-use crate::{
-    analytics,
-    handlers::{
-        airplane,
-        http::{
-            base_path, ingest, logstream,
-            middleware::{DisAllowRootUser, RouteExt},
-            role,
-        },
-    },
-    metrics,
-    migration::{self, metadata_migration::migrate_ingester_metadata},
-    parseable::PARSEABLE,
-    rbac::role::Action,
-    storage::{
-        object_storage::{ingestor_metadata_path, parseable_json_path},
-        staging, ObjectStorageError, PARSEABLE_ROOT_DIRECTORY,
-    },
-    sync, Server,
-};
-
-use super::{
-    ingest::{ingestor_logstream, ingestor_rbac, ingestor_role},
-    IngestorMetadata, OpenIdClient, ParseableServer,
-};
-
-/// ! have to use a guard before using it
-pub static INGESTOR_META: Lazy<IngestorMetadata> =
-    Lazy::new(|| staging::get_ingestor_info().expect("Should Be valid Json"));
-=======
-    let store = CONFIG.storage().get_object_store();
+    let store = PARSEABLE.storage().get_object_store();
     let out = IngestorMetadata::new(
         port,
         url,
         DEFAULT_VERSION.to_string(),
         store.get_bucket_name(),
-        &CONFIG.options.username,
-        &CONFIG.options.password,
+        username,
+        password,
         get_ingestor_id(),
-        CONFIG.options.flight_port.to_string(),
+        PARSEABLE.options.flight_port.to_string(),
     );
 
-    out.put_on_disk(CONFIG.staging_dir())
+    out.put_on_disk(staging_path)
         .expect("Should Be valid Json");
     out
 });
->>>>>>> 4775fb16
 
 pub struct IngestServer;
 
