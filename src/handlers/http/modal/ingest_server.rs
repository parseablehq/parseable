/*
 * Parseable Server (C) 2022 - 2024 Parseable, Inc.
 *
 * This program is free software: you can redistribute it and/or modify
 * it under the terms of the GNU Affero General Public License as
 * published by the Free Software Foundation, either version 3 of the
 * License, or (at your option) any later version.
 *
 * This program is distributed in the hope that it will be useful,
 * but WITHOUT ANY WARRANTY; without even the implied warranty of
 * MERCHANTABILITY or FITNESS FOR A PARTICULAR PURPOSE.  See the
 * GNU Affero General Public License for more details.
 *
 * You should have received a copy of the GNU Affero General Public License
 * along with this program.  If not, see <http://www.gnu.org/licenses/>.
 *
 */

<<<<<<< HEAD
use std::sync::Arc;
=======
use super::ingest::ingestor_logstream;
use super::ingest::ingestor_rbac;
use super::ingest::ingestor_role;
use super::server::Server;
use super::IngestorMetadata;
use super::OpenIdClient;
use super::ParseableServer;
use super::DEFAULT_VERSION;
use crate::analytics;
use crate::handlers::airplane;
use crate::handlers::http::ingest;
use crate::handlers::http::logstream;
use crate::handlers::http::middleware::DisAllowRootUser;
use crate::handlers::http::middleware::RouteExt;
use crate::handlers::http::role;
use crate::migration;
use crate::migration::metadata_migration::migrate_ingester_metadata;
use crate::rbac::role::Action;
use crate::storage::object_storage::ingestor_metadata_path;
use crate::storage::object_storage::parseable_json_path;
use crate::storage::ObjectStorageError;
use crate::storage::PARSEABLE_ROOT_DIRECTORY;
use crate::sync;

use crate::utils::get_ingestor_id;
use crate::utils::get_url;
use crate::{handlers::http::base_path, option::CONFIG};
>>>>>>> 1e795773

use actix_web::web;
use actix_web::Scope;
use actix_web_prometheus::PrometheusMetrics;
use async_trait::async_trait;
use base64::Engine;
use bytes::Bytes;
use relative_path::RelativePathBuf;
use serde_json::Value;
use tokio::sync::oneshot;
use tracing::error;

use crate::{
    analytics,
    handlers::{
        airplane,
        http::{
            base_path, ingest, logstream,
            middleware::{DisAllowRootUser, RouteExt},
            role,
        },
    },
    metrics, migration,
    parseable::PARSEABLE,
    rbac::role::Action,
    storage::{object_storage::parseable_json_path, ObjectStorageError, PARSEABLE_ROOT_DIRECTORY},
    sync, Server,
};

use super::{
    ingest::{ingestor_logstream, ingestor_rbac, ingestor_role},
    IngestorMetadata, OpenIdClient, ParseableServer,
};

pub const INGESTOR_EXPECT: &str = "Ingestor Metadata should be set in ingestor mode";

pub struct IngestServer(pub Arc<IngestorMetadata>);

#[async_trait]
impl ParseableServer for IngestServer {
    // configure the api routes
    fn configure_routes(config: &mut web::ServiceConfig, _oidc_client: Option<OpenIdClient>) {
        config
            .service(
                // Base path "{url}/api/v1"
                web::scope(&base_path())
                    .service(Server::get_ingest_factory())
                    .service(Self::logstream_api())
                    .service(Server::get_about_factory())
                    .service(Self::analytics_factory())
                    .service(Server::get_liveness_factory())
                    .service(Self::get_user_webscope())
                    .service(Self::get_user_role_webscope())
                    .service(Server::get_metrics_webscope())
                    .service(Server::get_readiness_factory()),
            )
            .service(Server::get_ingest_otel_factory());
    }

    async fn load_metadata(&self) -> anyhow::Result<Option<Bytes>> {
        // parseable can't use local storage for persistence when running a distributed setup
        if PARSEABLE.storage.name() == "drive" {
            return Err(anyhow::Error::msg(
                "This instance of the Parseable server has been configured to run in a distributed setup, it doesn't support local storage.",
            ));
        }

        // check for querier state. Is it there, or was it there in the past
        let parseable_json = check_querier_state().await?;
        // to get the .parseable.json file in staging
        validate_credentials().await?;

        Ok(parseable_json)
    }

    /// configure the server and start an instance to ingest data
<<<<<<< HEAD
    async fn init(&self, shutdown_rx: oneshot::Receiver<()>) -> anyhow::Result<()> {
        let prometheus = metrics::build_metrics_handler();
        PARSEABLE.storage.register_store_metrics(&prometheus);
=======
    async fn init(
        &self,
        prometheus: &PrometheusMetrics,
        shutdown_rx: oneshot::Receiver<()>,
    ) -> anyhow::Result<()> {
        CONFIG.storage().register_store_metrics(prometheus);
>>>>>>> 1e795773

        migration::run_migration(&PARSEABLE).await?;

        let (localsync_handler, mut localsync_outbox, localsync_inbox) =
            sync::run_local_sync().await;
        let (mut remote_sync_handler, mut remote_sync_outbox, mut remote_sync_inbox) =
            sync::object_store_sync().await;

        tokio::spawn(airplane::server());

        // set the ingestor metadata
        set_ingestor_metadata(self.0.clone()).await?;

        // Ingestors shouldn't have to deal with OpenId auth flow
        let app = self.start(shutdown_rx, prometheus.clone(), None);

        tokio::pin!(app);
        loop {
            tokio::select! {
                e = &mut app => {
                    // actix server finished .. stop other threads and stop the server
                    remote_sync_inbox.send(()).unwrap_or(());
                    localsync_inbox.send(()).unwrap_or(());
                    if let Err(e) = localsync_handler.await {
                        error!("Error joining remote_sync_handler: {:?}", e);
                    }
                    if let Err(e) = remote_sync_handler.await {
                        error!("Error joining remote_sync_handler: {:?}", e);
                    }
                    return e
                },
                _ = &mut localsync_outbox => {
                    // crash the server if localsync fails for any reason
                    // panic!("Local Sync thread died. Server will fail now!")
                    return Err(anyhow::Error::msg("Failed to sync local data to drive. Please restart the Parseable server.\n\nJoin us on Parseable Slack if the issue persists after restart : https://launchpass.com/parseable"))
                },
                _ = &mut remote_sync_outbox => {
                    // remote_sync failed, this is recoverable by just starting remote_sync thread again
                    if let Err(e) = remote_sync_handler.await {
                        error!("Error joining remote_sync_handler: {:?}", e);
                    }
                    (remote_sync_handler, remote_sync_outbox, remote_sync_inbox) = sync::object_store_sync().await;
                }

            }
        }
    }
}

impl IngestServer {
    pub fn analytics_factory() -> Scope {
        web::scope("/analytics").service(
            // GET "/analytics" ==> Get analytics data
            web::resource("").route(
                web::get()
                    .to(analytics::get_analytics)
                    .authorize(Action::GetAnalytics),
            ),
        )
    }

    // get the role webscope
    pub fn get_user_role_webscope() -> Scope {
        web::scope("/role")
            // GET Role List
            .service(web::resource("").route(web::get().to(role::list).authorize(Action::ListRole)))
            .service(
                // PUT and GET Default Role
                web::resource("/default")
                    .route(web::put().to(role::put_default).authorize(Action::PutRole))
                    .route(web::get().to(role::get_default).authorize(Action::GetRole)),
            )
            .service(
                // PUT, GET, DELETE Roles
                web::resource("/{name}")
                    .route(web::delete().to(role::delete).authorize(Action::DeleteRole))
                    .route(web::get().to(role::get).authorize(Action::GetRole)),
            )
            .service(
                web::resource("/{name}/sync")
                    .route(web::put().to(ingestor_role::put).authorize(Action::PutRole)),
            )
    }
    // get the user webscope
    pub fn get_user_webscope() -> Scope {
        web::scope("/user")
            .service(
                web::resource("/{username}/sync")
                    // PUT /user/{username}/sync => Sync creation of a new user
                    .route(
                        web::post()
                            .to(ingestor_rbac::post_user)
                            .authorize(Action::PutUser),
                    )
                    // DELETE /user/{username} => Sync deletion of a user
                    .route(
                        web::delete()
                            .to(ingestor_rbac::delete_user)
                            .authorize(Action::DeleteUser),
                    )
                    .wrap(DisAllowRootUser),
            )
            .service(
                web::resource("/{username}/role/sync")
                    // PUT /user/{username}/roles => Put roles for user
                    .route(
                        web::put()
                            .to(ingestor_rbac::put_role)
                            .authorize(Action::PutUserRoles)
                            .wrap(DisAllowRootUser),
                    ),
            )
            .service(
                web::resource("/{username}/generate-new-password/sync")
                    // POST /user/{username}/generate-new-password => reset password for this user
                    .route(
                        web::post()
                            .to(ingestor_rbac::post_gen_password)
                            .authorize(Action::PutUser)
                            .wrap(DisAllowRootUser),
                    ),
            )
    }
    pub fn logstream_api() -> Scope {
        web::scope("/logstream").service(
            web::scope("/{logstream}")
                .service(
                    web::resource("")
                        // POST "/logstream/{logstream}" ==> Post logs to given log stream
                        .route(
                            web::post()
                                .to(ingest::post_event)
                                .authorize_for_stream(Action::Ingest),
                        ),
                )
                .service(
                    web::resource("/sync")
                        // DELETE "/logstream/{logstream}/sync" ==> Sync deletion of a log stream
                        .route(
                            web::delete()
                                .to(ingestor_logstream::delete)
                                .authorize(Action::DeleteStream),
                        )
                        // PUT "/logstream/{logstream}/sync" ==> Sync creation of a new log stream
                        .route(
                            web::put()
                                .to(ingestor_logstream::put_stream)
                                .authorize_for_stream(Action::CreateStream),
                        ),
                )
                .service(
                    // GET "/logstream/{logstream}/info" ==> Get info for given log stream
                    web::resource("/info").route(
                        web::get()
                            .to(logstream::get_stream_info)
                            .authorize_for_stream(Action::GetStreamInfo),
                    ),
                )
                .service(
                    // GET "/logstream/{logstream}/stats" ==> Get stats for given log stream
                    web::resource("/stats").route(
                        web::get()
                            .to(logstream::get_stats)
                            .authorize_for_stream(Action::GetStats),
                    ),
                )
                .service(
                    web::scope("/retention").service(
                        web::resource("/cleanup").route(
                            web::post()
                                .to(ingestor_logstream::retention_cleanup)
                                .authorize_for_stream(Action::PutRetention),
                        ),
                    ),
                ),
        )
    }
}

// create the ingestor metadata and put the .ingestor.json file in the object store
pub async fn set_ingestor_metadata(meta: Arc<IngestorMetadata>) -> anyhow::Result<()> {
    let storage_ingestor_metadata = meta.migrate().await?;
    let store = PARSEABLE.storage.get_object_store();

    // use the id that was generated/found in the staging and
    // generate the path for the object store
    let path = meta.file_path();

    // we are considering that we can always get from object store
    if let Some(mut store_data) = storage_ingestor_metadata {
        if store_data.domain_name != meta.domain_name {
            store_data.domain_name.clone_from(&meta.domain_name);
            store_data.port.clone_from(&meta.port);

            let resource = Bytes::from(serde_json::to_vec(&store_data)?);

            // if pushing to object store fails propagate the error
            store.put_object(&path, resource).await?;
        }
    } else {
        let resource = serde_json::to_vec(&meta)?.into();

        store.put_object(&path, resource).await?;
    }

    Ok(())
}

// check for querier state. Is it there, or was it there in the past
// this should happen before the set the ingestor metadata
async fn check_querier_state() -> anyhow::Result<Option<Bytes>, ObjectStorageError> {
    // how do we check for querier state?
    // based on the work flow of the system, the querier will always need to start first
    // i.e the querier will create the `.parseable.json` file
    let parseable_json = PARSEABLE
        .storage
        .get_object_store()
        .get_object(&parseable_json_path())
        .await
        .map_err(|_| {
            ObjectStorageError::Custom(
                "Query Server has not been started yet. Please start the querier server first."
                    .to_string(),
            )
        })?;

    Ok(Some(parseable_json))
}

async fn validate_credentials() -> anyhow::Result<()> {
    // check if your creds match with others
    let store = PARSEABLE.storage.get_object_store();
    let base_path = RelativePathBuf::from(PARSEABLE_ROOT_DIRECTORY);
    let ingestor_metadata = store
        .get_objects(
            Some(&base_path),
            Box::new(|file_name| file_name.starts_with("ingestor")),
        )
        .await?;
    if !ingestor_metadata.is_empty() {
        let ingestor_metadata_value: Value =
            serde_json::from_slice(&ingestor_metadata[0]).expect("ingestor.json is valid json");
        let check = ingestor_metadata_value
            .as_object()
            .and_then(|meta| meta.get("token"))
            .and_then(|token| token.as_str())
            .unwrap();

        let token = base64::prelude::BASE64_STANDARD.encode(format!(
            "{}:{}",
            PARSEABLE.options.username, PARSEABLE.options.password
        ));

        let token = format!("Basic {}", token);

        if check != token {
            return Err(anyhow::anyhow!("Credentials do not match with other ingestors. Please check your credentials and try again."));
        }
    }

    Ok(())
}<|MERGE_RESOLUTION|>--- conflicted
+++ resolved
@@ -16,37 +16,7 @@
  *
  */
 
-<<<<<<< HEAD
 use std::sync::Arc;
-=======
-use super::ingest::ingestor_logstream;
-use super::ingest::ingestor_rbac;
-use super::ingest::ingestor_role;
-use super::server::Server;
-use super::IngestorMetadata;
-use super::OpenIdClient;
-use super::ParseableServer;
-use super::DEFAULT_VERSION;
-use crate::analytics;
-use crate::handlers::airplane;
-use crate::handlers::http::ingest;
-use crate::handlers::http::logstream;
-use crate::handlers::http::middleware::DisAllowRootUser;
-use crate::handlers::http::middleware::RouteExt;
-use crate::handlers::http::role;
-use crate::migration;
-use crate::migration::metadata_migration::migrate_ingester_metadata;
-use crate::rbac::role::Action;
-use crate::storage::object_storage::ingestor_metadata_path;
-use crate::storage::object_storage::parseable_json_path;
-use crate::storage::ObjectStorageError;
-use crate::storage::PARSEABLE_ROOT_DIRECTORY;
-use crate::sync;
-
-use crate::utils::get_ingestor_id;
-use crate::utils::get_url;
-use crate::{handlers::http::base_path, option::CONFIG};
->>>>>>> 1e795773
 
 use actix_web::web;
 use actix_web::Scope;
@@ -69,7 +39,7 @@
             role,
         },
     },
-    metrics, migration,
+    migration,
     parseable::PARSEABLE,
     rbac::role::Action,
     storage::{object_storage::parseable_json_path, ObjectStorageError, PARSEABLE_ROOT_DIRECTORY},
@@ -123,18 +93,12 @@
     }
 
     /// configure the server and start an instance to ingest data
-<<<<<<< HEAD
-    async fn init(&self, shutdown_rx: oneshot::Receiver<()>) -> anyhow::Result<()> {
-        let prometheus = metrics::build_metrics_handler();
-        PARSEABLE.storage.register_store_metrics(&prometheus);
-=======
     async fn init(
         &self,
         prometheus: &PrometheusMetrics,
         shutdown_rx: oneshot::Receiver<()>,
     ) -> anyhow::Result<()> {
-        CONFIG.storage().register_store_metrics(prometheus);
->>>>>>> 1e795773
+        PARSEABLE.storage.register_store_metrics(prometheus);
 
         migration::run_migration(&PARSEABLE).await?;
 
