--- conflicted
+++ resolved
@@ -16,39 +16,8 @@
  *
  */
 
-<<<<<<< HEAD
-=======
 use std::thread;
 
-use super::ingest::ingestor_logstream;
-use super::ingest::ingestor_rbac;
-use super::ingest::ingestor_role;
-use super::server::Server;
-use super::IngestorMetadata;
-use super::OpenIdClient;
-use super::ParseableServer;
-use super::DEFAULT_VERSION;
-use crate::analytics;
-use crate::handlers::airplane;
-use crate::handlers::http::ingest;
-use crate::handlers::http::logstream;
-use crate::handlers::http::middleware::DisAllowRootUser;
-use crate::handlers::http::middleware::RouteExt;
-use crate::handlers::http::role;
-use crate::migration;
-use crate::migration::metadata_migration::migrate_ingester_metadata;
-use crate::rbac::role::Action;
-use crate::storage::object_storage::ingestor_metadata_path;
-use crate::storage::object_storage::parseable_json_path;
-use crate::storage::ObjectStorageError;
-use crate::storage::PARSEABLE_ROOT_DIRECTORY;
-use crate::sync;
-
-use crate::utils::get_ingestor_id;
-use crate::utils::get_url;
-use crate::{handlers::http::base_path, option::CONFIG};
-
->>>>>>> 6346928c
 use actix_web::web;
 use actix_web::Scope;
 use actix_web_prometheus::PrometheusMetrics;
@@ -58,51 +27,6 @@
 use relative_path::RelativePathBuf;
 use serde_json::Value;
 use tokio::sync::oneshot;
-<<<<<<< HEAD
-use tracing::error;
-=======
-use tracing::info;
-
-/// Metadata associated with this ingestor server
-pub static INGESTOR_META: Lazy<IngestorMetadata> = Lazy::new(|| {
-    // all the files should be in the staging directory root
-    let entries =
-        std::fs::read_dir(&CONFIG.options.local_staging_path).expect("Couldn't read from file");
-    let url = get_url();
-    let port = url.port().unwrap_or(80).to_string();
-    let url = url.to_string();
-
-    for entry in entries {
-        // cause the staging directory will have only one file with ingestor in the name
-        // so the JSON Parse should not error unless the file is corrupted
-        let path = entry.expect("Should be a directory entry").path();
-        let flag = path
-            .file_name()
-            .unwrap_or_default()
-            .to_str()
-            .unwrap_or_default()
-            .contains("ingestor");
-
-        if flag {
-            // get the ingestor metadata from staging
-            let text = std::fs::read(path).expect("File should be present");
-            let mut meta: Value = serde_json::from_slice(&text).expect("Valid JSON");
-
-            // migrate the staging meta
-            let obj = meta
-                .as_object_mut()
-                .expect("Could Not parse Ingestor Metadata Json");
-
-            if obj.get("flight_port").is_none() {
-                obj.insert(
-                    "flight_port".to_owned(),
-                    Value::String(CONFIG.options.flight_port.to_string()),
-                );
-            }
-
-            let mut meta: IngestorMetadata =
-                serde_json::from_value(meta).expect("Couldn't write to disk");
->>>>>>> 6346928c
 
 use crate::{
     analytics,
@@ -190,7 +114,7 @@
         let result = self.start(shutdown_rx, prometheus.clone(), None).await;
         // Cancel sync jobs
         cancel_tx.send(()).expect("Cancellation should not fail");
-        
+
         result
     }
 }
