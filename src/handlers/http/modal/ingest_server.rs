/*
 * Parseable Server (C) 2022 - 2024 Parseable, Inc.
 *
 * This program is free software: you can redistribute it and/or modify
 * it under the terms of the GNU Affero General Public License as
 * published by the Free Software Foundation, either version 3 of the
 * License, or (at your option) any later version.
 *
 * This program is distributed in the hope that it will be useful,
 * but WITHOUT ANY WARRANTY; without even the implied warranty of
 * MERCHANTABILITY or FITNESS FOR A PARTICULAR PURPOSE.  See the
 * GNU Affero General Public License for more details.
 *
 * You should have received a copy of the GNU Affero General Public License
 * along with this program.  If not, see <http://www.gnu.org/licenses/>.
 *
 */

use super::ingest::ingestor_logstream;
use super::ingest::ingestor_rbac;
use super::ingest::ingestor_role;
use super::server::Server;
use super::IngestorMetadata;
use super::OpenIdClient;
use super::ParseableServer;
use crate::analytics;
use crate::handlers::airplane;
use crate::handlers::http::ingest;
use crate::handlers::http::logstream;
use crate::handlers::http::middleware::DisAllowRootUser;
use crate::handlers::http::middleware::RouteExt;
use crate::handlers::http::role;
use crate::migration;
use crate::migration::metadata_migration::migrate_ingester_metadata;
use crate::rbac::role::Action;
use crate::storage::object_storage::ingestor_metadata_path;
use crate::storage::object_storage::parseable_json_path;
use crate::storage::staging;
use crate::storage::ObjectStorageError;
use crate::storage::PARSEABLE_ROOT_DIRECTORY;
use crate::sync;

use crate::{handlers::http::base_path, option::CONFIG};
use actix_web::web;
use actix_web::web::resource;
use actix_web::Scope;
<<<<<<< HEAD
use actix_web_prometheus::PrometheusMetrics;
use anyhow::anyhow;
=======
>>>>>>> 19230950
use async_trait::async_trait;
use base64::Engine;
use bytes::Bytes;
use once_cell::sync::Lazy;
use relative_path::RelativePathBuf;
use serde_json::Value;
use tracing::error;

/// ! have to use a guard before using it
pub static INGESTOR_META: Lazy<IngestorMetadata> =
    Lazy::new(|| staging::get_ingestor_info().expect("Should Be valid Json"));

pub struct IngestServer;

#[async_trait]
impl ParseableServer for IngestServer {
    // configure the api routes
    fn configure_routes(config: &mut web::ServiceConfig, _oidc_client: Option<OpenIdClient>) {
        config
            .service(
                // Base path "{url}/api/v1"
                web::scope(&base_path())
                    .service(Server::get_ingest_factory())
                    .service(Self::logstream_api())
                    .service(Server::get_about_factory())
                    .service(Self::analytics_factory())
                    .service(Server::get_liveness_factory())
                    .service(Self::get_user_webscope())
                    .service(Self::get_user_role_webscope())
                    .service(Server::get_metrics_webscope())
                    .service(Server::get_readiness_factory()),
            )
            .service(Server::get_ingest_otel_factory());
    }

    async fn load_metadata(&self) -> anyhow::Result<Option<Bytes>> {
        // parseable can't use local storage for persistence when running a distributed setup
        if CONFIG.get_storage_mode_string() == "Local drive" {
            return Err(anyhow::Error::msg(
                 "This instance of the Parseable server has been configured to run in a distributed setup, it doesn't support local storage.",
             ));
        }

        // check for querier state. Is it there, or was it there in the past
        let parseable_json = check_querier_state().await?;
        // to get the .parseable.json file in staging
        validate_credentials().await?;

        Ok(parseable_json)
    }

    /// configure the server and start an instance to ingest data
    async fn init(&self, prometheus: &PrometheusMetrics) -> anyhow::Result<()> {
        CONFIG.storage().register_store_metrics(prometheus);

        migration::run_migration(&CONFIG).await?;

        let (localsync_handler, mut localsync_outbox, localsync_inbox) =
            sync::run_local_sync().await;
        let (mut remote_sync_handler, mut remote_sync_outbox, mut remote_sync_inbox) =
            sync::object_store_sync().await;

        tokio::spawn(airplane::server());

        // set the ingestor metadata
        set_ingestor_metadata().await?;

        // Ingestors shouldn't have to deal with OpenId auth flow
        let app = self.start(prometheus.clone(), None);

        tokio::pin!(app);
        loop {
            tokio::select! {
                e = &mut app => {
                    // actix server finished .. stop other threads and stop the server
                    remote_sync_inbox.send(()).unwrap_or(());
                    localsync_inbox.send(()).unwrap_or(());
                    if let Err(e) = localsync_handler.await {
                        error!("Error joining remote_sync_handler: {:?}", e);
                    }
                    if let Err(e) = remote_sync_handler.await {
                        error!("Error joining remote_sync_handler: {:?}", e);
                    }
                    return e
                },
                _ = &mut localsync_outbox => {
                    // crash the server if localsync fails for any reason
                    // panic!("Local Sync thread died. Server will fail now!")
                    return Err(anyhow::Error::msg("Failed to sync local data to drive. Please restart the Parseable server.\n\nJoin us on Parseable Slack if the issue persists after restart : https://launchpass.com/parseable"))
                },
                _ = &mut remote_sync_outbox => {
                    // remote_sync failed, this is recoverable by just starting remote_sync thread again
                    if let Err(e) = remote_sync_handler.await {
                        error!("Error joining remote_sync_handler: {:?}", e);
                    }
                    (remote_sync_handler, remote_sync_outbox, remote_sync_inbox) = sync::object_store_sync().await;
                }

            };
        }
    }
}

impl IngestServer {
    pub fn analytics_factory() -> Scope {
        web::scope("/analytics").service(
            // GET "/analytics" ==> Get analytics data
            web::resource("").route(
                web::get()
                    .to(analytics::get_analytics)
                    .authorize(Action::GetAnalytics),
            ),
        )
    }

    // get the role webscope
    pub fn get_user_role_webscope() -> Scope {
        web::scope("/role")
            // GET Role List
            .service(resource("").route(web::get().to(role::list).authorize(Action::ListRole)))
            .service(
                // PUT and GET Default Role
                resource("/default")
                    .route(web::put().to(role::put_default).authorize(Action::PutRole))
                    .route(web::get().to(role::get_default).authorize(Action::GetRole)),
            )
            .service(
                // PUT, GET, DELETE Roles
                resource("/{name}")
                    .route(web::delete().to(role::delete).authorize(Action::DeleteRole))
                    .route(web::get().to(role::get).authorize(Action::GetRole)),
            )
            .service(
                resource("/{name}/sync")
                    .route(web::put().to(ingestor_role::put).authorize(Action::PutRole)),
            )
    }
    // get the user webscope
    pub fn get_user_webscope() -> Scope {
        web::scope("/user")
            .service(
                web::resource("/{username}/sync")
                    // PUT /user/{username}/sync => Sync creation of a new user
                    .route(
                        web::post()
                            .to(ingestor_rbac::post_user)
                            .authorize(Action::PutUser),
                    )
                    // DELETE /user/{username} => Sync deletion of a user
                    .route(
                        web::delete()
                            .to(ingestor_rbac::delete_user)
                            .authorize(Action::DeleteUser),
                    )
                    .wrap(DisAllowRootUser),
            )
            .service(
                web::resource("/{username}/role/sync")
                    // PUT /user/{username}/roles => Put roles for user
                    .route(
                        web::put()
                            .to(ingestor_rbac::put_role)
                            .authorize(Action::PutUserRoles)
                            .wrap(DisAllowRootUser),
                    ),
            )
            .service(
                web::resource("/{username}/generate-new-password/sync")
                    // POST /user/{username}/generate-new-password => reset password for this user
                    .route(
                        web::post()
                            .to(ingestor_rbac::post_gen_password)
                            .authorize(Action::PutUser)
                            .wrap(DisAllowRootUser),
                    ),
            )
    }
    pub fn logstream_api() -> Scope {
        web::scope("/logstream").service(
            web::scope("/{logstream}")
                .service(
                    web::resource("")
                        // POST "/logstream/{logstream}" ==> Post logs to given log stream
                        .route(
                            web::post()
                                .to(ingest::post_event)
                                .authorize_for_stream(Action::Ingest),
                        ),
                )
                .service(
                    web::resource("/sync")
                        // DELETE "/logstream/{logstream}/sync" ==> Sync deletion of a log stream
                        .route(
                            web::delete()
                                .to(ingestor_logstream::delete)
                                .authorize(Action::DeleteStream),
                        )
                        // PUT "/logstream/{logstream}/sync" ==> Sync creation of a new log stream
                        .route(
                            web::put()
                                .to(ingestor_logstream::put_stream)
                                .authorize_for_stream(Action::CreateStream),
                        ),
                )
                .service(
                    // GET "/logstream/{logstream}/info" ==> Get info for given log stream
                    web::resource("/info").route(
                        web::get()
                            .to(logstream::get_stream_info)
                            .authorize_for_stream(Action::GetStreamInfo),
                    ),
                )
                .service(
                    // GET "/logstream/{logstream}/stats" ==> Get stats for given log stream
                    web::resource("/stats").route(
                        web::get()
                            .to(logstream::get_stats)
                            .authorize_for_stream(Action::GetStats),
                    ),
                )
                .service(
                    web::scope("/retention").service(
                        web::resource("/cleanup").route(
                            web::post()
                                .to(ingestor_logstream::retention_cleanup)
                                .authorize_for_stream(Action::PutRetention),
                        ),
                    ),
                ),
        )
    }
}

// create the ingestor metadata and put the .ingestor.json file in the object store
pub async fn set_ingestor_metadata() -> anyhow::Result<()> {
    let storage_ingestor_metadata = migrate_ingester_metadata().await?;
    let store = CONFIG.storage().get_object_store();

    // find the meta file in staging if not generate new metadata
    let resource = INGESTOR_META.clone();
    // use the id that was generated/found in the staging and
    // generate the path for the object store
    let path = ingestor_metadata_path(None);

    // we are considering that we can always get from object store
    if let Some(mut store_data) = storage_ingestor_metadata {
        if store_data.domain_name != INGESTOR_META.domain_name {
            store_data
                .domain_name
                .clone_from(&INGESTOR_META.domain_name);
            store_data.port.clone_from(&INGESTOR_META.port);

            let resource = Bytes::from(serde_json::to_vec(&store_data)?);

            // if pushing to object store fails propagate the error
            store.put_object(&path, resource).await?;
        }
    } else {
        let resource = Bytes::from(serde_json::to_vec(&resource)?);

        store.put_object(&path, resource).await?;
    }

    Ok(())
}

// check for querier state. Is it there, or was it there in the past
// this should happen before the set the ingestor metadata
async fn check_querier_state() -> anyhow::Result<Option<Bytes>, ObjectStorageError> {
    // how do we check for querier state?
    // based on the work flow of the system, the querier will always need to start first
    // i.e the querier will create the `.parseable.json` file
    let parseable_json = CONFIG
        .storage()
        .get_object_store()
        .get_object(&parseable_json_path())
        .await
        .map_err(|_| {
            ObjectStorageError::Custom(
                "Query Server has not been started yet. Please start the querier server first."
                    .to_string(),
            )
        })?;

    Ok(Some(parseable_json))
}

async fn validate_credentials() -> anyhow::Result<()> {
    // check if your creds match with others
    let store = CONFIG.storage().get_object_store();
    let base_path = RelativePathBuf::from(PARSEABLE_ROOT_DIRECTORY);
    let ingestor_metadata = store
        .get_objects(
            Some(&base_path),
            Box::new(|file_name| file_name.starts_with("ingestor")),
        )
        .await?;
    if !ingestor_metadata.is_empty() {
        let ingestor_metadata_value: Value =
            serde_json::from_slice(&ingestor_metadata[0]).expect("ingestor.json is valid json");
        let check = ingestor_metadata_value
            .as_object()
            .and_then(|meta| meta.get("token"))
            .and_then(|token| token.as_str())
            .unwrap();

        let token = base64::prelude::BASE64_STANDARD.encode(format!(
            "{}:{}",
            CONFIG.parseable.username, CONFIG.parseable.password
        ));

        let token = format!("Basic {}", token);

        if check != token {
            return Err(anyhow::anyhow!("Credentials do not match with other ingestors. Please check your credentials and try again."));
        }
    }

    Ok(())
}<|MERGE_RESOLUTION|>--- conflicted
+++ resolved
@@ -42,13 +42,8 @@
 
 use crate::{handlers::http::base_path, option::CONFIG};
 use actix_web::web;
-use actix_web::web::resource;
 use actix_web::Scope;
-<<<<<<< HEAD
 use actix_web_prometheus::PrometheusMetrics;
-use anyhow::anyhow;
-=======
->>>>>>> 19230950
 use async_trait::async_trait;
 use base64::Engine;
 use bytes::Bytes;
@@ -88,8 +83,8 @@
         // parseable can't use local storage for persistence when running a distributed setup
         if CONFIG.get_storage_mode_string() == "Local drive" {
             return Err(anyhow::Error::msg(
-                 "This instance of the Parseable server has been configured to run in a distributed setup, it doesn't support local storage.",
-             ));
+                "This instance of the Parseable server has been configured to run in a distributed setup, it doesn't support local storage.",
+            ));
         }
 
         // check for querier state. Is it there, or was it there in the past
@@ -147,7 +142,7 @@
                     (remote_sync_handler, remote_sync_outbox, remote_sync_inbox) = sync::object_store_sync().await;
                 }
 
-            };
+            }
         }
     }
 }
@@ -168,21 +163,21 @@
     pub fn get_user_role_webscope() -> Scope {
         web::scope("/role")
             // GET Role List
-            .service(resource("").route(web::get().to(role::list).authorize(Action::ListRole)))
+            .service(web::resource("").route(web::get().to(role::list).authorize(Action::ListRole)))
             .service(
                 // PUT and GET Default Role
-                resource("/default")
+                web::resource("/default")
                     .route(web::put().to(role::put_default).authorize(Action::PutRole))
                     .route(web::get().to(role::get_default).authorize(Action::GetRole)),
             )
             .service(
                 // PUT, GET, DELETE Roles
-                resource("/{name}")
+                web::resource("/{name}")
                     .route(web::delete().to(role::delete).authorize(Action::DeleteRole))
                     .route(web::get().to(role::get).authorize(Action::GetRole)),
             )
             .service(
-                resource("/{name}/sync")
+                web::resource("/{name}/sync")
                     .route(web::put().to(ingestor_role::put).authorize(Action::PutRole)),
             )
     }
