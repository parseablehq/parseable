--- conflicted
+++ resolved
@@ -34,11 +34,7 @@
     option::Mode,
     parseable::PARSEABLE,
     static_schema::{convert_static_schema_to_arrow_schema, StaticSchema},
-<<<<<<< HEAD
-    storage::StreamType,
-=======
     storage::{ObjectStoreFormat, StreamType},
->>>>>>> 986749b8
     validator,
 };
 use tracing::error;
@@ -459,14 +455,12 @@
     Ok(())
 }
 
-<<<<<<< HEAD
-=======
 /// list all streams from storage
 /// if stream exists in storage, create stream and schema from storage
 /// and add it to the memory map
 pub async fn create_stream_and_schema_from_storage(stream_name: &str) -> Result<bool, StreamError> {
     // Proceed to create log stream if it doesn't exist
-    let storage = CONFIG.storage().get_object_store();
+    let storage = PARSEABLE.storage().get_object_store();
     let streams = storage.list_streams().await?;
     if streams.contains(stream_name) {
         let mut stream_metadata = ObjectStoreFormat::default();
@@ -500,7 +494,7 @@
         let stream_type = stream_metadata.stream_type;
         let schema_version = stream_metadata.schema_version;
         let log_source = stream_metadata.log_source;
-        metadata::STREAM_INFO.add_stream(
+        PARSEABLE.streams.add_stream(
             stream_name.to_string(),
             stream_metadata.created_at,
             time_partition.to_string(),
@@ -519,7 +513,6 @@
     Ok(true)
 }
 
->>>>>>> 986749b8
 /// Updates the first-event-at in storage and logstream metadata for the specified stream.
 ///
 /// This function updates the `first-event-at` in both the object store and the stream info metadata.
