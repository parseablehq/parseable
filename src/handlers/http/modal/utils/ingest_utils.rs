--- conflicted
+++ resolved
@@ -18,13 +18,9 @@
 
 use arrow_schema::Field;
 use chrono::{DateTime, NaiveDateTime, Utc};
-<<<<<<< HEAD
-=======
-use itertools::Itertools;
 use opentelemetry_proto::tonic::{
     logs::v1::LogsData, metrics::v1::MetricsData, trace::v1::TracesData,
 };
->>>>>>> cf59e4d8
 use serde_json::Value;
 use std::{collections::HashMap, sync::Arc};
 
@@ -38,12 +34,8 @@
         kinesis::{flatten_kinesis_logs, Message},
     },
     metadata::SchemaVersion,
-<<<<<<< HEAD
+    otel::{logs::flatten_otel_logs, metrics::flatten_otel_metrics, traces::flatten_otel_traces},
     parseable::PARSEABLE,
-=======
-    otel::{logs::flatten_otel_logs, metrics::flatten_otel_metrics, traces::flatten_otel_traces},
-    parseable::{StreamNotFound, PARSEABLE},
->>>>>>> cf59e4d8
     storage::StreamType,
     utils::json::{convert_array_to_object, flatten::convert_to_array},
 };
