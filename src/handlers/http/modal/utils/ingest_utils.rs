--- conflicted
+++ resolved
@@ -16,6 +16,7 @@
  *
  */
 
+use chrono::Utc;
 use opentelemetry_proto::tonic::{
     logs::v1::LogsData, metrics::v1::MetricsData, trace::v1::TracesData,
 };
@@ -109,11 +110,10 @@
         )?)?]
     };
 
-<<<<<<< HEAD
     for json in data {
         let origin_size = serde_json::to_vec(&json).unwrap().len() as u64; // string length need not be the same as byte length
         let schema = PARSEABLE.get_stream(stream_name)?.get_schema_raw();
-        json::Event::new(json)
+        json::Event { json, p_timestamp }
             .into_event(
                 stream_name.to_owned(),
                 origin_size,
@@ -127,134 +127,4 @@
             .process()?;
     }
     Ok(())
-=======
-    for value in data {
-        let origin_size = serde_json::to_vec(&value).unwrap().len() as u64; // string length need not be the same as byte length
-        let parsed_timestamp = match time_partition.as_ref() {
-            Some(time_partition) => get_parsed_timestamp(&value, time_partition)?,
-            _ => p_timestamp.naive_utc(),
-        };
-        let custom_partition_values = match custom_partition.as_ref() {
-            Some(custom_partition) => {
-                let custom_partitions = custom_partition.split(',').collect_vec();
-                get_custom_partition_values(&value, &custom_partitions)
-            }
-            None => HashMap::new(),
-        };
-        let schema = PARSEABLE
-            .streams
-            .read()
-            .unwrap()
-            .get(stream_name)
-            .ok_or_else(|| StreamNotFound(stream_name.to_owned()))?
-            .metadata
-            .read()
-            .expect(LOCK_EXPECT)
-            .schema
-            .clone();
-        let (rb, is_first_event) = into_event_batch(
-            value,
-            schema,
-            p_timestamp,
-            static_schema_flag,
-            time_partition.as_ref(),
-            schema_version,
-        )?;
-
-        Event {
-            rb,
-            stream_name: stream_name.to_owned(),
-            origin_format: "json",
-            origin_size,
-            is_first_event,
-            parsed_timestamp,
-            time_partition: time_partition.clone(),
-            custom_partition_values,
-            stream_type: StreamType::UserDefined,
-        }
-        .process()?;
-    }
-    Ok(())
-}
-
-pub fn into_event_batch(
-    data: Value,
-    schema: HashMap<String, Arc<Field>>,
-    p_timestamp: DateTime<Utc>,
-    static_schema_flag: bool,
-    time_partition: Option<&String>,
-    schema_version: SchemaVersion,
-) -> Result<(arrow_array::RecordBatch, bool), PostError> {
-    let (rb, is_first) = json::Event { data }.into_recordbatch(
-        &schema,
-        p_timestamp,
-        static_schema_flag,
-        time_partition,
-        schema_version,
-    )?;
-    Ok((rb, is_first))
-}
-
-pub fn get_custom_partition_values(
-    json: &Value,
-    custom_partition_list: &[&str],
-) -> HashMap<String, String> {
-    let mut custom_partition_values: HashMap<String, String> = HashMap::new();
-    for custom_partition_field in custom_partition_list {
-        let custom_partition_value = json.get(custom_partition_field.trim()).unwrap().to_owned();
-        let custom_partition_value = match custom_partition_value {
-            e @ Value::Number(_) | e @ Value::Bool(_) => e.to_string(),
-            Value::String(s) => s,
-            _ => "".to_string(),
-        };
-        custom_partition_values.insert(
-            custom_partition_field.trim().to_string(),
-            custom_partition_value,
-        );
-    }
-    custom_partition_values
-}
-
-fn get_parsed_timestamp(json: &Value, time_partition: &str) -> Result<NaiveDateTime, PostError> {
-    let current_time = json
-        .get(time_partition)
-        .ok_or_else(|| PostError::MissingTimePartition(time_partition.to_string()))?;
-    let parsed_time: DateTime<Utc> = serde_json::from_value(current_time.clone())?;
-
-    Ok(parsed_time.naive_utc())
-}
-
-#[cfg(test)]
-mod tests {
-    use std::str::FromStr;
-
-    use serde_json::json;
-
-    use super::*;
-
-    #[test]
-    fn parse_time_parition_from_value() {
-        let json = json!({"timestamp": "2025-05-15T15:30:00Z"});
-        let parsed = get_parsed_timestamp(&json, "timestamp");
-
-        let expected = NaiveDateTime::from_str("2025-05-15T15:30:00").unwrap();
-        assert_eq!(parsed.unwrap(), expected);
-    }
-
-    #[test]
-    fn time_parition_not_in_json() {
-        let json = json!({"timestamp": "2025-05-15T15:30:00Z"});
-        let parsed = get_parsed_timestamp(&json, "timestamp");
-
-        matches!(parsed, Err(PostError::MissingTimePartition(_)));
-    }
-
-    #[test]
-    fn time_parition_not_parseable_as_datetime() {
-        let json = json!({"timestamp": "2025-05-15T15:30:00Z"});
-        let parsed = get_parsed_timestamp(&json, "timestamp");
-
-        matches!(parsed, Err(PostError::SerdeError(_)));
-    }
->>>>>>> b651864f
 }