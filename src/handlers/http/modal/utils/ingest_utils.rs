/*
 * Parseable Server (C) 2022 - 2024 Parseable, Inc.
 *
 * This program is free software: you can redistribute it and/or modify
 * it under the terms of the GNU Affero General Public License as
 * published by the Free Software Foundation, either version 3 of the
 * License, or (at your option) any later version.
 *
 * This program is distributed in the hope that it will be useful,
 * but WITHOUT ANY WARRANTY; without even the implied warranty of
 * MERCHANTABILITY or FITNESS FOR A PARTICULAR PURPOSE.  See the
 * GNU Affero General Public License for more details.
 *
 * You should have received a copy of the GNU Affero General Public License
 * along with this program.  If not, see <http://www.gnu.org/licenses/>.
 *
 */

use arrow_schema::Field;
use chrono::{DateTime, NaiveDateTime, Utc};
use itertools::Itertools;
use opentelemetry_proto::tonic::{
    logs::v1::LogsData, metrics::v1::MetricsData, trace::v1::TracesData,
};
use serde_json::Value;
use std::{collections::HashMap, sync::Arc};

use crate::{
    event::{
        format::{json, EventFormat, LogSource},
        Event,
    },
    handlers::http::{
        ingest::PostError,
        kinesis::{flatten_kinesis_logs, Message},
    },
<<<<<<< HEAD
    metadata::{SchemaVersion, STREAM_INFO},
    otel::{logs::flatten_otel_logs, metrics::flatten_otel_metrics, traces::flatten_otel_traces},
=======
    metadata::SchemaVersion,
    parseable::{StreamNotFound, PARSEABLE},
>>>>>>> 20e66a40
    storage::StreamType,
    utils::json::{convert_array_to_object, flatten::convert_to_array},
    LOCK_EXPECT,
};

pub async fn flatten_and_push_logs(
    json: Value,
    stream_name: &str,
    log_source: &LogSource,
) -> Result<(), PostError> {
    match log_source {
        LogSource::Kinesis => {
            let message: Message = serde_json::from_value(json)?;
            for record in flatten_kinesis_logs(message) {
                push_logs(stream_name, record, &LogSource::default()).await?;
            }
        }
        LogSource::OtelLogs => {
            //custom flattening required for otel logs
            let logs: LogsData = serde_json::from_value(json)?;
            for record in flatten_otel_logs(&logs) {
                push_logs(stream_name, record, log_source).await?;
            }
        }
        LogSource::OtelTraces => {
            //custom flattening required for otel traces
            let traces: TracesData = serde_json::from_value(json)?;
            for record in flatten_otel_traces(&traces) {
                push_logs(stream_name, record, log_source).await?;
            }
        }
        LogSource::OtelMetrics => {
            //custom flattening required for otel metrics
            let metrics: MetricsData = serde_json::from_value(json)?;
            for record in flatten_otel_metrics(metrics) {
                push_logs(stream_name, record, log_source).await?;
            }
        }
        _ => {
            push_logs(stream_name, json, log_source).await?;
        }
    }
    Ok(())
}

async fn push_logs(
    stream_name: &str,
    json: Value,
    log_source: &LogSource,
) -> Result<(), PostError> {
    let stream = PARSEABLE.get_stream(stream_name)?;
    let time_partition = stream.get_time_partition();
    let time_partition_limit = PARSEABLE
        .get_stream(stream_name)?
        .get_time_partition_limit();
    let static_schema_flag = stream.get_static_schema_flag();
    let custom_partition = stream.get_custom_partition();
    let schema_version = stream.get_schema_version();

    let data = if time_partition.is_some() || custom_partition.is_some() {
        convert_array_to_object(
            json,
            time_partition.as_ref(),
            time_partition_limit,
            custom_partition.as_ref(),
            schema_version,
            log_source,
        )?
    } else {
        vec![convert_to_array(convert_array_to_object(
            json,
            None,
            None,
            None,
            schema_version,
            log_source,
        )?)?]
    };

    for value in data {
        let origin_size = serde_json::to_vec(&value).unwrap().len() as u64; // string length need not be the same as byte length
        let parsed_timestamp = match time_partition.as_ref() {
            Some(time_partition) => get_parsed_timestamp(&value, time_partition)?,
            _ => Utc::now().naive_utc(),
        };
        let custom_partition_values = match custom_partition.as_ref() {
            Some(custom_partition) => {
                let custom_partitions = custom_partition.split(',').collect_vec();
                get_custom_partition_values(&value, &custom_partitions)
            }
            None => HashMap::new(),
        };
        let schema = PARSEABLE
            .streams
            .read()
            .unwrap()
            .get(stream_name)
            .ok_or_else(|| StreamNotFound(stream_name.to_owned()))?
            .metadata
            .read()
            .expect(LOCK_EXPECT)
            .schema
            .clone();
        let (rb, is_first_event) = into_event_batch(
            value,
            schema,
            static_schema_flag,
            time_partition.as_ref(),
            schema_version,
        )?;

        Event {
            rb,
            stream_name: stream_name.to_owned(),
            origin_format: "json",
            origin_size,
            is_first_event,
            parsed_timestamp,
            time_partition: time_partition.clone(),
            custom_partition_values,
            stream_type: StreamType::UserDefined,
        }
        .process()
        .await?;
    }
    Ok(())
}

pub fn into_event_batch(
    data: Value,
    schema: HashMap<String, Arc<Field>>,
    static_schema_flag: bool,
    time_partition: Option<&String>,
    schema_version: SchemaVersion,
) -> Result<(arrow_array::RecordBatch, bool), PostError> {
    let (rb, is_first) = json::Event { data }.into_recordbatch(
        &schema,
        static_schema_flag,
        time_partition,
        schema_version,
    )?;
    Ok((rb, is_first))
}

pub fn get_custom_partition_values(
    json: &Value,
    custom_partition_list: &[&str],
) -> HashMap<String, String> {
    let mut custom_partition_values: HashMap<String, String> = HashMap::new();
    for custom_partition_field in custom_partition_list {
        let custom_partition_value = json.get(custom_partition_field.trim()).unwrap().to_owned();
        let custom_partition_value = match custom_partition_value {
            e @ Value::Number(_) | e @ Value::Bool(_) => e.to_string(),
            Value::String(s) => s,
            _ => "".to_string(),
        };
        custom_partition_values.insert(
            custom_partition_field.trim().to_string(),
            custom_partition_value,
        );
    }
    custom_partition_values
}

fn get_parsed_timestamp(json: &Value, time_partition: &str) -> Result<NaiveDateTime, PostError> {
    let current_time = json
        .get(time_partition)
        .ok_or_else(|| PostError::MissingTimePartition(time_partition.to_string()))?;
    let parsed_time: DateTime<Utc> = serde_json::from_value(current_time.clone())?;

    Ok(parsed_time.naive_utc())
}

#[cfg(test)]
mod tests {
    use std::str::FromStr;

    use serde_json::json;

    use super::*;

    #[test]
    fn parse_time_parition_from_value() {
        let json = json!({"timestamp": "2025-05-15T15:30:00Z"});
        let parsed = get_parsed_timestamp(&json, "timestamp");

        let expected = NaiveDateTime::from_str("2025-05-15T15:30:00").unwrap();
        assert_eq!(parsed.unwrap(), expected);
    }

    #[test]
    fn time_parition_not_in_json() {
        let json = json!({"timestamp": "2025-05-15T15:30:00Z"});
        let parsed = get_parsed_timestamp(&json, "timestamp");

        matches!(parsed, Err(PostError::MissingTimePartition(_)));
    }

    #[test]
    fn time_parition_not_parseable_as_datetime() {
        let json = json!({"timestamp": "2025-05-15T15:30:00Z"});
        let parsed = get_parsed_timestamp(&json, "timestamp");

        matches!(parsed, Err(PostError::SerdeError(_)));
    }
}<|MERGE_RESOLUTION|>--- conflicted
+++ resolved
@@ -29,21 +29,10 @@
     event::{
         format::{json, EventFormat, LogSource},
         Event,
-    },
-    handlers::http::{
+    }, handlers::http::{
         ingest::PostError,
         kinesis::{flatten_kinesis_logs, Message},
-    },
-<<<<<<< HEAD
-    metadata::{SchemaVersion, STREAM_INFO},
-    otel::{logs::flatten_otel_logs, metrics::flatten_otel_metrics, traces::flatten_otel_traces},
-=======
-    metadata::SchemaVersion,
-    parseable::{StreamNotFound, PARSEABLE},
->>>>>>> 20e66a40
-    storage::StreamType,
-    utils::json::{convert_array_to_object, flatten::convert_to_array},
-    LOCK_EXPECT,
+    }, metadata::SchemaVersion, otel::{logs::flatten_otel_logs, metrics::flatten_otel_metrics, traces::flatten_otel_traces}, parseable::{StreamNotFound, PARSEABLE}, storage::StreamType, utils::json::{convert_array_to_object, flatten::convert_to_array}, LOCK_EXPECT
 };
 
 pub async fn flatten_and_push_logs(
