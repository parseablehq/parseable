--- conflicted
+++ resolved
@@ -132,85 +132,24 @@
             hot_tier_manager.download_from_s3()?;
         };
 
-<<<<<<< HEAD
-        let (localsync_handler, mut localsync_outbox, localsync_inbox) =
-            sync::run_local_sync().await;
-        let (mut remote_sync_handler, mut remote_sync_outbox, mut remote_sync_inbox) =
-            sync::object_store_sync().await;
-        let (
-            mut remote_conversion_handler,
-            mut remote_conversion_outbox,
-            mut remote_conversion_inbox,
-        ) = sync::arrow_conversion().await;
-
-        if PARSEABLE.options.send_analytics {
-=======
         // Run sync on a background thread
         let (cancel_tx, cancel_rx) = oneshot::channel();
         thread::spawn(|| sync::handler(cancel_rx));
 
-        if CONFIG.options.send_analytics {
->>>>>>> 6346928c
+        if PARSEABLE.options.send_analytics {
             analytics::init_analytics_scheduler()?;
         }
 
         tokio::spawn(handlers::livetail::server());
         tokio::spawn(handlers::airplane::server());
 
-<<<<<<< HEAD
-        let app = self.start(shutdown_rx, prometheus.clone(), PARSEABLE.options.openid());
-
-        tokio::pin!(app);
-
-        loop {
-            tokio::select! {
-                e = &mut app => {
-                    // actix server finished .. stop other threads and stop the server
-                    remote_sync_inbox.send(()).unwrap_or(());
-                    localsync_inbox.send(()).unwrap_or(());
-                    remote_conversion_inbox.send(()).unwrap_or(());
-                    if let Err(e) = localsync_handler.await {
-                        error!("Error joining remote_sync_handler: {:?}", e);
-                    }
-                    if let Err(e) = remote_sync_handler.await {
-                        error!("Error joining remote_sync_handler: {:?}", e);
-                    }
-                    if let Err(e) = remote_conversion_handler.await {
-                        error!("Error joining remote_conversion_handler: {:?}", e);
-                    }
-                    return e
-                },
-                _ = &mut localsync_outbox => {
-                    // crash the server if localsync fails for any reason
-                    // panic!("Local Sync thread died. Server will fail now!")
-                    return Err(anyhow::Error::msg("Failed to sync local data to drive. Please restart the Parseable server.\n\nJoin us on Parseable Slack if the issue persists after restart : https://launchpass.com/parseable"))
-                },
-                _ = &mut remote_sync_outbox => {
-                    // remote_sync failed, this is recoverable by just starting remote_sync thread again
-                    if let Err(e) = remote_sync_handler.await {
-                        error!("Error joining remote_sync_handler: {:?}", e);
-                    }
-                    (remote_sync_handler, remote_sync_outbox, remote_sync_inbox) = sync::object_store_sync().await;
-                },
-                _ = &mut remote_conversion_outbox => {
-                    // remote_conversion failed, this is recoverable by just starting remote_conversion thread again
-                    if let Err(e) = remote_conversion_handler.await {
-                        error!("Error joining remote_conversion_handler: {:?}", e);
-                    }
-                    (remote_conversion_handler, remote_conversion_outbox, remote_conversion_inbox) = sync::arrow_conversion().await;
-                }
-
-            };
-        }
-=======
         let result = self
-            .start(shutdown_rx, prometheus.clone(), CONFIG.options.openid())
+            .start(shutdown_rx, prometheus.clone(), PARSEABLE.options.openid())
             .await;
         // Cancel sync jobs
         cancel_tx.send(()).expect("Cancellation should not fail");
 
         return result;
->>>>>>> 6346928c
     }
 }
 
