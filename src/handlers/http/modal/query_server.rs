/*
 * Parseable Server (C) 2022 - 2024 Parseable, Inc.
 *
 * This program is free software: you can redistribute it and/or modify
 * it under the terms of the GNU Affero General Public License as
 * published by the Free Software Foundation, either version 3 of the
 * License, or (at your option) any later version.
 *
 * This program is distributed in the hope that it will be useful,
 * but WITHOUT ANY WARRANTY; without even the implied warranty of
 * MERCHANTABILITY or FITNESS FOR A PARTICULAR PURPOSE.  See the
 * GNU Affero General Public License for more details.
 *
 * You should have received a copy of the GNU Affero General Public License
 * along with this program.  If not, see <http://www.gnu.org/licenses/>.
 *
 */

use crate::alerts::ALERTS;
use crate::correlation::CORRELATIONS;
use crate::handlers::airplane;
use crate::handlers::http::base_path;
use crate::handlers::http::cluster::{self, init_cluster_metrics_schedular};
use crate::handlers::http::logstream::create_internal_stream_if_not_exists;
use crate::handlers::http::middleware::{DisAllowRootUser, RouteExt};
use crate::handlers::http::{logstream, MAX_EVENT_PAYLOAD_SIZE};
use crate::handlers::http::{rbac, role};
use crate::hottier::HotTierManager;
use crate::rbac::role::Action;
use crate::sync;
use crate::users::dashboards::DASHBOARDS;
use crate::users::filters::FILTERS;
use crate::{analytics, migration, storage};
use actix_web::web::{resource, ServiceConfig};
use actix_web::{web, Scope};
use actix_web_prometheus::PrometheusMetrics;
use async_trait::async_trait;
use bytes::Bytes;
use tokio::sync::oneshot;
use tracing::{error, info};

use crate::parseable::PARSEABLE;
use crate::Server;

use super::query::{querier_ingest, querier_logstream, querier_rbac, querier_role};
use super::{OpenIdClient, ParseableServer};

pub struct QueryServer;

#[async_trait]
impl ParseableServer for QueryServer {
    // configure the api routes
    fn configure_routes(config: &mut ServiceConfig, oidc_client: Option<OpenIdClient>) {
        config
            .service(
                web::scope(&base_path())
                    .service(Server::get_correlation_webscope())
                    .service(Server::get_query_factory())
                    .service(Server::get_liveness_factory())
                    .service(Server::get_readiness_factory())
                    .service(Server::get_about_factory())
                    .service(Self::get_logstream_webscope())
                    .service(Self::get_user_webscope())
                    .service(Server::get_dashboards_webscope())
                    .service(Server::get_filters_webscope())
                    .service(Server::get_llm_webscope())
                    .service(Server::get_oauth_webscope(oidc_client))
                    .service(Self::get_user_role_webscope())
                    .service(Server::get_counts_webscope())
                    .service(Server::get_metrics_webscope())
                    .service(Server::get_alerts_webscope())
                    .service(Self::get_cluster_web_scope()),
            )
            .service(Server::get_generated());
    }

    async fn load_metadata(&self) -> anyhow::Result<Option<Bytes>> {
        // parseable can't use local storage for persistence when running a distributed setup
        if PARSEABLE.storage.name() == "drive" {
            return Err(anyhow::anyhow!(
                 "This instance of the Parseable server has been configured to run in a distributed setup, it doesn't support local storage.",
             ));
        }

        migration::run_file_migration(&PARSEABLE).await?;
        let parseable_json = PARSEABLE.validate_storage().await?;
        migration::run_metadata_migration(&PARSEABLE, &parseable_json).await?;

        Ok(parseable_json)
    }

    /// initialize the server, run migrations as needed and start an instance
<<<<<<< HEAD
    async fn init(&self, shutdown_rx: oneshot::Receiver<()>) -> anyhow::Result<()> {
        let prometheus = metrics::build_metrics_handler();
        PARSEABLE.storage.register_store_metrics(&prometheus);
=======
    async fn init(
        &self,
        prometheus: &PrometheusMetrics,
        shutdown_rx: oneshot::Receiver<()>,
    ) -> anyhow::Result<()> {
        CONFIG.storage().register_store_metrics(prometheus);
>>>>>>> 1e795773

        migration::run_migration(&PARSEABLE).await?;

        //create internal stream at server start
        create_internal_stream_if_not_exists().await?;

        if let Err(e) = CORRELATIONS.load().await {
            error!("{e}");
        }
        if let Err(err) = FILTERS.load().await {
            error!("{err}")
        };

        if let Err(err) = DASHBOARDS.load().await {
            error!("{err}")
        };

        if let Err(err) = ALERTS.load().await {
            error!("{err}")
        };

        // track all parquet files already in the data directory
        storage::retention::load_retention_from_global();

        // all internal data structures populated now.
        // start the analytics scheduler if enabled
        if PARSEABLE.options.send_analytics {
            analytics::init_analytics_scheduler()?;
        }

        if init_cluster_metrics_schedular().is_ok() {
            info!("Cluster metrics scheduler started successfully");
        }
        if let Some(hot_tier_manager) = HotTierManager::global() {
            hot_tier_manager.put_internal_stream_hot_tier().await?;
            hot_tier_manager.download_from_s3()?;
        };
        let (localsync_handler, mut localsync_outbox, localsync_inbox) =
            sync::run_local_sync().await;
        let (mut remote_sync_handler, mut remote_sync_outbox, mut remote_sync_inbox) =
            sync::object_store_sync().await;

        tokio::spawn(airplane::server());
<<<<<<< HEAD
        let app = self.start(shutdown_rx, prometheus, PARSEABLE.options.openid());
=======
        let app = self.start(shutdown_rx, prometheus.clone(), CONFIG.options.openid());
>>>>>>> 1e795773

        tokio::pin!(app);
        loop {
            tokio::select! {
                e = &mut app => {
                    // actix server finished .. stop other threads and stop the server
                    remote_sync_inbox.send(()).unwrap_or(());
                    localsync_inbox.send(()).unwrap_or(());
                    if let Err(e) = localsync_handler.await {
                        error!("Error joining localsync_handler: {:?}", e);
                    }
                    if let Err(e) = remote_sync_handler.await {
                        error!("Error joining remote_sync_handler: {:?}", e);
                    }
                    return e
                },
                _ = &mut localsync_outbox => {
                    // crash the server if localsync fails for any reason
                    // panic!("Local Sync thread died. Server will fail now!")
                    return Err(anyhow::Error::msg("Failed to sync local data to drive. Please restart the Parseable server.\n\nJoin us on Parseable Slack if the issue persists after restart : https://launchpass.com/parseable"))
                },
                _ = &mut remote_sync_outbox => {
                    // remote_sync failed, this is recoverable by just starting remote_sync thread again
                    if let Err(e) = remote_sync_handler.await {
                        error!("Error joining remote_sync_handler: {:?}", e);
                    }
                    (remote_sync_handler, remote_sync_outbox, remote_sync_inbox) = sync::object_store_sync().await;
                }

            };
        }
    }
}

impl QueryServer {
    // get the role webscope
    pub fn get_user_role_webscope() -> Scope {
        web::scope("/role")
            // GET Role List
            .service(resource("").route(web::get().to(role::list).authorize(Action::ListRole)))
            .service(
                // PUT and GET Default Role
                resource("/default")
                    .route(web::put().to(role::put_default).authorize(Action::PutRole))
                    .route(web::get().to(role::get_default).authorize(Action::GetRole)),
            )
            .service(
                // PUT, GET, DELETE Roles
                resource("/{name}")
                    .route(web::put().to(querier_role::put).authorize(Action::PutRole))
                    .route(web::delete().to(role::delete).authorize(Action::DeleteRole))
                    .route(web::get().to(role::get).authorize(Action::GetRole)),
            )
    }

    // get the user webscope
    pub fn get_user_webscope() -> Scope {
        web::scope("/user")
            .service(
                web::resource("")
                    // GET /user => List all users
                    .route(web::get().to(rbac::list_users).authorize(Action::ListUser)),
            )
            .service(
                web::resource("/{username}")
                    // PUT /user/{username} => Create a new user
                    .route(
                        web::post()
                            .to(querier_rbac::post_user)
                            .authorize(Action::PutUser),
                    )
                    // DELETE /user/{username} => Delete a user
                    .route(
                        web::delete()
                            .to(querier_rbac::delete_user)
                            .authorize(Action::DeleteUser),
                    )
                    .wrap(DisAllowRootUser),
            )
            .service(
                web::resource("/{username}/role")
                    // PUT /user/{username}/roles => Put roles for user
                    .route(
                        web::put()
                            .to(querier_rbac::put_role)
                            .authorize(Action::PutUserRoles)
                            .wrap(DisAllowRootUser),
                    )
                    .route(
                        web::get()
                            .to(rbac::get_role)
                            .authorize_for_user(Action::GetUserRoles),
                    ),
            )
            .service(
                web::resource("/{username}/generate-new-password")
                    // POST /user/{username}/generate-new-password => reset password for this user
                    .route(
                        web::post()
                            .to(querier_rbac::post_gen_password)
                            .authorize(Action::PutUser)
                            .wrap(DisAllowRootUser),
                    ),
            )
    }

    // get the logstream web scope
    pub fn get_logstream_webscope() -> Scope {
        web::scope("/logstream")
            .service(
                // GET "/logstream" ==> Get list of all Log Streams on the server
                web::resource("")
                    .route(web::get().to(logstream::list).authorize(Action::ListStream)),
            )
            .service(
                web::scope("/schema/detect").service(
                    web::resource("")
                        // PUT "/logstream/{logstream}" ==> Create log stream
                        .route(
                            web::post()
                                .to(logstream::detect_schema)
                                .authorize(Action::DetectSchema),
                        ),
                ),
            )
            .service(
                web::scope("/{logstream}")
                    .service(
                        web::resource("")
                            // PUT "/logstream/{logstream}" ==> Create log stream
                            .route(
                                web::put()
                                    .to(querier_logstream::put_stream)
                                    .authorize_for_stream(Action::CreateStream),
                            )
                            // POST "/logstream/{logstream}" ==> Post logs to given log stream
                            .route(
                                web::post()
                                    .to(querier_ingest::post_event)
                                    .authorize_for_stream(Action::Ingest),
                            )
                            // DELETE "/logstream/{logstream}" ==> Delete log stream
                            .route(
                                web::delete()
                                    .to(querier_logstream::delete)
                                    .authorize_for_stream(Action::DeleteStream),
                            )
                            .app_data(web::JsonConfig::default().limit(MAX_EVENT_PAYLOAD_SIZE)),
                    )
                    .service(
                        // GET "/logstream/{logstream}/info" ==> Get info for given log stream
                        web::resource("/info").route(
                            web::get()
                                .to(logstream::get_stream_info)
                                .authorize_for_stream(Action::GetStreamInfo),
                        ),
                    )
                    .service(
                        // GET "/logstream/{logstream}/schema" ==> Get schema for given log stream
                        web::resource("/schema").route(
                            web::get()
                                .to(logstream::schema)
                                .authorize_for_stream(Action::GetSchema),
                        ),
                    )
                    .service(
                        // GET "/logstream/{logstream}/stats" ==> Get stats for given log stream
                        web::resource("/stats").route(
                            web::get()
                                .to(querier_logstream::get_stats)
                                .authorize_for_stream(Action::GetStats),
                        ),
                    )
                    .service(
                        web::resource("/retention")
                            // PUT "/logstream/{logstream}/retention" ==> Set retention for given logstream
                            .route(
                                web::put()
                                    .to(logstream::put_retention)
                                    .authorize_for_stream(Action::PutRetention),
                            )
                            // GET "/logstream/{logstream}/retention" ==> Get retention for given logstream
                            .route(
                                web::get()
                                    .to(logstream::get_retention)
                                    .authorize_for_stream(Action::GetRetention),
                            ),
                    )
                    .service(
                        web::resource("/hottier")
                            // PUT "/logstream/{logstream}/hottier" ==> Set hottier for given logstream
                            .route(
                                web::put()
                                    .to(logstream::put_stream_hot_tier)
                                    .authorize_for_stream(Action::PutHotTierEnabled),
                            )
                            .route(
                                web::get()
                                    .to(logstream::get_stream_hot_tier)
                                    .authorize_for_stream(Action::GetHotTierEnabled),
                            )
                            .route(
                                web::delete()
                                    .to(logstream::delete_stream_hot_tier)
                                    .authorize_for_stream(Action::DeleteHotTierEnabled),
                            ),
                    ),
            )
    }

    pub fn get_cluster_web_scope() -> actix_web::Scope {
        web::scope("/cluster")
            .service(
                // GET "/cluster/info" ==> Get info of the cluster
                web::resource("/info").route(
                    web::get()
                        .to(cluster::get_cluster_info)
                        .authorize(Action::ListCluster),
                ),
            )
            // GET "/cluster/metrics" ==> Get metrics of the cluster
            .service(
                web::resource("/metrics").route(
                    web::get()
                        .to(cluster::get_cluster_metrics)
                        .authorize(Action::ListClusterMetrics),
                ),
            )
            // DELETE "/cluster/{ingestor_domain:port}" ==> Delete an ingestor from the cluster
            .service(
                web::scope("/{ingestor}").service(
                    web::resource("").route(
                        web::delete()
                            .to(cluster::remove_ingestor)
                            .authorize(Action::Deleteingestor),
                    ),
                ),
            )
    }
}<|MERGE_RESOLUTION|>--- conflicted
+++ resolved
@@ -90,18 +90,12 @@
     }
 
     /// initialize the server, run migrations as needed and start an instance
-<<<<<<< HEAD
-    async fn init(&self, shutdown_rx: oneshot::Receiver<()>) -> anyhow::Result<()> {
-        let prometheus = metrics::build_metrics_handler();
-        PARSEABLE.storage.register_store_metrics(&prometheus);
-=======
     async fn init(
         &self,
         prometheus: &PrometheusMetrics,
         shutdown_rx: oneshot::Receiver<()>,
     ) -> anyhow::Result<()> {
-        CONFIG.storage().register_store_metrics(prometheus);
->>>>>>> 1e795773
+        PARSEABLE.storage.register_store_metrics(prometheus);
 
         migration::run_migration(&PARSEABLE).await?;
 
@@ -145,11 +139,7 @@
             sync::object_store_sync().await;
 
         tokio::spawn(airplane::server());
-<<<<<<< HEAD
-        let app = self.start(shutdown_rx, prometheus, PARSEABLE.options.openid());
-=======
-        let app = self.start(shutdown_rx, prometheus.clone(), CONFIG.options.openid());
->>>>>>> 1e795773
+        let app = self.start(shutdown_rx, prometheus.clone(), PARSEABLE.options.openid());
 
         tokio::pin!(app);
         loop {
