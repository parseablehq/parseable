--- conflicted
+++ resolved
@@ -166,14 +166,10 @@
     let stats = stats::get_current_stats(&stream_name, "json")
         .ok_or(StreamError::StreamNotFound(stream_name.clone()))?;
 
-<<<<<<< HEAD
-    let ingestor_stats = if PARSEABLE.streams.stream_type(&stream_name).unwrap()
-        == Some(StreamType::UserDefined.to_string())
-=======
-    let ingestor_stats = if STREAM_INFO
+    let ingestor_stats = if PARSEABLE
+        .streams
         .stream_type(&stream_name)
         .is_ok_and(|t| t == StreamType::Internal)
->>>>>>> 52947796
     {
         Some(fetch_stats_from_ingestors(&stream_name).await?)
     } else {
