--- conflicted
+++ resolved
@@ -59,36 +59,12 @@
                 .fold(IngestionStats::default(), |acc, x| IngestionStats {
                     count: acc.count + x.count,
 
-                    size: format!(
-                        "{} Bytes",
-                        acc.size.split(' ').collect_vec()[0]
-                            .parse::<u64>()
-                            .unwrap_or_default()
-                            + x.size.split(' ').collect_vec()[0]
-                                .parse::<u64>()
-                                .unwrap_or_default()
-                    ),
+                    size: acc.size + x.size,
                     format: x.format.clone(),
                     lifetime_count: acc.lifetime_count + x.lifetime_count,
-                    lifetime_size: format!(
-                        "{} Bytes",
-                        acc.lifetime_size.split(' ').collect_vec()[0]
-                            .parse::<u64>()
-                            .unwrap_or_default()
-                            + x.lifetime_size.split(' ').collect_vec()[0]
-                                .parse::<u64>()
-                                .unwrap_or_default()
-                    ),
+                    lifetime_size: acc.lifetime_size + x.lifetime_size,
                     deleted_count: acc.deleted_count + x.deleted_count,
-                    deleted_size: format!(
-                        "{} Bytes",
-                        acc.deleted_size.split(' ').collect_vec()[0]
-                            .parse::<u64>()
-                            .unwrap_or_default()
-                            + x.deleted_size.split(' ').collect_vec()[0]
-                                .parse::<u64>()
-                                .unwrap_or_default()
-                    ),
+                    deleted_size: acc.deleted_size + x.deleted_size,
                 });
 
         let cumulative_storage =
@@ -96,34 +72,10 @@
                 .iter()
                 .map(|x| &x.storage)
                 .fold(StorageStats::default(), |acc, x| StorageStats {
-                    size: format!(
-                        "{} Bytes",
-                        acc.size.split(' ').collect_vec()[0]
-                            .parse::<u64>()
-                            .unwrap_or_default()
-                            + x.size.split(' ').collect_vec()[0]
-                                .parse::<u64>()
-                                .unwrap_or_default()
-                    ),
+                    size: acc.size + x.size,
                     format: x.format.clone(),
-                    lifetime_size: format!(
-                        "{} Bytes",
-                        acc.lifetime_size.split(' ').collect_vec()[0]
-                            .parse::<u64>()
-                            .unwrap_or_default()
-                            + x.lifetime_size.split(' ').collect_vec()[0]
-                                .parse::<u64>()
-                                .unwrap_or_default()
-                    ),
-                    deleted_size: format!(
-                        "{} Bytes",
-                        acc.deleted_size.split(' ').collect_vec()[0]
-                            .parse::<u64>()
-                            .unwrap_or_default()
-                            + x.deleted_size.split(' ').collect_vec()[0]
-                                .parse::<u64>()
-                                .unwrap_or_default()
-                    ),
+                    lifetime_size: acc.lifetime_size + x.lifetime_size,
+                    deleted_size: acc.deleted_size + x.deleted_size,
                 });
 
         QueriedStats::new(
@@ -217,49 +169,6 @@
     }
 }
 
-<<<<<<< HEAD
-=======
-pub fn merge_quried_stats(stats: Vec<QueriedStats>) -> QueriedStats {
-    // get the stream name
-    let stream_name = stats[1].stream.clone();
-
-    let min_time = stats.iter().map(|x| x.time).min().unwrap_or_else(Utc::now);
-
-    let cumulative_ingestion =
-        stats
-            .iter()
-            .map(|x| &x.ingestion)
-            .fold(IngestionStats::default(), |acc, x| IngestionStats {
-                count: acc.count + x.count,
-
-                size: acc.size + x.size,
-                format: x.format.clone(),
-                lifetime_count: acc.lifetime_count + x.lifetime_count,
-                lifetime_size: acc.lifetime_size + x.lifetime_size,
-                deleted_count: acc.deleted_count + x.deleted_count,
-                deleted_size: acc.deleted_size + x.deleted_size,
-            });
-
-    let cumulative_storage =
-        stats
-            .iter()
-            .map(|x| &x.storage)
-            .fold(StorageStats::default(), |acc, x| StorageStats {
-                size: acc.size + x.size,
-                format: x.format.clone(),
-                lifetime_size: acc.lifetime_size + x.lifetime_size,
-                deleted_size: acc.deleted_size + x.deleted_size,
-            });
-
-    QueriedStats::new(
-        &stream_name,
-        min_time,
-        cumulative_ingestion,
-        cumulative_storage,
-    )
-}
-
->>>>>>> 4af9a5e7
 pub async fn check_liveness(domain_name: &str) -> bool {
     let uri = match Url::parse(&format!(
         "{}{}/liveness",
