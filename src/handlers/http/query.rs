/*
 * Parseable Server (C) 2022 - 2024 Parseable, Inc.
 *
 * This program is free software: you can redistribute it and/or modify
 * it under the terms of the GNU Affero General Public License as
 * published by the Free Software Foundation, either version 3 of the
 * License, or (at your option) any later version.
 *
 * This program is distributed in the hope that it will be useful,
 * but WITHOUT ANY WARRANTY; without even the implied warranty of
 * MERCHANTABILITY or FITNESS FOR A PARTICULAR PURPOSE.  See the
 * GNU Affero General Public License for more details.
 *
 * You should have received a copy of the GNU Affero General Public License
 * along with this program.  If not, see <http://www.gnu.org/licenses/>.
 *
 */

use actix_web::http::header::ContentType;
use actix_web::web::{self, Json};
use actix_web::{FromRequest, HttpRequest, Responder};
use chrono::{DateTime, Utc};
use datafusion::common::tree_node::TreeNode;
use datafusion::error::DataFusionError;
use datafusion::execution::context::SessionState;
use futures_util::Future;
use http::StatusCode;
use std::collections::HashMap;
use std::pin::Pin;
use std::sync::Arc;
use std::time::Instant;
use tracing::error;

use crate::event::error::EventError;
use crate::handlers::http::fetch_schema;
use crate::metadata::STREAM_INFO;
<<<<<<< HEAD
use crate::utils::time::{TimeParseError, TimeRange};
use arrow_array::RecordBatch;
=======
>>>>>>> 5ce9d2b2

use crate::event::commit_schema;
use crate::metrics::QUERY_EXECUTE_TIME;
use crate::option::{Mode, CONFIG};
use crate::query::error::ExecuteError;
use crate::query::Query as LogicalQuery;
use crate::query::{TableScanVisitor, QUERY_SESSION};
use crate::rbac::role::{Action, Permission};
use crate::rbac::Users;
use crate::response::QueryResponse;
use crate::storage::object_storage::commit_schema_to_storage;
use crate::storage::ObjectStorageError;
use crate::utils::actix::extract_session_key_from_req;

use super::modal::utils::logstream_utils::create_stream_and_schema_from_storage;

/// Query Request through http endpoint.
#[derive(Debug, serde::Deserialize, serde::Serialize)]
#[serde(rename_all = "camelCase")]
pub struct Query {
    pub query: String,
    pub start_time: String,
    pub end_time: String,
    #[serde(default)]
    pub send_null: bool,
    #[serde(skip)]
    pub fields: bool,
    #[serde(skip)]
    pub filter_tags: Option<Vec<String>>,
}

pub async fn query(req: HttpRequest, query_request: Query) -> Result<impl Responder, QueryError> {
    let session_state = QUERY_SESSION.state();
    let raw_logical_plan = match session_state
        .create_logical_plan(&query_request.query)
        .await
    {
        Ok(raw_logical_plan) => raw_logical_plan,
        Err(_) => {
            //if logical plan creation fails, create streams and try again
            create_streams_for_querier().await;
            session_state
                .create_logical_plan(&query_request.query)
                .await?
        }
    };

    let time_range =
        TimeRange::parse_human_time(&query_request.start_time, &query_request.end_time)?;

    // create a visitor to extract the table name
    let mut visitor = TableScanVisitor::default();
    let _ = raw_logical_plan.visit(&mut visitor);
<<<<<<< HEAD
    let stream = visitor
        .top()
        .ok_or_else(|| QueryError::MalformedQuery("Table Name not found in SQL"))?;

    let query_cache_manager = QueryCacheManager::global(CONFIG.parseable.query_cache_size)
        .await
        .unwrap_or(None);

    let cache_results = req
        .headers()
        .get(CACHE_RESULTS_HEADER_KEY)
        .and_then(|value| value.to_str().ok());
    let show_cached = req
        .headers()
        .get(CACHE_VIEW_HEADER_KEY)
        .and_then(|value| value.to_str().ok());
    let user_id = req
        .headers()
        .get(USER_ID_HEADER_KEY)
        .and_then(|value| value.to_str().ok());

    // deal with cached data
    if let Ok(results) = get_results_from_cache(
        show_cached,
        query_cache_manager,
        stream,
        user_id,
        &time_range,
        &query_request.query,
        query_request.send_null,
        query_request.fields,
    )
    .await
    {
        return results.to_http();
    };
=======
>>>>>>> 5ce9d2b2

    let tables = visitor.into_inner();
    update_schema_when_distributed(tables).await?;
    let mut query: LogicalQuery = into_query(&query_request, &session_state, time_range).await?;

    let creds = extract_session_key_from_req(&req)?;
    let permissions = Users.get_permissions(&creds);

    let table_name = query
        .first_table_name()
        .ok_or_else(|| QueryError::MalformedQuery("No table name found in query"))?;

    authorize_and_set_filter_tags(&mut query, permissions, &table_name)?;

    let time = Instant::now();
    let (records, fields) = query.execute(table_name.clone()).await?;
<<<<<<< HEAD
    // deal with cache saving
    if let Err(err) = put_results_in_cache(
        cache_results,
        user_id,
        query_cache_manager,
        &table_name,
        &records,
        query.time_range.start.to_rfc3339(),
        query.time_range.end.to_rfc3339(),
        query_request.query,
    )
    .await
    {
        error!("{}", err);
    };
=======
>>>>>>> 5ce9d2b2

    let response = QueryResponse {
        records,
        fields,
        fill_null: query_request.send_null,
        with_fields: query_request.fields,
    }
    .to_http()?;

    let time = time.elapsed().as_secs_f64();

    QUERY_EXECUTE_TIME
        .with_label_values(&[&table_name])
        .observe(time);

    Ok(response)
}

pub async fn update_schema_when_distributed(tables: Vec<String>) -> Result<(), QueryError> {
    if CONFIG.parseable.mode == Mode::Query {
        for table in tables {
            if let Ok(new_schema) = fetch_schema(&table).await {
                // commit schema merges the schema internally and updates the schema in storage.
                commit_schema_to_storage(&table, new_schema.clone()).await?;

                commit_schema(&table, Arc::new(new_schema))?;
            }
        }
    }

    Ok(())
}

/// Create streams for querier if they do not exist
/// get list of streams from memory and storage
/// create streams for memory from storage if they do not exist
pub async fn create_streams_for_querier() {
    let querier_streams = STREAM_INFO.list_streams();
    let store = CONFIG.storage().get_object_store();
    let storage_streams = store.list_streams().await.unwrap();
    for stream in storage_streams {
        let stream_name = stream.name;

        if !querier_streams.contains(&stream_name) {
            let _ = create_stream_and_schema_from_storage(&stream_name).await;
        }
    }
}

<<<<<<< HEAD
#[allow(clippy::too_many_arguments)]
pub async fn put_results_in_cache(
    cache_results: Option<&str>,
    user_id: Option<&str>,
    query_cache_manager: Option<&QueryCacheManager>,
    stream: &str,
    records: &[RecordBatch],
    start: String,
    end: String,
    query: String,
) -> Result<(), QueryError> {
    match (cache_results, query_cache_manager) {
        (Some(_), None) => {
            warn!("Instructed to cache query results but Query Caching is not Enabled in Server");

            Ok(())
        }
        // do cache
        (Some(should_cache), Some(query_cache_manager)) => {
            if should_cache != "true" {
                error!("value of cache results header is false");
                return Err(QueryError::CacheError(CacheError::Other(
                    "should not cache results",
                )));
            }

            let user_id = user_id.ok_or(CacheError::Other("User Id not provided"))?;
            let mut cache = query_cache_manager.get_cache(stream, user_id).await?;

            let cache_key = CacheMetadata::new(query.clone(), start.clone(), end.clone());

            // guard to stop multiple caching of the same content
            if let Some(path) = cache.get_file(&cache_key) {
                info!("File already exists in cache, Removing old file");
                cache.delete(&cache_key, path).await?;
            }

            if let Err(err) = query_cache_manager
                .create_parquet_cache(stream, records, user_id, start, end, query)
                .await
            {
                error!("Error occured while caching query results: {:?}", err);
                if query_cache_manager
                    .clear_cache(stream, user_id)
                    .await
                    .is_err()
                {
                    error!("Error Clearing Unwanted files from cache dir");
                }
            }
            // fallthrough
            Ok(())
        }
        (None, _) => Ok(()),
    }
}

#[allow(clippy::too_many_arguments)]
pub async fn get_results_from_cache(
    show_cached: Option<&str>,
    query_cache_manager: Option<&QueryCacheManager>,
    stream: &str,
    user_id: Option<&str>,
    TimeRange { start, end }: &TimeRange,
    query: &str,
    send_null: bool,
    send_fields: bool,
) -> Result<QueryResponse, QueryError> {
    match (show_cached, query_cache_manager) {
        (Some(_), None) => {
            warn!("Instructed to show cached results but Query Caching is not Enabled on Server");
            None
        }
        (Some(should_show), Some(query_cache_manager)) => {
            if should_show != "true" {
                error!("value of show cached header is false");
                return Err(QueryError::CacheError(CacheError::Other(
                    "should not return cached results",
                )));
            }

            let user_id =
                user_id.ok_or_else(|| QueryError::Anyhow(anyhow!("User Id not provided")))?;

            let mut query_cache = query_cache_manager.get_cache(stream, user_id).await?;

            let file_path = query_cache.get_file(&CacheMetadata::new(
                query.to_string(),
                start.to_rfc3339(),
                end.to_rfc3339(),
            ));
            if let Some(file_path) = file_path {
                let (records, fields) = query_cache.get_cached_records(&file_path).await?;
                let response = QueryResponse {
                    records,
                    fields,
                    fill_null: send_null,
                    with_fields: send_fields,
                };

                Some(Ok(response))
            } else {
                None
            }
        }
        (_, _) => None,
    }
    .map_or_else(|| Err(QueryError::CacheMiss), |ret_val| ret_val)
}

=======
>>>>>>> 5ce9d2b2
pub fn authorize_and_set_filter_tags(
    query: &mut LogicalQuery,
    permissions: Vec<Permission>,
    table_name: &str,
) -> Result<(), QueryError> {
    // check authorization of this query if it references physical table;
    let mut authorized = false;
    let mut tags = Vec::new();

    // in permission check if user can run query on the stream.
    // also while iterating add any filter tags for this stream
    for permission in permissions {
        match permission {
            Permission::Stream(Action::All, _) => {
                authorized = true;
                break;
            }
            Permission::StreamWithTag(Action::Query, ref stream, tag)
                if stream == table_name || stream == "*" =>
            {
                authorized = true;
                if let Some(tag) = tag {
                    tags.push(tag)
                }
            }
            _ => (),
        }
    }

    if !authorized {
        return Err(QueryError::Unauthorized);
    }

    if !tags.is_empty() {
        query.filter_tag = Some(tags)
    }

    Ok(())
}

impl FromRequest for Query {
    type Error = actix_web::Error;
    type Future = Pin<Box<dyn Future<Output = Result<Self, Self::Error>>>>;

    fn from_request(req: &HttpRequest, payload: &mut actix_web::dev::Payload) -> Self::Future {
        let query = Json::<Query>::from_request(req, payload);
        let params = web::Query::<HashMap<String, bool>>::from_request(req, payload)
            .into_inner()
            .map(|x| x.0)
            .unwrap_or_default();

        let fut = async move {
            let mut query = query.await?.into_inner();
            // format output json to include field names
            query.fields = params.get("fields").cloned().unwrap_or(false);

            if !query.send_null {
                query.send_null = params.get("sendNull").cloned().unwrap_or(false);
            }

            Ok(query)
        };

        Box::pin(fut)
    }
}

pub async fn into_query(
    query: &Query,
    session_state: &SessionState,
    time_range: TimeRange,
) -> Result<LogicalQuery, QueryError> {
    if query.query.is_empty() {
        return Err(QueryError::EmptyQuery);
    }

    if query.start_time.is_empty() {
        return Err(QueryError::EmptyStartTime);
    }

    if query.end_time.is_empty() {
        return Err(QueryError::EmptyEndTime);
    }

    Ok(crate::query::Query {
        raw_logical_plan: session_state.create_logical_plan(&query.query).await?,
        time_range,
        filter_tag: query.filter_tags.clone(),
    })
}

/// unused for now, might need it in the future
#[allow(unused)]
fn transform_query_for_ingestor(query: &Query) -> Option<Query> {
    if query.query.is_empty() {
        return None;
    }

    if query.start_time.is_empty() {
        return None;
    }

    if query.end_time.is_empty() {
        return None;
    }

    let end_time: DateTime<Utc> = if query.end_time == "now" {
        Utc::now()
    } else {
        DateTime::parse_from_rfc3339(&query.end_time)
            .ok()?
            .with_timezone(&Utc)
    };

    let start_time = end_time - chrono::Duration::minutes(1);
    // when transforming the query, the ingestors are forced to return an array of values
    let q = Query {
        query: query.query.clone(),
        fields: false,
        filter_tags: query.filter_tags.clone(),
        send_null: query.send_null,
        start_time: start_time.to_rfc3339(),
        end_time: end_time.to_rfc3339(),
    };

    Some(q)
}

#[derive(Debug, thiserror::Error)]
pub enum QueryError {
    #[error("Query cannot be empty")]
    EmptyQuery,
    #[error("Start time cannot be empty")]
    EmptyStartTime,
    #[error("End time cannot be empty")]
    EmptyEndTime,
    #[error("Error while parsing provided time range: {0}")]
    TimeParse(#[from] TimeParseError),
    #[error("Unauthorized")]
    Unauthorized,
    #[error("Datafusion Error: {0}")]
    Datafusion(#[from] DataFusionError),
    #[error("Execution Error: {0}")]
    Execute(#[from] ExecuteError),
    #[error("ObjectStorage Error: {0}")]
    ObjectStorage(#[from] ObjectStorageError),
    #[error("Evern Error: {0}")]
    EventError(#[from] EventError),
    #[error("Error: {0}")]
    MalformedQuery(&'static str),
    #[allow(unused)]
    #[error(
        r#"Error: Failed to Parse Record Batch into Json
Description: {0}"#
    )]
    JsonParse(String),
    #[error("Error: {0}")]
    ActixError(#[from] actix_web::Error),
    #[error("Error: {0}")]
    Anyhow(#[from] anyhow::Error),
}

impl actix_web::ResponseError for QueryError {
    fn status_code(&self) -> http::StatusCode {
        match self {
            QueryError::Execute(_) | QueryError::JsonParse(_) => StatusCode::INTERNAL_SERVER_ERROR,
            _ => StatusCode::BAD_REQUEST,
        }
    }

    fn error_response(&self) -> actix_web::HttpResponse<actix_web::body::BoxBody> {
        actix_web::HttpResponse::build(self.status_code())
            .insert_header(ContentType::plaintext())
            .body(self.to_string())
    }
}

impl From<reqwest::Error> for QueryError {
    fn from(value: reqwest::Error) -> Self {
        QueryError::Anyhow(anyhow::Error::msg(value.to_string()))
    }
}<|MERGE_RESOLUTION|>--- conflicted
+++ resolved
@@ -34,11 +34,6 @@
 use crate::event::error::EventError;
 use crate::handlers::http::fetch_schema;
 use crate::metadata::STREAM_INFO;
-<<<<<<< HEAD
-use crate::utils::time::{TimeParseError, TimeRange};
-use arrow_array::RecordBatch;
-=======
->>>>>>> 5ce9d2b2
 
 use crate::event::commit_schema;
 use crate::metrics::QUERY_EXECUTE_TIME;
@@ -52,6 +47,7 @@
 use crate::storage::object_storage::commit_schema_to_storage;
 use crate::storage::ObjectStorageError;
 use crate::utils::actix::extract_session_key_from_req;
+use crate::utils::time::{TimeParseError, TimeRange};
 
 use super::modal::utils::logstream_utils::create_stream_and_schema_from_storage;
 
@@ -92,45 +88,6 @@
     // create a visitor to extract the table name
     let mut visitor = TableScanVisitor::default();
     let _ = raw_logical_plan.visit(&mut visitor);
-<<<<<<< HEAD
-    let stream = visitor
-        .top()
-        .ok_or_else(|| QueryError::MalformedQuery("Table Name not found in SQL"))?;
-
-    let query_cache_manager = QueryCacheManager::global(CONFIG.parseable.query_cache_size)
-        .await
-        .unwrap_or(None);
-
-    let cache_results = req
-        .headers()
-        .get(CACHE_RESULTS_HEADER_KEY)
-        .and_then(|value| value.to_str().ok());
-    let show_cached = req
-        .headers()
-        .get(CACHE_VIEW_HEADER_KEY)
-        .and_then(|value| value.to_str().ok());
-    let user_id = req
-        .headers()
-        .get(USER_ID_HEADER_KEY)
-        .and_then(|value| value.to_str().ok());
-
-    // deal with cached data
-    if let Ok(results) = get_results_from_cache(
-        show_cached,
-        query_cache_manager,
-        stream,
-        user_id,
-        &time_range,
-        &query_request.query,
-        query_request.send_null,
-        query_request.fields,
-    )
-    .await
-    {
-        return results.to_http();
-    };
-=======
->>>>>>> 5ce9d2b2
 
     let tables = visitor.into_inner();
     update_schema_when_distributed(tables).await?;
@@ -147,24 +104,6 @@
 
     let time = Instant::now();
     let (records, fields) = query.execute(table_name.clone()).await?;
-<<<<<<< HEAD
-    // deal with cache saving
-    if let Err(err) = put_results_in_cache(
-        cache_results,
-        user_id,
-        query_cache_manager,
-        &table_name,
-        &records,
-        query.time_range.start.to_rfc3339(),
-        query.time_range.end.to_rfc3339(),
-        query_request.query,
-    )
-    .await
-    {
-        error!("{}", err);
-    };
-=======
->>>>>>> 5ce9d2b2
 
     let response = QueryResponse {
         records,
@@ -214,119 +153,6 @@
     }
 }
 
-<<<<<<< HEAD
-#[allow(clippy::too_many_arguments)]
-pub async fn put_results_in_cache(
-    cache_results: Option<&str>,
-    user_id: Option<&str>,
-    query_cache_manager: Option<&QueryCacheManager>,
-    stream: &str,
-    records: &[RecordBatch],
-    start: String,
-    end: String,
-    query: String,
-) -> Result<(), QueryError> {
-    match (cache_results, query_cache_manager) {
-        (Some(_), None) => {
-            warn!("Instructed to cache query results but Query Caching is not Enabled in Server");
-
-            Ok(())
-        }
-        // do cache
-        (Some(should_cache), Some(query_cache_manager)) => {
-            if should_cache != "true" {
-                error!("value of cache results header is false");
-                return Err(QueryError::CacheError(CacheError::Other(
-                    "should not cache results",
-                )));
-            }
-
-            let user_id = user_id.ok_or(CacheError::Other("User Id not provided"))?;
-            let mut cache = query_cache_manager.get_cache(stream, user_id).await?;
-
-            let cache_key = CacheMetadata::new(query.clone(), start.clone(), end.clone());
-
-            // guard to stop multiple caching of the same content
-            if let Some(path) = cache.get_file(&cache_key) {
-                info!("File already exists in cache, Removing old file");
-                cache.delete(&cache_key, path).await?;
-            }
-
-            if let Err(err) = query_cache_manager
-                .create_parquet_cache(stream, records, user_id, start, end, query)
-                .await
-            {
-                error!("Error occured while caching query results: {:?}", err);
-                if query_cache_manager
-                    .clear_cache(stream, user_id)
-                    .await
-                    .is_err()
-                {
-                    error!("Error Clearing Unwanted files from cache dir");
-                }
-            }
-            // fallthrough
-            Ok(())
-        }
-        (None, _) => Ok(()),
-    }
-}
-
-#[allow(clippy::too_many_arguments)]
-pub async fn get_results_from_cache(
-    show_cached: Option<&str>,
-    query_cache_manager: Option<&QueryCacheManager>,
-    stream: &str,
-    user_id: Option<&str>,
-    TimeRange { start, end }: &TimeRange,
-    query: &str,
-    send_null: bool,
-    send_fields: bool,
-) -> Result<QueryResponse, QueryError> {
-    match (show_cached, query_cache_manager) {
-        (Some(_), None) => {
-            warn!("Instructed to show cached results but Query Caching is not Enabled on Server");
-            None
-        }
-        (Some(should_show), Some(query_cache_manager)) => {
-            if should_show != "true" {
-                error!("value of show cached header is false");
-                return Err(QueryError::CacheError(CacheError::Other(
-                    "should not return cached results",
-                )));
-            }
-
-            let user_id =
-                user_id.ok_or_else(|| QueryError::Anyhow(anyhow!("User Id not provided")))?;
-
-            let mut query_cache = query_cache_manager.get_cache(stream, user_id).await?;
-
-            let file_path = query_cache.get_file(&CacheMetadata::new(
-                query.to_string(),
-                start.to_rfc3339(),
-                end.to_rfc3339(),
-            ));
-            if let Some(file_path) = file_path {
-                let (records, fields) = query_cache.get_cached_records(&file_path).await?;
-                let response = QueryResponse {
-                    records,
-                    fields,
-                    fill_null: send_null,
-                    with_fields: send_fields,
-                };
-
-                Some(Ok(response))
-            } else {
-                None
-            }
-        }
-        (_, _) => None,
-    }
-    .map_or_else(|| Err(QueryError::CacheMiss), |ret_val| ret_val)
-}
-
-=======
->>>>>>> 5ce9d2b2
 pub fn authorize_and_set_filter_tags(
     query: &mut LogicalQuery,
     permissions: Vec<Permission>,
