--- conflicted
+++ resolved
@@ -16,53 +16,35 @@
  *
  */
 
-use self::error::StreamError;
-use super::cluster::utils::{merge_quried_stats, IngestionStats, QueriedStats, StorageStats};
-<<<<<<< HEAD
-use super::cluster::{
-    fetch_stats_from_ingestors, sync_streams_with_ingestors, INTERNAL_STREAM_NAME,
-};
-use super::ingest::create_stream_if_not_exists;
-use super::modal::utils::logstream_utils::{
-    create_stream_and_schema_from_storage, create_update_stream, update_first_event_at,
-};
-=======
->>>>>>> 20e66a40
-use super::query::update_schema_when_distributed;
-use crate::event::format::override_data_type;
-use crate::hottier::{HotTierManager, StreamHotTier, CURRENT_HOT_TIER_VERSION};
-<<<<<<< HEAD
-use crate::metadata::{SchemaVersion, STREAM_INFO};
-use crate::option::{Mode, CONFIG};
-use crate::rbac::role::Action;
-use crate::rbac::Users;
-use crate::staging::{Stream, STAGING};
-use crate::stats::{self, StatsParams};
-=======
-use crate::metadata::SchemaVersion;
-use crate::metrics::{EVENTS_INGESTED_DATE, EVENTS_INGESTED_SIZE_DATE, EVENTS_STORAGE_SIZE_DATE};
-use crate::option::Mode;
-use crate::parseable::{StreamNotFound, PARSEABLE};
-use crate::rbac::role::Action;
-use crate::rbac::Users;
-use crate::stats::{event_labels_date, storage_size_labels_date, Stats};
->>>>>>> 20e66a40
-use crate::storage::retention::Retention;
-use crate::storage::{StreamInfo, StreamType};
-use crate::utils::actix::extract_session_key_from_req;
-use crate::{stats, validator, LOCK_EXPECT};
-
 use actix_web::http::StatusCode;
 use actix_web::web::{Json, Path, Query};
 use actix_web::{web, HttpRequest, HttpResponse, Responder};
 use arrow_json::reader::infer_json_schema_from_iterator;
 use bytes::Bytes;
 use chrono::Utc;
+use error::StreamError;
 use itertools::Itertools;
 use serde_json::{json, Value};
 use std::fs;
 use std::sync::Arc;
 use tracing::warn;
+
+use crate::event::format::override_data_type;
+use crate::hottier::{HotTierManager, StreamHotTier, CURRENT_HOT_TIER_VERSION};
+use crate::metadata::SchemaVersion;
+use crate::option::Mode;
+use crate::parseable::{StreamNotFound, PARSEABLE};
+use crate::rbac::role::Action;
+use crate::rbac::Users;
+use crate::stats::StatsParams;
+use crate::storage::retention::Retention;
+use crate::storage::{StreamInfo, StreamType};
+use crate::utils::actix::extract_session_key_from_req;
+use crate::{stats, validator, LOCK_EXPECT};
+
+use super::cluster::fetch_stats_from_ingestors;
+use super::cluster::utils::{IngestionStats, QueriedStats, StorageStats};
+use super::query::update_schema_when_distributed;
 
 pub async fn delete(stream_name: Path<String>) -> Result<impl Responder, StreamError> {
     let stream_name = stream_name.into_inner();
@@ -245,15 +227,7 @@
 ) -> Result<HttpResponse, StreamError> {
     let stream_name = stream_name.into_inner();
 
-<<<<<<< HEAD
-    if !STREAM_INFO.stream_exists(&stream_name) {
-        // Only for query mode, if the stream not found in memory map,
-        // check if it exists in the storage
-        // create stream and schema from storage
-        if cfg!(not(test)) && CONFIG.options.mode == Mode::Query {
-            match create_stream_and_schema_from_storage(&stream_name).await {
-=======
-    if !PARSEABLE.streams.contains(&stream_name) {
+    if cfg!(not(test)) && !PARSEABLE.streams.contains(&stream_name) {
         // For query mode, if the stream not found in memory map,
         //check if it exists in the storage
         //create stream and schema from storage
@@ -262,7 +236,6 @@
                 .create_stream_and_schema_from_storage(&stream_name)
                 .await
             {
->>>>>>> 20e66a40
                 Ok(true) => {}
                 Ok(false) | Err(_) => return Err(StreamNotFound(stream_name.clone()).into()),
             }
@@ -278,10 +251,10 @@
     let stats = stats::get_current_stats(&stream_name, "json")
         .ok_or_else(|| StreamNotFound(stream_name.clone()))?;
 
-    let ingestor_stats = if CONFIG.options.mode == Mode::Query
-        && STREAM_INFO
-            .stream_type(&stream_name)
-            .is_ok_and(|t| t == StreamType::Internal)
+    let ingestor_stats = if PARSEABLE.options.mode == Mode::Query
+        && PARSEABLE
+            .get_stream(&stream_name)
+            .is_ok_and(|s| s.get_stream_type() == StreamType::Internal)
     {
         Some(fetch_stats_from_ingestors(&stream_name).await?)
     } else {
@@ -302,17 +275,17 @@
         Some(_) => {
             let ingestion_stats = IngestionStats::new(
                 stats.current_stats.events,
-                format!("{} {}", stats.current_stats.ingestion, "Bytes"),
+                format!("{} Bytes", stats.current_stats.ingestion),
                 stats.lifetime_stats.events,
-                format!("{} {}", stats.lifetime_stats.ingestion, "Bytes"),
+                format!("{} Bytes", stats.lifetime_stats.ingestion),
                 stats.deleted_stats.events,
-                format!("{} {}", stats.deleted_stats.ingestion, "Bytes"),
+                format!("{} Bytes", stats.deleted_stats.ingestion),
                 "json",
             );
             let storage_stats = StorageStats::new(
-                format!("{} {}", stats.current_stats.storage, "Bytes"),
-                format!("{} {}", stats.lifetime_stats.storage, "Bytes"),
-                format!("{} {}", stats.deleted_stats.storage, "Bytes"),
+                format!("{} Bytes", stats.current_stats.storage),
+                format!("{} Bytes", stats.lifetime_stats.storage),
+                format!("{} Bytes", stats.deleted_stats.storage),
                 "parquet",
             );
 
@@ -322,17 +295,17 @@
         None => {
             let ingestion_stats = IngestionStats::new(
                 stats.current_stats.events,
-                format!("{} {}", stats.current_stats.ingestion, "Bytes"),
+                format!("{} Bytes", stats.current_stats.ingestion),
                 stats.lifetime_stats.events,
-                format!("{} {}", stats.lifetime_stats.ingestion, "Bytes"),
+                format!("{} Bytes", stats.lifetime_stats.ingestion),
                 stats.deleted_stats.events,
-                format!("{} {}", stats.deleted_stats.ingestion, "Bytes"),
+                format!("{} Bytes", stats.deleted_stats.ingestion),
                 "json",
             );
             let storage_stats = StorageStats::new(
-                format!("{} {}", stats.current_stats.storage, "Bytes"),
-                format!("{} {}", stats.lifetime_stats.storage, "Bytes"),
-                format!("{} {}", stats.deleted_stats.storage, "Bytes"),
+                format!("{} Bytes", stats.current_stats.storage),
+                format!("{} Bytes", stats.lifetime_stats.storage),
+                format!("{} Bytes", stats.deleted_stats.storage),
                 "parquet",
             );
 
@@ -341,7 +314,7 @@
     };
     let stats = if let Some(mut ingestor_stats) = ingestor_stats {
         ingestor_stats.push(stats);
-        merge_quried_stats(ingestor_stats)
+        QueriedStats::merge(ingestor_stats)
     } else {
         stats
     };
@@ -657,17 +630,14 @@
 
 #[cfg(test)]
 mod tests {
-<<<<<<< HEAD
     use actix_web::{test::TestRequest, web};
     use anyhow::bail;
-=======
-    use crate::handlers::http::modal::utils::logstream_utils::PutStreamHeaders;
-    use actix_web::test::TestRequest;
->>>>>>> 20e66a40
-
-    use crate::handlers::http::modal::utils::logstream_utils::PutStreamHeaders;
-
-    use super::*;
+
+    use crate::{
+        handlers::http::modal::utils::logstream_utils::PutStreamHeaders, stats::StatsParams,
+    };
+
+    use super::{error::StreamError, *};
 
     // TODO: Fix this test with routes
     // #[actix_web::test]
@@ -677,7 +647,6 @@
     //     let _ = get_stats(req).await;
     // }
 
-<<<<<<< HEAD
     #[actix_web::test]
     async fn get_stats_stream_not_found_error_for_unknown_logstream() -> anyhow::Result<()> {
         match get_stats(
@@ -690,17 +659,6 @@
             _ => bail!("expected StreamNotFound error"),
         }
     }
-=======
-    // #[actix_web::test]
-    // async fn get_stats_stream_not_found_error_for_unknown_logstream() -> anyhow::Result<()> {
-    //     let req = TestRequest::default().to_http_request();
-
-    //     match get_stats(req, web::Path::from("test".to_string())).await {
-    //         Err(StreamError::StreamNotFound(_)) => Ok(()),
-    //         _ => bail!("expected StreamNotFound error"),
-    //     }
-    // }
->>>>>>> 20e66a40
 
     #[actix_web::test]
     async fn header_without_log_source() {
