/*
 * Parseable Server (C) 2022 - 2024 Parseable, Inc.
 *
 * This program is free software: you can redistribute it and/or modify
 * it under the terms of the GNU Affero General Public License as
 * published by the Free Software Foundation, either version 3 of the
 * License, or (at your option) any later version.
 *
 * This program is distributed in the hope that it will be useful,
 * but WITHOUT ANY WARRANTY; without even the implied warranty of
 * MERCHANTABILITY or FITNESS FOR A PARTICULAR PURPOSE.  See the
 * GNU Affero General Public License for more details.
 *
 * You should have received a copy of the GNU Affero General Public License
 * along with this program.  If not, see <http://www.gnu.org/licenses/>.
 *
 */

<<<<<<< HEAD
use actix_web::http::StatusCode;
use actix_web::web::{Json, Path, Query};
use actix_web::{web, HttpRequest, HttpResponse, Responder};
use arrow_json::reader::infer_json_schema_from_iterator;
use bytes::Bytes;
use chrono::Utc;
use error::StreamError;
use itertools::Itertools;
use serde_json::{json, Value};
use std::fs;
use std::sync::Arc;
use tracing::warn;

=======
use self::error::StreamError;
use super::cluster::utils::{IngestionStats, QueriedStats, StorageStats};
use super::query::update_schema_when_distributed;
>>>>>>> 4af9a5e7
use crate::event::format::override_data_type;
use crate::hottier::{HotTierManager, StreamHotTier, CURRENT_HOT_TIER_VERSION};
use crate::metadata::SchemaVersion;
use crate::option::Mode;
use crate::parseable::{StreamNotFound, PARSEABLE};
use crate::rbac::role::Action;
use crate::rbac::Users;
use crate::stats::StatsParams;
use crate::storage::retention::Retention;
use crate::storage::{StreamInfo, StreamType};
use crate::utils::actix::extract_session_key_from_req;
use crate::{stats, validator, LOCK_EXPECT};

use super::cluster::fetch_stats_from_ingestors;
use super::cluster::utils::{IngestionStats, QueriedStats, StorageStats};
use super::query::update_schema_when_distributed;

pub async fn delete(stream_name: Path<String>) -> Result<impl Responder, StreamError> {
    let stream_name = stream_name.into_inner();
    // Error out if stream doesn't exist in memory, or in the case of query node, in storage as well
    if PARSEABLE.check_or_load_stream(&stream_name).await {
        return Err(StreamNotFound(stream_name).into());
    }

    let objectstore = PARSEABLE.storage.get_object_store();

    // Delete from storage
    objectstore.delete_stream(&stream_name).await?;
    // Delete from staging
    let stream_dir = PARSEABLE.get_or_create_stream(&stream_name);
    if fs::remove_dir_all(&stream_dir.data_path).is_err() {
        warn!(
            "failed to delete local data for stream {}. Clean {} manually",
            stream_name,
            stream_dir.data_path.to_string_lossy()
        )
    }

    if let Some(hot_tier_manager) = HotTierManager::global() {
        if hot_tier_manager.check_stream_hot_tier_exists(&stream_name) {
            hot_tier_manager.delete_hot_tier(&stream_name).await?;
        }
    }

    // Delete from memory
    PARSEABLE.streams.delete(&stream_name);
    stats::delete_stats(&stream_name, "json")
        .unwrap_or_else(|e| warn!("failed to delete stats for stream {}: {:?}", stream_name, e));

    Ok((format!("log stream {stream_name} deleted"), StatusCode::OK))
}

pub async fn list(req: HttpRequest) -> Result<impl Responder, StreamError> {
    let key = extract_session_key_from_req(&req)
        .map_err(|err| StreamError::Anyhow(anyhow::Error::msg(err.to_string())))?;

    // list all streams from storage
    let res = PARSEABLE
        .storage
        .get_object_store()
        .list_streams()
        .await
        .unwrap()
        .into_iter()
        .filter(|logstream| {
            Users.authorize(key.clone(), Action::ListStream, Some(logstream), None)
                == crate::rbac::Response::Authorized
        })
        .map(|name| json!({"name": name}))
        .collect_vec();

    Ok(web::Json(res))
}

pub async fn detect_schema(Json(json): Json<Value>) -> Result<impl Responder, StreamError> {
    let log_records: Vec<Value> = match json {
        Value::Array(arr) => arr,
        value @ Value::Object(_) => vec![value],
        _ => {
            return Err(StreamError::Custom {
                msg: "please send json events as part of the request".to_string(),
                status: StatusCode::BAD_REQUEST,
            })
        }
    };

    let mut schema = Arc::new(infer_json_schema_from_iterator(log_records.iter().map(Ok)).unwrap());
    for log_record in log_records {
        schema = override_data_type(schema, log_record, SchemaVersion::V1);
    }
    Ok((web::Json(schema), StatusCode::OK))
}

pub async fn get_schema(stream_name: Path<String>) -> Result<impl Responder, StreamError> {
    let stream_name = stream_name.into_inner();

    // Ensure parseable is aware of stream in distributed mode
    if PARSEABLE.check_or_load_stream(&stream_name).await {
        return Err(StreamNotFound(stream_name.clone()).into());
    }

    let stream = PARSEABLE.get_stream(&stream_name)?;
    match update_schema_when_distributed(&vec![stream_name.clone()]).await {
        Ok(_) => {
            let schema = stream.get_schema();
            Ok((web::Json(schema), StatusCode::OK))
        }
        Err(err) => Err(StreamError::Custom {
            msg: err.to_string(),
            status: StatusCode::EXPECTATION_FAILED,
        }),
    }
}

pub async fn put_stream(
    req: HttpRequest,
    stream_name: Path<String>,
    body: Bytes,
) -> Result<impl Responder, StreamError> {
    let stream_name = stream_name.into_inner();

    PARSEABLE
        .create_update_stream(req.headers(), &body, &stream_name)
        .await?;

    Ok(("Log stream created", StatusCode::OK))
}

pub async fn get_retention(stream_name: Path<String>) -> Result<impl Responder, StreamError> {
    let stream_name = stream_name.into_inner();
    // For query mode, if the stream not found in memory map,
    //check if it exists in the storage
    //create stream and schema from storage
    if PARSEABLE.check_or_load_stream(&stream_name).await {
        return Err(StreamNotFound(stream_name.clone()).into());
    }

    let retention = PARSEABLE
        .get_stream(&stream_name)?
        .get_retention()
        .unwrap_or_default();
    Ok((web::Json(retention), StatusCode::OK))
}

pub async fn put_retention(
    stream_name: Path<String>,
    Json(retention): Json<Retention>,
) -> Result<impl Responder, StreamError> {
    let stream_name = stream_name.into_inner();

    // For query mode, if the stream not found in memory map,
    //check if it exists in the storage
    //create stream and schema from storage
    if PARSEABLE.check_or_load_stream(&stream_name).await {
        return Err(StreamNotFound(stream_name).into());
    }

    PARSEABLE
        .storage
        .get_object_store()
        .put_retention(&stream_name, &retention)
        .await?;

    PARSEABLE.get_stream(&stream_name)?.set_retention(retention);

    Ok((
        format!("set retention configuration for log stream {stream_name}"),
        StatusCode::OK,
    ))
}

pub async fn get_stats(
    stream_name: Path<String>,
    Query(params): Query<StatsParams>,
) -> Result<HttpResponse, StreamError> {
    let stream_name = stream_name.into_inner();

    // For query mode, if the stream not found in memory map,
    //check if it exists in the storage
    //create stream and schema from storage
    if PARSEABLE.check_or_load_stream(&stream_name).await {
        return Err(StreamNotFound(stream_name.clone()).into());
    }

    if let Some(stats) = params.get_stats(&stream_name) {
        return Ok(HttpResponse::build(StatusCode::OK).json(stats));
    }

    let stats = stats::get_current_stats(&stream_name, "json")
        .ok_or_else(|| StreamNotFound(stream_name.clone()))?;

<<<<<<< HEAD
    let ingestor_stats = if PARSEABLE.options.mode == Mode::Query
        && PARSEABLE
            .get_stream(&stream_name)
            .is_ok_and(|s| s.get_stream_type() == StreamType::Internal)
    {
        Some(fetch_stats_from_ingestors(&stream_name).await?)
    } else {
        None
    };

    let hash_map = PARSEABLE.streams.read().expect("Readable");
    let stream_meta = &hash_map
        .get(&stream_name)
        .ok_or_else(|| StreamNotFound(stream_name.clone()))?
        .metadata
        .read()
        .expect(LOCK_EXPECT);

    let time = Utc::now();

    let stats = match &stream_meta.first_event_at {
        Some(_) => {
            let ingestion_stats = IngestionStats::new(
                stats.current_stats.events,
                format!("{} Bytes", stats.current_stats.ingestion),
                stats.lifetime_stats.events,
                format!("{} Bytes", stats.lifetime_stats.ingestion),
                stats.deleted_stats.events,
                format!("{} Bytes", stats.deleted_stats.ingestion),
                "json",
            );
            let storage_stats = StorageStats::new(
                format!("{} Bytes", stats.current_stats.storage),
                format!("{} Bytes", stats.lifetime_stats.storage),
                format!("{} Bytes", stats.deleted_stats.storage),
                "parquet",
            );

            QueriedStats::new(&stream_name, time, ingestion_stats, storage_stats)
        }

        None => {
            let ingestion_stats = IngestionStats::new(
                stats.current_stats.events,
                format!("{} Bytes", stats.current_stats.ingestion),
                stats.lifetime_stats.events,
                format!("{} Bytes", stats.lifetime_stats.ingestion),
                stats.deleted_stats.events,
                format!("{} Bytes", stats.deleted_stats.ingestion),
                "json",
            );
            let storage_stats = StorageStats::new(
                format!("{} Bytes", stats.current_stats.storage),
                format!("{} Bytes", stats.lifetime_stats.storage),
                format!("{} Bytes", stats.deleted_stats.storage),
                "parquet",
            );

            QueriedStats::new(&stream_name, time, ingestion_stats, storage_stats)
        }
    };
    let stats = if let Some(mut ingestor_stats) = ingestor_stats {
        ingestor_stats.push(stats);
        QueriedStats::merge(ingestor_stats)
    } else {
        stats
=======
    let time = Utc::now();

    let stats = {
        let ingestion_stats = IngestionStats::new(
            stats.current_stats.events,
            stats.current_stats.ingestion,
            stats.lifetime_stats.events,
            stats.lifetime_stats.ingestion,
            stats.deleted_stats.events,
            stats.deleted_stats.ingestion,
            "json",
        );
        let storage_stats = StorageStats::new(
            stats.current_stats.storage,
            stats.lifetime_stats.storage,
            stats.deleted_stats.storage,
            "parquet",
        );

        QueriedStats::new(&stream_name, time, ingestion_stats, storage_stats)
>>>>>>> 4af9a5e7
    };

    Ok(HttpResponse::build(StatusCode::OK).json(stats))
}

pub async fn get_stream_info(stream_name: Path<String>) -> Result<impl Responder, StreamError> {
    let stream_name = stream_name.into_inner();
    // For query mode, if the stream not found in memory map,
    //check if it exists in the storage
    //create stream and schema from storage
    if PARSEABLE.check_or_load_stream(&stream_name).await {
        return Err(StreamNotFound(stream_name.clone()).into());
    }

    let storage = PARSEABLE.storage.get_object_store();
    // if first_event_at is not found in memory map, check if it exists in the storage
    // if it exists in the storage, update the first_event_at in memory map
    let stream_first_event_at =
        if let Some(first_event_at) = PARSEABLE.get_stream(&stream_name)?.get_first_event() {
            Some(first_event_at)
        } else if let Ok(Some(first_event_at)) =
            storage.get_first_event_from_storage(&stream_name).await
        {
            PARSEABLE
                .update_first_event_at(&stream_name, &first_event_at)
                .await
        } else {
            None
        };

    let hash_map = PARSEABLE.streams.read().unwrap();
    let stream_meta = hash_map
        .get(&stream_name)
        .ok_or_else(|| StreamNotFound(stream_name.clone()))?
        .metadata
        .read()
        .expect(LOCK_EXPECT);

    let stream_info = StreamInfo {
        stream_type: stream_meta.stream_type,
        created_at: stream_meta.created_at.clone(),
        first_event_at: stream_first_event_at,
        time_partition: stream_meta.time_partition.clone(),
        time_partition_limit: stream_meta
            .time_partition_limit
            .map(|limit| limit.to_string()),
        custom_partition: stream_meta.custom_partition.clone(),
        static_schema_flag: stream_meta.static_schema_flag,
        log_source: stream_meta.log_source.clone(),
    };

    Ok((web::Json(stream_info), StatusCode::OK))
}

pub async fn put_stream_hot_tier(
    stream_name: Path<String>,
    Json(mut hottier): Json<StreamHotTier>,
) -> Result<impl Responder, StreamError> {
    let stream_name = stream_name.into_inner();
    // For query mode, if the stream not found in memory map,
    //check if it exists in the storage
    //create stream and schema from storage
    if PARSEABLE.check_or_load_stream(&stream_name).await {
        return Err(StreamNotFound(stream_name).into());
    }

    let stream = PARSEABLE.get_stream(&stream_name)?;

    if stream.get_stream_type() == StreamType::Internal {
        return Err(StreamError::Custom {
            msg: "Hot tier can not be updated for internal stream".to_string(),
            status: StatusCode::BAD_REQUEST,
        });
    }

    validator::hot_tier(&hottier.size.to_string())?;

    stream.set_hot_tier(true);
    let Some(hot_tier_manager) = HotTierManager::global() else {
        return Err(StreamError::HotTierNotEnabled(stream_name));
    };
    let existing_hot_tier_used_size = hot_tier_manager
        .validate_hot_tier_size(&stream_name, hottier.size)
        .await?;
    hottier.used_size = existing_hot_tier_used_size;
    hottier.available_size = hottier.size;
    hottier.version = Some(CURRENT_HOT_TIER_VERSION.to_string());
    hot_tier_manager
        .put_hot_tier(&stream_name, &mut hottier)
        .await?;
    let storage = PARSEABLE.storage.get_object_store();
    let mut stream_metadata = storage.get_object_store_format(&stream_name).await?;
    stream_metadata.hot_tier_enabled = true;
    storage
        .put_stream_manifest(&stream_name, &stream_metadata)
        .await?;

    Ok((
        format!("hot tier set for stream {stream_name}"),
        StatusCode::OK,
    ))
}

pub async fn get_stream_hot_tier(stream_name: Path<String>) -> Result<impl Responder, StreamError> {
    let stream_name = stream_name.into_inner();

    // For query mode, if the stream not found in memory map,
    //check if it exists in the storage
    //create stream and schema from storage
    if PARSEABLE.check_or_load_stream(&stream_name).await {
        return Err(StreamNotFound(stream_name.clone()).into());
    }

    let Some(hot_tier_manager) = HotTierManager::global() else {
        return Err(StreamError::HotTierNotEnabled(stream_name));
    };
    let meta = hot_tier_manager.get_hot_tier(&stream_name).await?;

    Ok((web::Json(meta), StatusCode::OK))
}

pub async fn delete_stream_hot_tier(
    stream_name: Path<String>,
) -> Result<impl Responder, StreamError> {
    let stream_name = stream_name.into_inner();

    // For query mode, if the stream not found in memory map,
    //check if it exists in the storage
    //create stream and schema from storage
    if PARSEABLE.check_or_load_stream(&stream_name).await {
        return Err(StreamNotFound(stream_name).into());
    }

    if PARSEABLE.get_stream(&stream_name)?.get_stream_type() == StreamType::Internal {
        return Err(StreamError::Custom {
            msg: "Hot tier can not be deleted for internal stream".to_string(),
            status: StatusCode::BAD_REQUEST,
        });
    }

    let Some(hot_tier_manager) = HotTierManager::global() else {
        return Err(StreamError::HotTierNotEnabled(stream_name));
    };

    hot_tier_manager.delete_hot_tier(&stream_name).await?;

    Ok((
        format!("hot tier deleted for stream {stream_name}"),
        StatusCode::OK,
    ))
}

#[allow(unused)]
fn classify_json_error(kind: serde_json::error::Category) -> StatusCode {
    match kind {
        serde_json::error::Category::Io => StatusCode::INTERNAL_SERVER_ERROR,
        serde_json::error::Category::Syntax => StatusCode::BAD_REQUEST,
        serde_json::error::Category::Data => StatusCode::INTERNAL_SERVER_ERROR,
        serde_json::error::Category::Eof => StatusCode::BAD_REQUEST,
    }
}

pub mod error {

    use actix_web::http::header::ContentType;
    use http::StatusCode;

    use crate::{
        hottier::HotTierError,
        parseable::StreamNotFound,
        storage::ObjectStorageError,
        validator::error::{
            AlertValidationError, HotTierValidationError, StreamNameValidationError,
        },
    };

    #[allow(unused)]
    use super::classify_json_error;

    #[derive(Debug, thiserror::Error)]
    pub enum CreateStreamError {
        #[error("Stream name validation failed: {0}")]
        StreamNameValidation(#[from] StreamNameValidationError),
        #[error("failed to create log stream {stream_name} due to err: {err}")]
        Storage {
            stream_name: String,
            err: ObjectStorageError,
        },
        #[error("{msg}")]
        Custom { msg: String, status: StatusCode },
        #[error("Could not deserialize into JSON object, {0}")]
        SerdeError(#[from] serde_json::Error),
    }

    #[derive(Debug, thiserror::Error)]
    pub enum StreamError {
        #[error("{0}")]
        CreateStream(#[from] CreateStreamError),
        #[error("{0}")]
        StreamNotFound(#[from] StreamNotFound),
        #[error("Log stream is not initialized, send an event to this logstream and try again")]
        UninitializedLogstream,
        #[error("Storage Error {0}")]
        Storage(#[from] ObjectStorageError),
        #[error("No alerts configured for this stream")]
        NoAlertsSet,
        #[error("failed to set alert configuration for log stream {stream} due to err: {err}")]
        BadAlertJson {
            stream: String,
            err: serde_json::Error,
        },
        #[error("Alert validation failed due to {0}")]
        AlertValidation(#[from] AlertValidationError),
        #[error("alert - \"{0}\" is invalid, please check if alert is valid according to this stream's schema and try again")]
        InvalidAlert(String),
        #[error(
            "alert - \"{0}\" is invalid, column \"{1}\" does not exist in this stream's schema"
        )]
        InvalidAlertMessage(String, String),
        #[error("failed to set retention configuration due to err: {0}")]
        InvalidRetentionConfig(serde_json::Error),
        #[error("{msg}")]
        Custom { msg: String, status: StatusCode },
        #[error("Error: {0}")]
        Anyhow(#[from] anyhow::Error),
        #[error("Network Error: {0}")]
        Network(#[from] reqwest::Error),
        #[error("Could not deserialize into JSON object, {0}")]
        SerdeError(#[from] serde_json::Error),
        #[error(
            "Hot tier is not enabled at the server config, cannot enable hot tier for stream {0}"
        )]
        HotTierNotEnabled(String),
        #[error("Hot tier validation failed: {0}")]
        HotTierValidation(#[from] HotTierValidationError),
        #[error("{0}")]
        HotTierError(#[from] HotTierError),
    }

    impl actix_web::ResponseError for StreamError {
        fn status_code(&self) -> http::StatusCode {
            match self {
                StreamError::CreateStream(CreateStreamError::StreamNameValidation(_)) => {
                    StatusCode::BAD_REQUEST
                }
                StreamError::CreateStream(CreateStreamError::Storage { .. }) => {
                    StatusCode::INTERNAL_SERVER_ERROR
                }
                StreamError::CreateStream(CreateStreamError::Custom { .. }) => {
                    StatusCode::INTERNAL_SERVER_ERROR
                }
                StreamError::CreateStream(CreateStreamError::SerdeError(_)) => {
                    StatusCode::BAD_REQUEST
                }
                StreamError::StreamNotFound(_) => StatusCode::NOT_FOUND,
                StreamError::Custom { status, .. } => *status,
                StreamError::UninitializedLogstream => StatusCode::METHOD_NOT_ALLOWED,
                StreamError::Storage(_) => StatusCode::INTERNAL_SERVER_ERROR,
                StreamError::NoAlertsSet => StatusCode::NOT_FOUND,
                StreamError::BadAlertJson { .. } => StatusCode::BAD_REQUEST,
                StreamError::AlertValidation(_) => StatusCode::BAD_REQUEST,
                StreamError::InvalidAlert(_) => StatusCode::BAD_REQUEST,
                StreamError::InvalidAlertMessage(_, _) => StatusCode::BAD_REQUEST,
                StreamError::InvalidRetentionConfig(_) => StatusCode::BAD_REQUEST,
                StreamError::SerdeError(_) => StatusCode::BAD_REQUEST,
                StreamError::Anyhow(_) => StatusCode::INTERNAL_SERVER_ERROR,
                StreamError::Network(err) => {
                    err.status().unwrap_or(StatusCode::INTERNAL_SERVER_ERROR)
                }
                StreamError::HotTierNotEnabled(_) => StatusCode::FORBIDDEN,
                StreamError::HotTierValidation(_) => StatusCode::BAD_REQUEST,
                StreamError::HotTierError(_) => StatusCode::INTERNAL_SERVER_ERROR,
            }
        }

        fn error_response(&self) -> actix_web::HttpResponse<actix_web::body::BoxBody> {
            actix_web::HttpResponse::build(self.status_code())
                .insert_header(ContentType::plaintext())
                .body(self.to_string())
        }
    }
}

#[cfg(test)]
mod tests {
    use actix_web::test::TestRequest;

    use crate::handlers::http::modal::utils::logstream_utils::PutStreamHeaders;

    #[actix_web::test]
    async fn header_without_log_source() {
        let req = TestRequest::default().to_http_request();
        let PutStreamHeaders { log_source, .. } = req.headers().into();
        assert_eq!(log_source, crate::event::format::LogSource::Json);
    }

    #[actix_web::test]
    async fn header_with_known_log_source() {
        let mut req = TestRequest::default()
            .insert_header(("X-P-Log-Source", "pmeta"))
            .to_http_request();
        let PutStreamHeaders { log_source, .. } = req.headers().into();
        assert_eq!(log_source, crate::event::format::LogSource::Pmeta);

        req = TestRequest::default()
            .insert_header(("X-P-Log-Source", "otel-logs"))
            .to_http_request();
        let PutStreamHeaders { log_source, .. } = req.headers().into();
        assert_eq!(log_source, crate::event::format::LogSource::OtelLogs);

        req = TestRequest::default()
            .insert_header(("X-P-Log-Source", "kinesis"))
            .to_http_request();
        let PutStreamHeaders { log_source, .. } = req.headers().into();
        assert_eq!(log_source, crate::event::format::LogSource::Kinesis);
    }

    #[actix_web::test]
    async fn header_with_unknown_log_source() {
        let req = TestRequest::default()
            .insert_header(("X-P-Log-Source", "teststream"))
            .to_http_request();
        let PutStreamHeaders { log_source, .. } = req.headers().into();
        assert_eq!(log_source, crate::event::format::LogSource::Json);
    }
}<|MERGE_RESOLUTION|>--- conflicted
+++ resolved
@@ -16,7 +16,6 @@
  *
  */
 
-<<<<<<< HEAD
 use actix_web::http::StatusCode;
 use actix_web::web::{Json, Path, Query};
 use actix_web::{web, HttpRequest, HttpResponse, Responder};
@@ -30,15 +29,9 @@
 use std::sync::Arc;
 use tracing::warn;
 
-=======
-use self::error::StreamError;
-use super::cluster::utils::{IngestionStats, QueriedStats, StorageStats};
-use super::query::update_schema_when_distributed;
->>>>>>> 4af9a5e7
 use crate::event::format::override_data_type;
 use crate::hottier::{HotTierManager, StreamHotTier, CURRENT_HOT_TIER_VERSION};
 use crate::metadata::SchemaVersion;
-use crate::option::Mode;
 use crate::parseable::{StreamNotFound, PARSEABLE};
 use crate::rbac::role::Action;
 use crate::rbac::Users;
@@ -48,7 +41,6 @@
 use crate::utils::actix::extract_session_key_from_req;
 use crate::{stats, validator, LOCK_EXPECT};
 
-use super::cluster::fetch_stats_from_ingestors;
 use super::cluster::utils::{IngestionStats, QueriedStats, StorageStats};
 use super::query::update_schema_when_distributed;
 
@@ -225,77 +217,7 @@
 
     let stats = stats::get_current_stats(&stream_name, "json")
         .ok_or_else(|| StreamNotFound(stream_name.clone()))?;
-
-<<<<<<< HEAD
-    let ingestor_stats = if PARSEABLE.options.mode == Mode::Query
-        && PARSEABLE
-            .get_stream(&stream_name)
-            .is_ok_and(|s| s.get_stream_type() == StreamType::Internal)
-    {
-        Some(fetch_stats_from_ingestors(&stream_name).await?)
-    } else {
-        None
-    };
-
-    let hash_map = PARSEABLE.streams.read().expect("Readable");
-    let stream_meta = &hash_map
-        .get(&stream_name)
-        .ok_or_else(|| StreamNotFound(stream_name.clone()))?
-        .metadata
-        .read()
-        .expect(LOCK_EXPECT);
-
     let time = Utc::now();
-
-    let stats = match &stream_meta.first_event_at {
-        Some(_) => {
-            let ingestion_stats = IngestionStats::new(
-                stats.current_stats.events,
-                format!("{} Bytes", stats.current_stats.ingestion),
-                stats.lifetime_stats.events,
-                format!("{} Bytes", stats.lifetime_stats.ingestion),
-                stats.deleted_stats.events,
-                format!("{} Bytes", stats.deleted_stats.ingestion),
-                "json",
-            );
-            let storage_stats = StorageStats::new(
-                format!("{} Bytes", stats.current_stats.storage),
-                format!("{} Bytes", stats.lifetime_stats.storage),
-                format!("{} Bytes", stats.deleted_stats.storage),
-                "parquet",
-            );
-
-            QueriedStats::new(&stream_name, time, ingestion_stats, storage_stats)
-        }
-
-        None => {
-            let ingestion_stats = IngestionStats::new(
-                stats.current_stats.events,
-                format!("{} Bytes", stats.current_stats.ingestion),
-                stats.lifetime_stats.events,
-                format!("{} Bytes", stats.lifetime_stats.ingestion),
-                stats.deleted_stats.events,
-                format!("{} Bytes", stats.deleted_stats.ingestion),
-                "json",
-            );
-            let storage_stats = StorageStats::new(
-                format!("{} Bytes", stats.current_stats.storage),
-                format!("{} Bytes", stats.lifetime_stats.storage),
-                format!("{} Bytes", stats.deleted_stats.storage),
-                "parquet",
-            );
-
-            QueriedStats::new(&stream_name, time, ingestion_stats, storage_stats)
-        }
-    };
-    let stats = if let Some(mut ingestor_stats) = ingestor_stats {
-        ingestor_stats.push(stats);
-        QueriedStats::merge(ingestor_stats)
-    } else {
-        stats
-=======
-    let time = Utc::now();
-
     let stats = {
         let ingestion_stats = IngestionStats::new(
             stats.current_stats.events,
@@ -314,7 +236,6 @@
         );
 
         QueriedStats::new(&stream_name, time, ingestion_stats, storage_stats)
->>>>>>> 4af9a5e7
     };
 
     Ok(HttpResponse::build(StatusCode::OK).json(stats))
