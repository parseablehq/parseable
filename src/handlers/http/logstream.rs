/*
 * Parseable Server (C) 2022 - 2024 Parseable, Inc.
 *
 * This program is free software: you can redistribute it and/or modify
 * it under the terms of the GNU Affero General Public License as
 * published by the Free Software Foundation, either version 3 of the
 * License, or (at your option) any later version.
 *
 * This program is distributed in the hope that it will be useful,
 * but WITHOUT ANY WARRANTY; without even the implied warranty of
 * MERCHANTABILITY or FITNESS FOR A PARTICULAR PURPOSE.  See the
 * GNU Affero General Public License for more details.
 *
 * You should have received a copy of the GNU Affero General Public License
 * along with this program.  If not, see <http://www.gnu.org/licenses/>.
 *
 */

use std::collections::HashMap;
use std::fs;
use std::num::NonZeroU32;
use std::str::FromStr;
use std::sync::Arc;

use actix_web::http::header::{self, HeaderMap};
use actix_web::http::StatusCode;
use actix_web::web::{Json, Path};
use actix_web::{web, HttpRequest, Responder};
use arrow_json::reader::infer_json_schema_from_iterator;
use arrow_schema::{Field, Schema};
use bytes::Bytes;
use chrono::Utc;
use http::{HeaderName, HeaderValue};
use itertools::Itertools;
use serde_json::Value;
use tracing::warn;

use self::error::{CreateStreamError, StreamError};
use super::cluster::utils::{merge_quried_stats, IngestionStats, QueriedStats, StorageStats};
use super::cluster::{sync_streams_with_ingestors, INTERNAL_STREAM_NAME};
use super::ingest::create_stream_if_not_exists;
use super::modal::utils::logstream_utils::{create_update_stream, update_first_event_at};
use super::query::update_schema_when_distributed;
use crate::alerts::Alerts;
use crate::event::format::{override_data_type, LogSource};
use crate::handlers::STREAM_TYPE_KEY;
use crate::hottier::{HotTierManager, StreamHotTier, CURRENT_HOT_TIER_VERSION};
use crate::metadata::SchemaVersion;
use crate::metrics::{EVENTS_INGESTED_DATE, EVENTS_INGESTED_SIZE_DATE, EVENTS_STORAGE_SIZE_DATE};
use crate::option::Mode;
use crate::parseable::PARSEABLE;
use crate::rbac::role::Action;
use crate::rbac::Users;
use crate::stats::{event_labels_date, storage_size_labels_date, Stats};
use crate::storage::{retention::Retention, StorageDir};
use crate::storage::{StreamInfo, StreamType};
use crate::utils::actix::extract_session_key_from_req;
use crate::{event, metadata, stats, validator};

pub async fn delete(stream_name: Path<String>) -> Result<impl Responder, StreamError> {
    let stream_name = stream_name.into_inner();
    if !PARSEABLE.streams.stream_exists(&stream_name) {
        return Err(StreamError::StreamNotFound(stream_name));
    }

    let objectstore = PARSEABLE.storage().get_object_store();

    objectstore.delete_stream(&stream_name).await?;
    let stream_dir = StorageDir::new(&stream_name);
    if fs::remove_dir_all(&stream_dir.data_path).is_err() {
        warn!(
            "failed to delete local data for stream {}. Clean {} manually",
            stream_name,
            stream_dir.data_path.to_string_lossy()
        )
    }

    if let Some(hot_tier_manager) = HotTierManager::global() {
        if hot_tier_manager.check_stream_hot_tier_exists(&stream_name) {
            hot_tier_manager.delete_hot_tier(&stream_name).await?;
        }
    }

    PARSEABLE.streams.delete_stream(&stream_name);
    event::STREAM_WRITERS.delete_stream(&stream_name);
    stats::delete_stats(&stream_name, "json")
        .unwrap_or_else(|e| warn!("failed to delete stats for stream {}: {:?}", stream_name, e));

    Ok((format!("log stream {stream_name} deleted"), StatusCode::OK))
}

pub async fn list(req: HttpRequest) -> Result<impl Responder, StreamError> {
    let key = extract_session_key_from_req(&req)
        .map_err(|err| StreamError::Anyhow(anyhow::Error::msg(err.to_string())))?;

    // list all streams from storage
    let res = PARSEABLE
        .storage()
        .get_object_store()
        .list_streams()
        .await
        .unwrap()
        .into_iter()
        .filter(|logstream| {
            warn!("logstream-\n{logstream:?}");

            Users.authorize(key.clone(), Action::ListStream, Some(&logstream.name), None)
                == crate::rbac::Response::Authorized
        })
        .collect_vec();

    Ok(web::Json(res))
}

pub async fn detect_schema(Json(json): Json<Value>) -> Result<impl Responder, StreamError> {
    let log_records: Vec<Value> = match json {
        Value::Array(arr) => arr,
        value @ Value::Object(_) => vec![value],
        _ => {
            return Err(StreamError::Custom {
                msg: "please send json events as part of the request".to_string(),
                status: StatusCode::BAD_REQUEST,
            })
        }
    };

    let mut schema = Arc::new(infer_json_schema_from_iterator(log_records.iter().map(Ok)).unwrap());
    for log_record in log_records {
        schema = override_data_type(schema, log_record, SchemaVersion::V1);
    }
    Ok((web::Json(schema), StatusCode::OK))
}

pub async fn schema(stream_name: Path<String>) -> Result<impl Responder, StreamError> {
    let stream_name = stream_name.into_inner();

    match PARSEABLE.streams.schema(&stream_name) {
        Ok(_) => {}
        Err(_) if PARSEABLE.options.mode == Mode::Query => {
            if !PARSEABLE
                .create_stream_and_schema_from_storage(&stream_name)
                .await?
            {
                return Err(StreamError::StreamNotFound(stream_name.clone()));
            }
        }
        Err(err) => return Err(StreamError::from(err)),
    };
    match update_schema_when_distributed(&vec![stream_name.clone()]).await {
        Ok(_) => {
            let schema = PARSEABLE.streams.schema(&stream_name)?;
            Ok((web::Json(schema), StatusCode::OK))
        }
        Err(err) => Err(StreamError::Custom {
            msg: err.to_string(),
            status: StatusCode::EXPECTATION_FAILED,
        }),
    }
}

pub async fn get_alert(stream_name: Path<String>) -> Result<impl Responder, StreamError> {
    let stream_name = stream_name.into_inner();

    let alerts = PARSEABLE
        .streams
        .read()
        .expect(metadata::LOCK_EXPECT)
        .get(&stream_name)
        .map(|metadata| {
            serde_json::to_value(&metadata.alerts).expect("alerts can serialize to valid json")
        });

    let mut alerts = match alerts {
        Some(alerts) => alerts,
        None => {
            let alerts = PARSEABLE
                .storage()
                .get_object_store()
                .get_alerts(&stream_name)
                .await?;

            if alerts.alerts.is_empty() {
                return Err(StreamError::NoAlertsSet);
            }

            serde_json::to_value(alerts).expect("alerts can serialize to valid json")
        }
    };

    remove_id_from_alerts(&mut alerts);

    Ok((web::Json(alerts), StatusCode::OK))
}

pub async fn put_stream(
    req: HttpRequest,
    stream_name: Path<String>,
    body: Bytes,
) -> Result<impl Responder, StreamError> {
    let stream_name = stream_name.into_inner();

    create_update_stream(req.headers(), &body, &stream_name).await?;

    Ok(("Log stream created", StatusCode::OK))
}

pub async fn put_alert(
    stream_name: Path<String>,
    Json(mut json): Json<Value>,
) -> Result<impl Responder, StreamError> {
    let stream_name = stream_name.into_inner();

    remove_id_from_alerts(&mut json);
    let alerts: Alerts = match serde_json::from_value(json) {
        Ok(alerts) => alerts,
        Err(err) => {
            return Err(StreamError::BadAlertJson {
                stream: stream_name,
                err,
            })
        }
    };

    validator::alert(&alerts)?;

    if !PARSEABLE.streams.stream_initialized(&stream_name)? {
        // For query mode, if the stream not found in memory map,
        //check if it exists in the storage
        //create stream and schema from storage
        if PARSEABLE.options.mode == Mode::Query {
            match PARSEABLE
                .create_stream_and_schema_from_storage(&stream_name)
                .await
            {
                Ok(true) => {}
                Ok(false) | Err(_) => return Err(StreamError::StreamNotFound(stream_name.clone())),
            }
        } else {
            return Err(StreamError::UninitializedLogstream);
        }
    }

    let schema = PARSEABLE.streams.schema(&stream_name)?;
    for alert in &alerts.alerts {
        for column in alert.message.extract_column_names() {
            let is_valid = alert.message.valid(&schema, column);
            if !is_valid {
                return Err(StreamError::InvalidAlertMessage(
                    alert.name.to_owned(),
                    column.to_string(),
                ));
            }
            if !alert.rule.valid_for_schema(&schema) {
                return Err(StreamError::InvalidAlert(alert.name.to_owned()));
            }
        }
    }

    PARSEABLE
        .storage()
        .get_object_store()
        .put_alerts(&stream_name, &alerts)
        .await?;

    PARSEABLE
        .streams
        .set_alert(&stream_name, alerts)
        .expect("alerts set on existing stream");

    Ok((
        format!("set alert configuration for log stream {stream_name}"),
        StatusCode::OK,
    ))
}

pub async fn get_retention(stream_name: Path<String>) -> Result<impl Responder, StreamError> {
    let stream_name = stream_name.into_inner();
    if !PARSEABLE.streams.stream_exists(&stream_name) {
        // For query mode, if the stream not found in memory map,
        //check if it exists in the storage
        //create stream and schema from storage
        if PARSEABLE.options.mode == Mode::Query {
            match PARSEABLE
                .create_stream_and_schema_from_storage(&stream_name)
                .await
            {
                Ok(true) => {}
                Ok(false) | Err(_) => return Err(StreamError::StreamNotFound(stream_name.clone())),
            }
        } else {
            return Err(StreamError::StreamNotFound(stream_name));
        }
    }
    let retention = PARSEABLE.streams.get_retention(&stream_name);

    match retention {
        Ok(retention) => {
            if let Some(retention) = retention {
                Ok((web::Json(retention), StatusCode::OK))
            } else {
                Ok((web::Json(Retention::default()), StatusCode::OK))
            }
        }
        Err(err) => Err(StreamError::from(err)),
    }
}

pub async fn put_retention(
    stream_name: Path<String>,
    Json(json): Json<Value>,
) -> Result<impl Responder, StreamError> {
    let stream_name = stream_name.into_inner();

    if !PARSEABLE.streams.stream_exists(&stream_name) {
        // For query mode, if the stream not found in memory map,
        //check if it exists in the storage
        //create stream and schema from storage
        if PARSEABLE.options.mode == Mode::Query {
            match PARSEABLE
                .create_stream_and_schema_from_storage(&stream_name)
                .await
            {
                Ok(true) => {}
                Ok(false) | Err(_) => return Err(StreamError::StreamNotFound(stream_name.clone())),
            }
        } else {
            return Err(StreamError::StreamNotFound(stream_name));
        }
    }

    let retention: Retention = match serde_json::from_value(json) {
        Ok(retention) => retention,
        Err(err) => return Err(StreamError::InvalidRetentionConfig(err)),
    };

    PARSEABLE
        .storage()
        .get_object_store()
        .put_retention(&stream_name, &retention)
        .await?;

    PARSEABLE
        .streams
        .set_retention(&stream_name, retention)
        .expect("retention set on existing stream");

    Ok((
        format!("set retention configuration for log stream {stream_name}"),
        StatusCode::OK,
    ))
}

pub async fn get_stats_date(stream_name: &str, date: &str) -> Result<Stats, StreamError> {
    let event_labels = event_labels_date(stream_name, "json", date);
    let storage_size_labels = storage_size_labels_date(stream_name, date);
    let events_ingested = EVENTS_INGESTED_DATE
        .get_metric_with_label_values(&event_labels)
        .unwrap()
        .get() as u64;
    let ingestion_size = EVENTS_INGESTED_SIZE_DATE
        .get_metric_with_label_values(&event_labels)
        .unwrap()
        .get() as u64;
    let storage_size = EVENTS_STORAGE_SIZE_DATE
        .get_metric_with_label_values(&storage_size_labels)
        .unwrap()
        .get() as u64;

    let stats = Stats {
        events: events_ingested,
        ingestion: ingestion_size,
        storage: storage_size,
    };
    Ok(stats)
}

pub async fn get_stats(
    req: HttpRequest,
    stream_name: Path<String>,
) -> Result<impl Responder, StreamError> {
    let stream_name = stream_name.into_inner();

    if !PARSEABLE.streams.stream_exists(&stream_name) {
        // For query mode, if the stream not found in memory map,
        //check if it exists in the storage
        //create stream and schema from storage
        if cfg!(not(test)) && PARSEABLE.options.mode == Mode::Query {
            match PARSEABLE
                .create_stream_and_schema_from_storage(&stream_name)
                .await
            {
                Ok(true) => {}
                Ok(false) | Err(_) => return Err(StreamError::StreamNotFound(stream_name.clone())),
            }
        } else {
            return Err(StreamError::StreamNotFound(stream_name));
        }
    }

    let query_string = req.query_string();
    if !query_string.is_empty() {
        let tokens = query_string.split('=').collect::<Vec<&str>>();
        let date_key = tokens[0];
        let date_value = tokens[1];
        if date_key != "date" {
            return Err(StreamError::Custom {
                msg: "Invalid query parameter".to_string(),
                status: StatusCode::BAD_REQUEST,
            });
        }

        if !date_value.is_empty() {
            let stats = get_stats_date(&stream_name, date_value).await?;
            let stats = serde_json::to_value(stats)?;
            return Ok((web::Json(stats), StatusCode::OK));
        }
    }

    let stats = stats::get_current_stats(&stream_name, "json")
        .ok_or(StreamError::StreamNotFound(stream_name.clone()))?;

    let ingestor_stats: Option<Vec<QueriedStats>> = None;

    let hash_map = PARSEABLE.streams.read().expect("Readable");
    let stream_meta = &hash_map
        .get(&stream_name)
        .ok_or(StreamError::StreamNotFound(stream_name.clone()))?;

    let time = Utc::now();

    let stats = match &stream_meta.first_event_at {
        Some(_) => {
            let ingestion_stats = IngestionStats::new(
                stats.current_stats.events,
                format!("{} {}", stats.current_stats.ingestion, "Bytes"),
                stats.lifetime_stats.events,
                format!("{} {}", stats.lifetime_stats.ingestion, "Bytes"),
                stats.deleted_stats.events,
                format!("{} {}", stats.deleted_stats.ingestion, "Bytes"),
                "json",
            );
            let storage_stats = StorageStats::new(
                format!("{} {}", stats.current_stats.storage, "Bytes"),
                format!("{} {}", stats.lifetime_stats.storage, "Bytes"),
                format!("{} {}", stats.deleted_stats.storage, "Bytes"),
                "parquet",
            );

            QueriedStats::new(&stream_name, time, ingestion_stats, storage_stats)
        }

        None => {
            let ingestion_stats = IngestionStats::new(
                stats.current_stats.events,
                format!("{} {}", stats.current_stats.ingestion, "Bytes"),
                stats.lifetime_stats.events,
                format!("{} {}", stats.lifetime_stats.ingestion, "Bytes"),
                stats.deleted_stats.events,
                format!("{} {}", stats.deleted_stats.ingestion, "Bytes"),
                "json",
            );
            let storage_stats = StorageStats::new(
                format!("{} {}", stats.current_stats.storage, "Bytes"),
                format!("{} {}", stats.lifetime_stats.storage, "Bytes"),
                format!("{} {}", stats.deleted_stats.storage, "Bytes"),
                "parquet",
            );

            QueriedStats::new(&stream_name, time, ingestion_stats, storage_stats)
        }
    };
    let stats = if let Some(mut ingestor_stats) = ingestor_stats {
        ingestor_stats.push(stats);
        merge_quried_stats(ingestor_stats)
    } else {
        stats
    };

    let stats = serde_json::to_value(stats)?;

    Ok((web::Json(stats), StatusCode::OK))
}

fn remove_id_from_alerts(value: &mut Value) {
    if let Some(Value::Array(alerts)) = value.get_mut("alerts") {
        alerts
            .iter_mut()
            .map_while(|alert| alert.as_object_mut())
            .for_each(|map| {
                map.remove("id");
            });
    }
}

#[allow(clippy::too_many_arguments)]
pub async fn create_stream(
    stream_name: String,
    time_partition: &str,
    time_partition_limit: Option<NonZeroU32>,
    custom_partition: &str,
    static_schema_flag: bool,
    schema: Arc<Schema>,
    stream_type: StreamType,
    log_source: LogSource,
) -> Result<(), CreateStreamError> {
    // fail to proceed if invalid stream name
    if stream_type != StreamType::Internal {
        validator::stream_name(&stream_name, stream_type)?;
    }
    // Proceed to create log stream if it doesn't exist
    let storage = PARSEABLE.storage().get_object_store();

    match storage
        .create_stream(
            &stream_name,
            time_partition,
            time_partition_limit,
            custom_partition,
            static_schema_flag,
            schema.clone(),
            stream_type,
            log_source.clone(),
        )
        .await
    {
        Ok(created_at) => {
            let mut static_schema: HashMap<String, Arc<Field>> = HashMap::new();

            for (field_name, field) in schema
                .fields()
                .iter()
                .map(|field| (field.name().to_string(), field.clone()))
            {
                static_schema.insert(field_name, field);
            }

            PARSEABLE.streams.add_stream(
                stream_name.to_string(),
                created_at,
                time_partition.to_string(),
                time_partition_limit,
                custom_partition.to_string(),
                static_schema_flag,
                static_schema,
                stream_type,
                SchemaVersion::V1, // New stream
                log_source,
            );
        }
        Err(err) => {
            return Err(CreateStreamError::Storage { stream_name, err });
        }
    }
    Ok(())
}

pub async fn get_stream_info(stream_name: Path<String>) -> Result<impl Responder, StreamError> {
    let stream_name = stream_name.into_inner();
    if !PARSEABLE.streams.stream_exists(&stream_name) {
        if PARSEABLE.options.mode == Mode::Query {
            match PARSEABLE
                .create_stream_and_schema_from_storage(&stream_name)
                .await
            {
                Ok(true) => {}
                Ok(false) | Err(_) => return Err(StreamError::StreamNotFound(stream_name.clone())),
            }
        } else {
            return Err(StreamError::StreamNotFound(stream_name));
        }
    }
    let storage = PARSEABLE.storage().get_object_store();
    // if first_event_at is not found in memory map, check if it exists in the storage
    // if it exists in the storage, update the first_event_at in memory map
    let stream_first_event_at =
        if let Ok(Some(first_event_at)) = PARSEABLE.streams.get_first_event(&stream_name) {
            Some(first_event_at)
        } else if let Ok(Some(first_event_at)) =
            storage.get_first_event_from_storage(&stream_name).await
        {
            update_first_event_at(&stream_name, &first_event_at).await
        } else {
            None
        };

    let hash_map = PARSEABLE.streams.read().unwrap();
    let stream_meta = &hash_map
        .get(&stream_name)
        .ok_or(StreamError::StreamNotFound(stream_name.clone()))?;

    let stream_info = StreamInfo {
        stream_type: stream_meta.stream_type,
        created_at: stream_meta.created_at.clone(),
        first_event_at: stream_first_event_at,
        time_partition: stream_meta.time_partition.clone(),
        time_partition_limit: stream_meta
            .time_partition_limit
            .map(|limit| limit.to_string()),
        custom_partition: stream_meta.custom_partition.clone(),
        static_schema_flag: stream_meta.static_schema_flag,
        log_source: stream_meta.log_source.clone(),
    };

    Ok((web::Json(stream_info), StatusCode::OK))
}

pub async fn put_stream_hot_tier(
    stream_name: Path<String>,
    Json(mut hottier): Json<StreamHotTier>,
) -> Result<impl Responder, StreamError> {
    let stream_name = stream_name.into_inner();
    if !PARSEABLE.streams.stream_exists(&stream_name) {
        // For query mode, if the stream not found in memory map,
        //check if it exists in the storage
        //create stream and schema from storage
        if PARSEABLE.options.mode == Mode::Query {
            match PARSEABLE
                .create_stream_and_schema_from_storage(&stream_name)
                .await
            {
                Ok(true) => {}
                Ok(false) | Err(_) => return Err(StreamError::StreamNotFound(stream_name.clone())),
            }
        } else {
            return Err(StreamError::StreamNotFound(stream_name));
        }
    }

<<<<<<< HEAD
    if PARSEABLE.streams.stream_type(&stream_name).unwrap()
        == Some(StreamType::Internal.to_string())
=======
    if STREAM_INFO
        .stream_type(&stream_name)
        .is_ok_and(|t| t == StreamType::Internal)
>>>>>>> 52947796
    {
        return Err(StreamError::Custom {
            msg: "Hot tier can not be updated for internal stream".to_string(),
            status: StatusCode::BAD_REQUEST,
        });
    }

    validator::hot_tier(&hottier.size.to_string())?;

    PARSEABLE.streams.set_hot_tier(&stream_name, true)?;
    let Some(hot_tier_manager) = HotTierManager::global() else {
        return Err(StreamError::HotTierNotEnabled(stream_name));
    };
    let existing_hot_tier_used_size = hot_tier_manager
        .validate_hot_tier_size(&stream_name, hottier.size)
        .await?;
    hottier.used_size = existing_hot_tier_used_size;
    hottier.available_size = hottier.size;
    hottier.version = Some(CURRENT_HOT_TIER_VERSION.to_string());
    hot_tier_manager
        .put_hot_tier(&stream_name, &mut hottier)
        .await?;
    let storage = PARSEABLE.storage().get_object_store();
    let mut stream_metadata = storage.get_object_store_format(&stream_name).await?;
    stream_metadata.hot_tier_enabled = true;
    storage
        .put_stream_manifest(&stream_name, &stream_metadata)
        .await?;

    Ok((
        format!("hot tier set for stream {stream_name}"),
        StatusCode::OK,
    ))
}

pub async fn get_stream_hot_tier(stream_name: Path<String>) -> Result<impl Responder, StreamError> {
    let stream_name = stream_name.into_inner();

    if !PARSEABLE.streams.stream_exists(&stream_name) {
        // For query mode, if the stream not found in memory map,
        //check if it exists in the storage
        //create stream and schema from storage
        if PARSEABLE.options.mode == Mode::Query {
            match PARSEABLE
                .create_stream_and_schema_from_storage(&stream_name)
                .await
            {
                Ok(true) => {}
                Ok(false) | Err(_) => return Err(StreamError::StreamNotFound(stream_name.clone())),
            }
        } else {
            return Err(StreamError::StreamNotFound(stream_name));
        }
    }

    let Some(hot_tier_manager) = HotTierManager::global() else {
        return Err(StreamError::HotTierNotEnabled(stream_name));
    };
    let meta = hot_tier_manager.get_hot_tier(&stream_name).await?;

    Ok((web::Json(meta), StatusCode::OK))
}

pub async fn delete_stream_hot_tier(
    stream_name: Path<String>,
) -> Result<impl Responder, StreamError> {
    let stream_name = stream_name.into_inner();

    if !PARSEABLE.streams.stream_exists(&stream_name) {
        // For query mode, if the stream not found in memory map,
        //check if it exists in the storage
        //create stream and schema from storage
        if PARSEABLE.options.mode == Mode::Query {
            match PARSEABLE
                .create_stream_and_schema_from_storage(&stream_name)
                .await
            {
                Ok(true) => {}
                Ok(false) | Err(_) => return Err(StreamError::StreamNotFound(stream_name.clone())),
            }
        } else {
            return Err(StreamError::StreamNotFound(stream_name));
        }
    }

    let Some(hot_tier_manager) = HotTierManager::global() else {
        return Err(StreamError::HotTierNotEnabled(stream_name));
    };

<<<<<<< HEAD
    if PARSEABLE.streams.stream_type(&stream_name).unwrap()
        == Some(StreamType::Internal.to_string())
=======
    if STREAM_INFO
        .stream_type(&stream_name)
        .is_ok_and(|t| t == StreamType::Internal)
>>>>>>> 52947796
    {
        return Err(StreamError::Custom {
            msg: "Hot tier can not be deleted for internal stream".to_string(),
            status: StatusCode::BAD_REQUEST,
        });
    }

    hot_tier_manager.delete_hot_tier(&stream_name).await?;

    Ok((
        format!("hot tier deleted for stream {stream_name}"),
        StatusCode::OK,
    ))
}

pub async fn create_internal_stream_if_not_exists() -> Result<(), StreamError> {
    if let Ok(stream_exists) =
        create_stream_if_not_exists(INTERNAL_STREAM_NAME, StreamType::Internal, LogSource::Pmeta)
            .await
    {
        if stream_exists {
            return Ok(());
        }
        let mut header_map = HeaderMap::new();
        header_map.insert(
            HeaderName::from_str(STREAM_TYPE_KEY).unwrap(),
            HeaderValue::from_str(&StreamType::Internal.to_string()).unwrap(),
        );
        header_map.insert(
            header::CONTENT_TYPE,
            HeaderValue::from_static("application/json"),
        );
        sync_streams_with_ingestors(header_map, Bytes::new(), INTERNAL_STREAM_NAME).await?;
    }
    Ok(())
}
#[allow(unused)]
fn classify_json_error(kind: serde_json::error::Category) -> StatusCode {
    match kind {
        serde_json::error::Category::Io => StatusCode::INTERNAL_SERVER_ERROR,
        serde_json::error::Category::Syntax => StatusCode::BAD_REQUEST,
        serde_json::error::Category::Data => StatusCode::INTERNAL_SERVER_ERROR,
        serde_json::error::Category::Eof => StatusCode::BAD_REQUEST,
    }
}

pub mod error {

    use actix_web::http::header::ContentType;
    use http::StatusCode;

    use crate::{
        hottier::HotTierError,
        metadata::error::stream_info::MetadataError,
        storage::ObjectStorageError,
        validator::error::{
            AlertValidationError, HotTierValidationError, StreamNameValidationError,
        },
    };

    #[allow(unused)]
    use super::classify_json_error;

    #[derive(Debug, thiserror::Error)]
    pub enum CreateStreamError {
        #[error("Stream name validation failed: {0}")]
        StreamNameValidation(#[from] StreamNameValidationError),
        #[error("failed to create log stream {stream_name} due to err: {err}")]
        Storage {
            stream_name: String,
            err: ObjectStorageError,
        },
        #[error("{msg}")]
        Custom { msg: String, status: StatusCode },
        #[error("Could not deserialize into JSON object, {0}")]
        SerdeError(#[from] serde_json::Error),
    }

    #[derive(Debug, thiserror::Error)]
    pub enum StreamError {
        #[error("{0}")]
        CreateStream(#[from] CreateStreamError),
        #[error("Log stream {0} does not exist")]
        StreamNotFound(String),
        #[error("Log stream is not initialized, send an event to this logstream and try again")]
        UninitializedLogstream,
        #[error("Storage Error {0}")]
        Storage(#[from] ObjectStorageError),
        #[error("No alerts configured for this stream")]
        NoAlertsSet,
        #[error("failed to set alert configuration for log stream {stream} due to err: {err}")]
        BadAlertJson {
            stream: String,
            err: serde_json::Error,
        },
        #[error("Alert validation failed due to {0}")]
        AlertValidation(#[from] AlertValidationError),
        #[error("alert - \"{0}\" is invalid, please check if alert is valid according to this stream's schema and try again")]
        InvalidAlert(String),
        #[error(
            "alert - \"{0}\" is invalid, column \"{1}\" does not exist in this stream's schema"
        )]
        InvalidAlertMessage(String, String),
        #[error("failed to set retention configuration due to err: {0}")]
        InvalidRetentionConfig(serde_json::Error),
        #[error("{msg}")]
        Custom { msg: String, status: StatusCode },
        #[error("Error: {0}")]
        Anyhow(#[from] anyhow::Error),
        #[error("Network Error: {0}")]
        Network(#[from] reqwest::Error),
        #[error("Could not deserialize into JSON object, {0}")]
        SerdeError(#[from] serde_json::Error),
        #[error(
            "Hot tier is not enabled at the server config, cannot enable hot tier for stream {0}"
        )]
        HotTierNotEnabled(String),
        #[error("Hot tier validation failed: {0}")]
        HotTierValidation(#[from] HotTierValidationError),
        #[error("{0}")]
        HotTierError(#[from] HotTierError),
    }

    impl actix_web::ResponseError for StreamError {
        fn status_code(&self) -> http::StatusCode {
            match self {
                StreamError::CreateStream(CreateStreamError::StreamNameValidation(_)) => {
                    StatusCode::BAD_REQUEST
                }
                StreamError::CreateStream(CreateStreamError::Storage { .. }) => {
                    StatusCode::INTERNAL_SERVER_ERROR
                }
                StreamError::CreateStream(CreateStreamError::Custom { .. }) => {
                    StatusCode::INTERNAL_SERVER_ERROR
                }
                StreamError::CreateStream(CreateStreamError::SerdeError(_)) => {
                    StatusCode::BAD_REQUEST
                }
                StreamError::StreamNotFound(_) => StatusCode::NOT_FOUND,
                StreamError::Custom { status, .. } => *status,
                StreamError::UninitializedLogstream => StatusCode::METHOD_NOT_ALLOWED,
                StreamError::Storage(_) => StatusCode::INTERNAL_SERVER_ERROR,
                StreamError::NoAlertsSet => StatusCode::NOT_FOUND,
                StreamError::BadAlertJson { .. } => StatusCode::BAD_REQUEST,
                StreamError::AlertValidation(_) => StatusCode::BAD_REQUEST,
                StreamError::InvalidAlert(_) => StatusCode::BAD_REQUEST,
                StreamError::InvalidAlertMessage(_, _) => StatusCode::BAD_REQUEST,
                StreamError::InvalidRetentionConfig(_) => StatusCode::BAD_REQUEST,
                StreamError::SerdeError(_) => StatusCode::BAD_REQUEST,
                StreamError::Anyhow(_) => StatusCode::INTERNAL_SERVER_ERROR,
                StreamError::Network(err) => {
                    err.status().unwrap_or(StatusCode::INTERNAL_SERVER_ERROR)
                }
                StreamError::HotTierNotEnabled(_) => StatusCode::FORBIDDEN,
                StreamError::HotTierValidation(_) => StatusCode::BAD_REQUEST,
                StreamError::HotTierError(_) => StatusCode::INTERNAL_SERVER_ERROR,
            }
        }

        fn error_response(&self) -> actix_web::HttpResponse<actix_web::body::BoxBody> {
            actix_web::HttpResponse::build(self.status_code())
                .insert_header(ContentType::plaintext())
                .body(self.to_string())
        }
    }

    impl From<MetadataError> for StreamError {
        fn from(value: MetadataError) -> Self {
            match value {
                MetadataError::StreamMetaNotFound(s) => StreamError::StreamNotFound(s),
                MetadataError::StandaloneWithDistributed(s) => StreamError::Custom {
                    msg: s,
                    status: StatusCode::INTERNAL_SERVER_ERROR,
                },
            }
        }
    }
}

#[cfg(test)]
mod tests {
    use crate::handlers::http::logstream::error::StreamError;
    use crate::handlers::http::logstream::get_stats;
    use crate::handlers::http::modal::utils::logstream_utils::PutStreamHeaders;
    use actix_web::test::TestRequest;
    use actix_web::web;
    use anyhow::bail;

    // TODO: Fix this test with routes
    // #[actix_web::test]
    // #[should_panic]
    // async fn get_stats_panics_without_logstream() {
    //     let req = TestRequest::default().to_http_request();
    //     let _ = get_stats(req).await;
    // }

    #[actix_web::test]
    async fn get_stats_stream_not_found_error_for_unknown_logstream() -> anyhow::Result<()> {
        let req = TestRequest::default().to_http_request();

        match get_stats(req, web::Path::from("test".to_string())).await {
            Err(StreamError::StreamNotFound(_)) => Ok(()),
            _ => bail!("expected StreamNotFound error"),
        }
    }

    #[actix_web::test]
    async fn header_without_log_source() {
        let req = TestRequest::default().to_http_request();
        let PutStreamHeaders { log_source, .. } = req.headers().into();
        assert_eq!(log_source, crate::event::format::LogSource::Json);
    }

    #[actix_web::test]
    async fn header_with_known_log_source() {
        let mut req = TestRequest::default()
            .insert_header(("X-P-Log-Source", "pmeta"))
            .to_http_request();
        let PutStreamHeaders { log_source, .. } = req.headers().into();
        assert_eq!(log_source, crate::event::format::LogSource::Pmeta);

        req = TestRequest::default()
            .insert_header(("X-P-Log-Source", "otel-logs"))
            .to_http_request();
        let PutStreamHeaders { log_source, .. } = req.headers().into();
        assert_eq!(log_source, crate::event::format::LogSource::OtelLogs);

        req = TestRequest::default()
            .insert_header(("X-P-Log-Source", "kinesis"))
            .to_http_request();
        let PutStreamHeaders { log_source, .. } = req.headers().into();
        assert_eq!(log_source, crate::event::format::LogSource::Kinesis);
    }

    #[actix_web::test]
    async fn header_with_unknown_log_source() {
        let req = TestRequest::default()
            .insert_header(("X-P-Log-Source", "teststream"))
            .to_http_request();
        let PutStreamHeaders { log_source, .. } = req.headers().into();
        assert_eq!(log_source, crate::event::format::LogSource::Json);
    }
}<|MERGE_RESOLUTION|>--- conflicted
+++ resolved
@@ -626,14 +626,10 @@
         }
     }
 
-<<<<<<< HEAD
-    if PARSEABLE.streams.stream_type(&stream_name).unwrap()
-        == Some(StreamType::Internal.to_string())
-=======
-    if STREAM_INFO
+    if PARSEABLE
+        .streams
         .stream_type(&stream_name)
         .is_ok_and(|t| t == StreamType::Internal)
->>>>>>> 52947796
     {
         return Err(StreamError::Custom {
             msg: "Hot tier can not be updated for internal stream".to_string(),
@@ -723,14 +719,10 @@
         return Err(StreamError::HotTierNotEnabled(stream_name));
     };
 
-<<<<<<< HEAD
-    if PARSEABLE.streams.stream_type(&stream_name).unwrap()
-        == Some(StreamType::Internal.to_string())
-=======
-    if STREAM_INFO
+    if PARSEABLE
+        .streams
         .stream_type(&stream_name)
         .is_ok_and(|t| t == StreamType::Internal)
->>>>>>> 52947796
     {
         return Err(StreamError::Custom {
             msg: "Hot tier can not be deleted for internal stream".to_string(),
