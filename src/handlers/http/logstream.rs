--- conflicted
+++ resolved
@@ -48,7 +48,6 @@
 use actix_web::{web, HttpRequest, Responder};
 use arrow_json::reader::infer_json_schema_from_iterator;
 use arrow_schema::{Field, Schema};
-use bytes::Bytes;
 use chrono::Utc;
 use http::{HeaderName, HeaderValue};
 use itertools::Itertools;
@@ -194,19 +193,16 @@
 pub async fn put_stream(
     req: HttpRequest,
     stream_name: Path<String>,
-<<<<<<< HEAD
     static_schema: Option<Json<StaticSchema>>,
 ) -> Result<impl Responder, StreamError> {
     let stream_name = stream_name.into_inner();
 
-    create_update_stream(&req, static_schema.as_ref().map(|Json(s)| s), &stream_name).await?;
-=======
-    body: Bytes,
-) -> Result<impl Responder, StreamError> {
-    let stream_name = stream_name.into_inner();
-
-    create_update_stream(req.headers(), &body, &stream_name).await?;
->>>>>>> 5a39e225
+    create_update_stream(
+        req.headers(),
+        static_schema.as_ref().map(|Json(schema)| schema),
+        &stream_name,
+    )
+    .await?;
 
     Ok(("Log stream created", StatusCode::OK))
 }
@@ -732,16 +728,13 @@
 }
 
 pub async fn create_internal_stream_if_not_exists() -> Result<(), StreamError> {
-<<<<<<< HEAD
-    let Ok(false) = create_stream_if_not_exists(
-        INTERNAL_STREAM_NAME,
-        &StreamType::Internal.to_string(),
-        LogSource::Pmeta,
-    )
-    .await
-    else {
+    if matches!(
+        create_stream_if_not_exists(INTERNAL_STREAM_NAME, StreamType::Internal, LogSource::Pmeta)
+            .await,
+        Err(_) | Ok(true)
+    ) {
         return Ok(());
-    };
+    }
     let mut header_map = HeaderMap::new();
     header_map.insert(
         HeaderName::from_str(STREAM_TYPE_KEY).unwrap(),
@@ -753,26 +746,6 @@
     );
     sync_streams_with_ingestors(header_map, None, INTERNAL_STREAM_NAME).await?;
 
-=======
-    if let Ok(stream_exists) =
-        create_stream_if_not_exists(INTERNAL_STREAM_NAME, StreamType::Internal, LogSource::Pmeta)
-            .await
-    {
-        if stream_exists {
-            return Ok(());
-        }
-        let mut header_map = HeaderMap::new();
-        header_map.insert(
-            HeaderName::from_str(STREAM_TYPE_KEY).unwrap(),
-            HeaderValue::from_str(&StreamType::Internal.to_string()).unwrap(),
-        );
-        header_map.insert(
-            header::CONTENT_TYPE,
-            HeaderValue::from_static("application/json"),
-        );
-        sync_streams_with_ingestors(header_map, Bytes::new(), INTERNAL_STREAM_NAME).await?;
-    }
->>>>>>> 5a39e225
     Ok(())
 }
 #[allow(unused)]
