--- conflicted
+++ resolved
@@ -81,7 +81,6 @@
         return Err(PostError::OtelNotSupported);
     }
 
-<<<<<<< HEAD
     let fields = match &log_source {
         LogSource::OtelLogs | LogSource::OtelMetrics | LogSource::OtelTraces => {
             return Err(PostError::OtelNotSupported)
@@ -93,12 +92,8 @@
     };
 
     let log_source_entry = LogSourceEntry::new(log_source.clone(), fields);
-
-=======
     let p_custom_fields = get_custom_fields_from_header(req);
 
-    let log_source_entry = LogSourceEntry::new(log_source.clone(), HashSet::new());
->>>>>>> 6fe35a6b
     PARSEABLE
         .create_stream_if_not_exists(
             &stream_name,
