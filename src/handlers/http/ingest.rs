/*
 * Parseable Server (C) 2022 - 2024 Parseable, Inc.
 *
 * This program is free software: you can redistribute it and/or modify
 * it under the terms of the GNU Affero General Public License as
 * published by the Free Software Foundation, either version 3 of the
 * License, or (at your option) any later version.
 *
 * This program is distributed in the hope that it will be useful,
 * but WITHOUT ANY WARRANTY; without even the implied warranty of
 * MERCHANTABILITY or FITNESS FOR A PARTICULAR PURPOSE.  See the
 * GNU Affero General Public License for more details.
 *
 * You should have received a copy of the GNU Affero General Public License
 * along with this program.  If not, see <http://www.gnu.org/licenses/>.
 *
 */

use std::collections::HashMap;

use actix_web::web::{Json, Path};
use actix_web::{http::header::ContentType, HttpRequest, HttpResponse};
use arrow_array::RecordBatch;
use bytes::Bytes;
use chrono::Utc;
use http::StatusCode;
use serde_json::Value;

use crate::event;
use crate::event::error::EventError;
use crate::event::format::{self, EventFormat, LogSource};
use crate::handlers::{LOG_SOURCE_KEY, STREAM_NAME_HEADER_KEY};
use crate::metadata::SchemaVersion;
use crate::option::Mode;
use crate::parseable::{StreamNotFound, PARSEABLE};
use crate::storage::{ObjectStorageError, StreamType};
use crate::utils::header_parsing::ParseHeaderError;
use crate::utils::json::flatten::JsonFlattenError;

use super::logstream::error::{CreateStreamError, StreamError};
use super::modal::utils::ingest_utils::flatten_and_push_logs;
use super::users::dashboards::DashboardError;
use super::users::filters::FiltersError;

// Handler for POST /api/v1/ingest
// ingests events by extracting stream name from header
// creates if stream does not exist
pub async fn ingest(req: HttpRequest, Json(json): Json<Value>) -> Result<HttpResponse, PostError> {
    let Some(stream_name) = req.headers().get(STREAM_NAME_HEADER_KEY) else {
        return Err(PostError::Header(ParseHeaderError::MissingStreamName));
    };

    let stream_name = stream_name.to_str().unwrap().to_owned();
    let internal_stream_names = PARSEABLE.streams.list_internal_streams();
    if internal_stream_names.contains(&stream_name) {
        return Err(PostError::InternalStream(stream_name));
    }
    PARSEABLE
        .create_stream_if_not_exists(&stream_name, StreamType::UserDefined, LogSource::default())
        .await?;

    let log_source = req
        .headers()
        .get(LOG_SOURCE_KEY)
        .and_then(|h| h.to_str().ok())
        .map_or(LogSource::default(), LogSource::from);

    if matches!(
        log_source,
        LogSource::OtelLogs | LogSource::OtelMetrics | LogSource::OtelTraces
    ) {
        return Err(PostError::OtelNotSupported);
    }

    flatten_and_push_logs(json, &stream_name, &log_source).await?;

    Ok(HttpResponse::Ok().finish())
}

pub async fn ingest_internal_stream(stream_name: String, body: Bytes) -> Result<(), PostError> {
    let size: usize = body.len();
<<<<<<< HEAD
    let parsed_timestamp = Utc::now().naive_utc();
    let body_val: Value = serde_json::from_slice(&body)?;
    let hash_map = STREAM_INFO.read().unwrap();
    let schema = hash_map
        .get(&stream_name)
        .ok_or(PostError::StreamNotFound(stream_name.clone()))?
        .schema
        .clone();
    // For internal streams, use old schema
    format::json::Event { data: body_val }
        .to_event(
            &stream_name,
            size as u64,
            &schema,
            false,
            parsed_timestamp,
            None,
            HashMap::new(),
=======
    let json: Value = serde_json::from_slice(&body)?;
    let schema = PARSEABLE.get_stream(&stream_name)?.get_schema_raw();

    // For internal streams, use old schema
    format::json::Event::new(json)
        .into_event(
            stream_name,
            size as u64,
            &schema,
            false,
            None,
            None,
>>>>>>> 8381e72a
            SchemaVersion::V0,
            StreamType::Internal,
        )?
        .process()?;

    Ok(())
}

// Handler for POST /v1/logs to ingest OTEL logs
// ingests events by extracting stream name from header
// creates if stream does not exist
pub async fn handle_otel_logs_ingestion(
    req: HttpRequest,
    Json(json): Json<Value>,
) -> Result<HttpResponse, PostError> {
    let Some(stream_name) = req.headers().get(STREAM_NAME_HEADER_KEY) else {
        return Err(PostError::Header(ParseHeaderError::MissingStreamName));
    };

    let Some(log_source) = req.headers().get(LOG_SOURCE_KEY) else {
        return Err(PostError::Header(ParseHeaderError::MissingLogSource));
    };
    let log_source = LogSource::from(log_source.to_str().unwrap());
    if log_source != LogSource::OtelLogs {
        return Err(PostError::IncorrectLogSource(LogSource::OtelLogs));
    }

    let stream_name = stream_name.to_str().unwrap().to_owned();
    PARSEABLE
        .create_stream_if_not_exists(&stream_name, StreamType::UserDefined, LogSource::OtelLogs)
        .await?;

    flatten_and_push_logs(json, &stream_name, &log_source).await?;

    Ok(HttpResponse::Ok().finish())
}

// Handler for POST /v1/metrics to ingest OTEL metrics
// ingests events by extracting stream name from header
// creates if stream does not exist
pub async fn handle_otel_metrics_ingestion(
    req: HttpRequest,
    Json(json): Json<Value>,
) -> Result<HttpResponse, PostError> {
    let Some(stream_name) = req.headers().get(STREAM_NAME_HEADER_KEY) else {
        return Err(PostError::Header(ParseHeaderError::MissingStreamName));
    };
    let Some(log_source) = req.headers().get(LOG_SOURCE_KEY) else {
        return Err(PostError::Header(ParseHeaderError::MissingLogSource));
    };
    let log_source = LogSource::from(log_source.to_str().unwrap());
    if log_source != LogSource::OtelMetrics {
        return Err(PostError::IncorrectLogSource(LogSource::OtelMetrics));
    }
    let stream_name = stream_name.to_str().unwrap().to_owned();
    PARSEABLE
        .create_stream_if_not_exists(
            &stream_name,
            StreamType::UserDefined,
            LogSource::OtelMetrics,
        )
        .await?;

    flatten_and_push_logs(json, &stream_name, &log_source).await?;

    Ok(HttpResponse::Ok().finish())
}

// Handler for POST /v1/traces to ingest OTEL traces
// ingests events by extracting stream name from header
// creates if stream does not exist
pub async fn handle_otel_traces_ingestion(
    req: HttpRequest,
    Json(json): Json<Value>,
) -> Result<HttpResponse, PostError> {
    let Some(stream_name) = req.headers().get(STREAM_NAME_HEADER_KEY) else {
        return Err(PostError::Header(ParseHeaderError::MissingStreamName));
    };

    let Some(log_source) = req.headers().get(LOG_SOURCE_KEY) else {
        return Err(PostError::Header(ParseHeaderError::MissingLogSource));
    };
    let log_source = LogSource::from(log_source.to_str().unwrap());
    if log_source != LogSource::OtelTraces {
        return Err(PostError::IncorrectLogSource(LogSource::OtelTraces));
    }
    let stream_name = stream_name.to_str().unwrap().to_owned();
    PARSEABLE
        .create_stream_if_not_exists(&stream_name, StreamType::UserDefined, LogSource::OtelTraces)
        .await?;

    flatten_and_push_logs(json, &stream_name, &log_source).await?;

    Ok(HttpResponse::Ok().finish())
}

// Handler for POST /api/v1/logstream/{logstream}
// only ingests events into the specified logstream
// fails if the logstream does not exist
pub async fn post_event(
    req: HttpRequest,
    stream_name: Path<String>,
    Json(json): Json<Value>,
) -> Result<HttpResponse, PostError> {
    let stream_name = stream_name.into_inner();

    let internal_stream_names = PARSEABLE.streams.list_internal_streams();
    if internal_stream_names.contains(&stream_name) {
        return Err(PostError::InternalStream(stream_name));
    }
    if !PARSEABLE.streams.contains(&stream_name) {
        // For distributed deployments, if the stream not found in memory map,
        //check if it exists in the storage
        //create stream and schema from storage
        if PARSEABLE.options.mode != Mode::All {
            match PARSEABLE
                .create_stream_and_schema_from_storage(&stream_name)
                .await
            {
                Ok(true) => {}
                Ok(false) | Err(_) => return Err(StreamNotFound(stream_name.clone()).into()),
            }
        } else {
            return Err(StreamNotFound(stream_name.clone()).into());
        }
    }

    let log_source = req
        .headers()
        .get(LOG_SOURCE_KEY)
        .and_then(|h| h.to_str().ok())
        .map_or(LogSource::default(), LogSource::from);

    if matches!(
        log_source,
        LogSource::OtelLogs | LogSource::OtelMetrics | LogSource::OtelTraces
    ) {
        return Err(PostError::OtelNotSupported);
    }

    flatten_and_push_logs(json, &stream_name, &log_source).await?;

    Ok(HttpResponse::Ok().finish())
}

pub async fn push_logs_unchecked(
    batches: RecordBatch,
    stream_name: &str,
) -> Result<event::Event, PostError> {
    let unchecked_event = event::Event {
        rb: batches,
        stream_name: stream_name.to_string(),
        origin_format: "json",
        origin_size: 0,
        parsed_timestamp: Utc::now().naive_utc(),
        time_partition: None,
        is_first_event: true,                    // NOTE: Maybe should be false
        custom_partition_values: HashMap::new(), // should be an empty map for unchecked push
        stream_type: StreamType::UserDefined,
    };
    unchecked_event.process_unchecked()?;

    Ok(unchecked_event)
}

#[derive(Debug, thiserror::Error)]
pub enum PostError {
    #[error("{0}")]
    StreamNotFound(#[from] StreamNotFound),
    #[error("Could not deserialize into JSON object, {0}")]
    SerdeError(#[from] serde_json::Error),
    #[error("Header Error: {0}")]
    Header(#[from] ParseHeaderError),
    #[error("Event Error: {0}")]
    Event(#[from] EventError),
    #[error("Invalid Request: {0}")]
    Invalid(#[from] anyhow::Error),
    #[error("{0}")]
    CreateStream(#[from] CreateStreamError),
    #[allow(unused)]
    #[error("Error: {0}")]
    CustomError(String),
    #[error("Error: {0}")]
    NetworkError(#[from] reqwest::Error),
    #[error("ObjectStorageError: {0}")]
    ObjectStorageError(#[from] ObjectStorageError),
    #[error("Error: {0}")]
    FiltersError(#[from] FiltersError),
    #[error("Error: {0}")]
    DashboardError(#[from] DashboardError),
    #[error("Error: {0}")]
    StreamError(#[from] StreamError),
    #[error("Error: {0}")]
    JsonFlattenError(#[from] JsonFlattenError),
    #[error(
        "Use the endpoints `/v1/logs` for otel logs, `/v1/metrics` for otel metrics and `/v1/traces` for otel traces"
    )]
    OtelNotSupported,
    #[error("The stream {0} is reserved for internal use and cannot be ingested into")]
    InternalStream(String),
    #[error(r#"Please use "x-p-log-source: {0}" for ingesting otel logs"#)]
    IncorrectLogSource(LogSource),
    #[error("Ingestion is not allowed in Query mode")]
    IngestionNotAllowed,
    #[error("Missing field for time partition in json: {0}")]
    MissingTimePartition(String),
}

impl actix_web::ResponseError for PostError {
    fn status_code(&self) -> http::StatusCode {
        match self {
            PostError::SerdeError(_) => StatusCode::BAD_REQUEST,
            PostError::Header(_) => StatusCode::BAD_REQUEST,
            PostError::Event(_) => StatusCode::INTERNAL_SERVER_ERROR,
            PostError::Invalid(_) => StatusCode::BAD_REQUEST,
            PostError::CreateStream(CreateStreamError::StreamNameValidation(_)) => {
                StatusCode::BAD_REQUEST
            }
            PostError::CreateStream(_) => StatusCode::INTERNAL_SERVER_ERROR,
            PostError::StreamNotFound(_) => StatusCode::NOT_FOUND,
            PostError::CustomError(_) => StatusCode::INTERNAL_SERVER_ERROR,
            PostError::NetworkError(_) => StatusCode::INTERNAL_SERVER_ERROR,
            PostError::ObjectStorageError(_) => StatusCode::INTERNAL_SERVER_ERROR,
            PostError::DashboardError(_) => StatusCode::INTERNAL_SERVER_ERROR,
            PostError::FiltersError(_) => StatusCode::INTERNAL_SERVER_ERROR,
            PostError::StreamError(_) => StatusCode::INTERNAL_SERVER_ERROR,
            PostError::JsonFlattenError(_) => StatusCode::INTERNAL_SERVER_ERROR,
            PostError::OtelNotSupported => StatusCode::BAD_REQUEST,
            PostError::InternalStream(_) => StatusCode::BAD_REQUEST,
            PostError::IncorrectLogSource(_) => StatusCode::BAD_REQUEST,
            PostError::IngestionNotAllowed => StatusCode::BAD_REQUEST,
            PostError::MissingTimePartition(_) => StatusCode::BAD_REQUEST,
        }
    }

    fn error_response(&self) -> actix_web::HttpResponse<actix_web::body::BoxBody> {
        actix_web::HttpResponse::build(self.status_code())
            .insert_header(ContentType::plaintext())
            .body(self.to_string())
    }
}

<<<<<<< HEAD
// #[cfg(test)]
// mod tests {

//     use arrow::datatypes::Int64Type;
//     use arrow_array::{ArrayRef, Float64Array, Int64Array, ListArray, StringArray};
//     use arrow_schema::{DataType, Field};
//     use serde_json::json;
//     use std::{collections::HashMap, sync::Arc};

//     use crate::{
//         metadata::SchemaVersion,
//         utils::json::{convert_array_to_object, flatten::convert_to_array},
//     };

//     trait TestExt {
//         fn as_int64_arr(&self) -> Option<&Int64Array>;
//         fn as_float64_arr(&self) -> Option<&Float64Array>;
//         fn as_utf8_arr(&self) -> Option<&StringArray>;
//     }

//     impl TestExt for ArrayRef {
//         fn as_int64_arr(&self) -> Option<&Int64Array> {
//             self.as_any().downcast_ref()
//         }

//         fn as_float64_arr(&self) -> Option<&Float64Array> {
//             self.as_any().downcast_ref()
//         }

//         fn as_utf8_arr(&self) -> Option<&StringArray> {
//             self.as_any().downcast_ref()
//         }
//     }

//     fn fields_to_map(iter: impl Iterator<Item = Field>) -> HashMap<String, Arc<Field>> {
//         iter.map(|x| (x.name().clone(), Arc::new(x))).collect()
//     }

//     #[test]
//     fn basic_object_into_rb() {
//         let json = json!({
//             "c": 4.23,
//             "a": 1,
//             "b": "hello",
//         });

//         let (rb, _) =
//             into_event_batch(json, HashMap::default(), false, None, SchemaVersion::V0).unwrap();

//         assert_eq!(rb.num_rows(), 1);
//         assert_eq!(rb.num_columns(), 4);
//         assert_eq!(
//             rb.column_by_name("a").unwrap().as_int64_arr().unwrap(),
//             &Int64Array::from_iter([1])
//         );
//         assert_eq!(
//             rb.column_by_name("b").unwrap().as_utf8_arr().unwrap(),
//             &StringArray::from_iter_values(["hello"])
//         );
//         assert_eq!(
//             rb.column_by_name("c").unwrap().as_float64_arr().unwrap(),
//             &Float64Array::from_iter([4.23])
//         );
//     }

//     #[test]
//     fn basic_object_with_null_into_rb() {
//         let json = json!({
//             "a": 1,
//             "b": "hello",
//             "c": null
//         });

//         let (rb, _) =
//             into_event_batch(json, HashMap::default(), false, None, SchemaVersion::V0).unwrap();

//         assert_eq!(rb.num_rows(), 1);
//         assert_eq!(rb.num_columns(), 3);
//         assert_eq!(
//             rb.column_by_name("a").unwrap().as_int64_arr().unwrap(),
//             &Int64Array::from_iter([1])
//         );
//         assert_eq!(
//             rb.column_by_name("b").unwrap().as_utf8_arr().unwrap(),
//             &StringArray::from_iter_values(["hello"])
//         );
//     }

//     #[test]
//     fn basic_object_derive_schema_into_rb() {
//         let json = json!({
//             "a": 1,
//             "b": "hello",
//         });

//         let schema = fields_to_map(
//             [
//                 Field::new("a", DataType::Int64, true),
//                 Field::new("b", DataType::Utf8, true),
//                 Field::new("c", DataType::Float64, true),
//             ]
//             .into_iter(),
//         );

//         let (rb, _) = into_event_batch(json, schema, false, None, SchemaVersion::V0).unwrap();

//         assert_eq!(rb.num_rows(), 1);
//         assert_eq!(rb.num_columns(), 3);
//         assert_eq!(
//             rb.column_by_name("a").unwrap().as_int64_arr().unwrap(),
//             &Int64Array::from_iter([1])
//         );
//         assert_eq!(
//             rb.column_by_name("b").unwrap().as_utf8_arr().unwrap(),
//             &StringArray::from_iter_values(["hello"])
//         );
//     }

//     #[test]
//     fn basic_object_schema_mismatch() {
//         let json = json!({
//             "a": 1,
//             "b": 1, // type mismatch
//         });

//         let schema = fields_to_map(
//             [
//                 Field::new("a", DataType::Int64, true),
//                 Field::new("b", DataType::Utf8, true),
//                 Field::new("c", DataType::Float64, true),
//             ]
//             .into_iter(),
//         );

//         assert!(into_event_batch(json, schema, false, None, SchemaVersion::V0,).is_err());
//     }

//     #[test]
//     fn empty_object() {
//         let json = json!({});

//         let schema = fields_to_map(
//             [
//                 Field::new("a", DataType::Int64, true),
//                 Field::new("b", DataType::Utf8, true),
//                 Field::new("c", DataType::Float64, true),
//             ]
//             .into_iter(),
//         );

//         let (rb, _) = into_event_batch(json, schema, false, None, SchemaVersion::V0).unwrap();

//         assert_eq!(rb.num_rows(), 1);
//         assert_eq!(rb.num_columns(), 1);
//     }

//     #[test]
//     fn non_object_arr_is_err() {
//         let json = json!([1]);

//         assert!(convert_array_to_object(
//             json,
//             None,
//             None,
//             None,
//             SchemaVersion::V0,
//             &crate::event::format::LogSource::default()
//         )
//         .is_err())
//     }

//     #[test]
//     fn array_into_recordbatch_inffered_schema() {
//         let json = json!([
//             {
//                 "b": "hello",
//             },
//             {
//                 "b": "hello",
//                 "a": 1,
//                 "c": 1
//             },
//             {
//                 "a": 1,
//                 "b": "hello",
//                 "c": null
//             },
//         ]);

//         let (rb, _) =
//             into_event_batch(json, HashMap::default(), false, None, SchemaVersion::V0).unwrap();

//         assert_eq!(rb.num_rows(), 3);
//         assert_eq!(rb.num_columns(), 4);

//         let schema = rb.schema();
//         let fields = &schema.fields;

//         assert_eq!(&*fields[1], &Field::new("a", DataType::Int64, true));
//         assert_eq!(&*fields[2], &Field::new("b", DataType::Utf8, true));
//         assert_eq!(&*fields[3], &Field::new("c", DataType::Int64, true));

//         assert_eq!(
//             rb.column_by_name("a").unwrap().as_int64_arr().unwrap(),
//             &Int64Array::from(vec![None, Some(1), Some(1)])
//         );
//         assert_eq!(
//             rb.column_by_name("b").unwrap().as_utf8_arr().unwrap(),
//             &StringArray::from(vec![Some("hello"), Some("hello"), Some("hello"),])
//         );
//         assert_eq!(
//             rb.column_by_name("c").unwrap().as_int64_arr().unwrap(),
//             &Int64Array::from(vec![None, Some(1), None])
//         );
//     }

//     #[test]
//     fn arr_with_null_into_rb() {
//         let json = json!([
//             {
//                 "c": null,
//                 "b": "hello",
//                 "a": null
//             },
//             {
//                 "a": 1,
//                 "c": 1.22,
//                 "b": "hello"
//             },
//             {
//                 "b": "hello",
//                 "a": 1,
//                 "c": null
//             },
//         ]);

//         let (rb, _) =
//             into_event_batch(json, HashMap::default(), false, None, SchemaVersion::V0).unwrap();

//         assert_eq!(rb.num_rows(), 3);
//         assert_eq!(rb.num_columns(), 4);
//         assert_eq!(
//             rb.column_by_name("a").unwrap().as_int64_arr().unwrap(),
//             &Int64Array::from(vec![None, Some(1), Some(1)])
//         );
//         assert_eq!(
//             rb.column_by_name("b").unwrap().as_utf8_arr().unwrap(),
//             &StringArray::from(vec![Some("hello"), Some("hello"), Some("hello"),])
//         );
//         assert_eq!(
//             rb.column_by_name("c").unwrap().as_float64_arr().unwrap(),
//             &Float64Array::from(vec![None, Some(1.22), None,])
//         );
//     }

//     #[test]
//     fn arr_with_null_derive_schema_into_rb() {
//         let json = json!([
//             {
//                 "c": null,
//                 "b": "hello",
//                 "a": null
//             },
//             {
//                 "a": 1,
//                 "c": 1.22,
//                 "b": "hello"
//             },
//             {
//                 "b": "hello",
//                 "a": 1,
//                 "c": null
//             },
//         ]);

//         let schema = fields_to_map(
//             [
//                 Field::new("a", DataType::Int64, true),
//                 Field::new("b", DataType::Utf8, true),
//                 Field::new("c", DataType::Float64, true),
//             ]
//             .into_iter(),
//         );

//         let (rb, _) = into_event_batch(json, schema, false, None, SchemaVersion::V0).unwrap();

//         assert_eq!(rb.num_rows(), 3);
//         assert_eq!(rb.num_columns(), 4);
//         assert_eq!(
//             rb.column_by_name("a").unwrap().as_int64_arr().unwrap(),
//             &Int64Array::from(vec![None, Some(1), Some(1)])
//         );
//         assert_eq!(
//             rb.column_by_name("b").unwrap().as_utf8_arr().unwrap(),
//             &StringArray::from(vec![Some("hello"), Some("hello"), Some("hello"),])
//         );
//         assert_eq!(
//             rb.column_by_name("c").unwrap().as_float64_arr().unwrap(),
//             &Float64Array::from(vec![None, Some(1.22), None,])
//         );
//     }

//     #[test]
//     fn arr_schema_mismatch() {
//         let json = json!([
//             {
//                 "a": null,
//                 "b": "hello",
//                 "c": 1.24
//             },
//             {
//                 "a": 1,
//                 "b": "hello",
//                 "c": 1
//             },
//             {
//                 "a": 1,
//                 "b": "hello",
//                 "c": null
//             },
//         ]);

//         let schema = fields_to_map(
//             [
//                 Field::new("a", DataType::Int64, true),
//                 Field::new("b", DataType::Utf8, true),
//                 Field::new("c", DataType::Float64, true),
//             ]
//             .into_iter(),
//         );

//         assert!(into_event_batch(json, schema, false, None, SchemaVersion::V0,).is_err());
//     }

//     #[test]
//     fn arr_obj_with_nested_type() {
//         let json = json!([
//             {
//                 "a": 1,
//                 "b": "hello",
//             },
//             {
//                 "a": 1,
//                 "b": "hello",
//             },
//             {
//                 "a": 1,
//                 "b": "hello",
//                 "c": [{"a": 1}]
//             },
//             {
//                 "a": 1,
//                 "b": "hello",
//                 "c": [{"a": 1, "b": 2}]
//             },
//         ]);
//         let flattened_json = convert_to_array(
//             convert_array_to_object(
//                 json,
//                 None,
//                 None,
//                 None,
//                 SchemaVersion::V0,
//                 &crate::event::format::LogSource::default(),
//             )
//             .unwrap(),
//         )
//         .unwrap();

//         let (rb, _) = into_event_batch(
//             flattened_json,
//             HashMap::default(),
//             false,
//             None,
//             SchemaVersion::V0,
//         )
//         .unwrap();
//         assert_eq!(rb.num_rows(), 4);
//         assert_eq!(rb.num_columns(), 5);
//         assert_eq!(
//             rb.column_by_name("a").unwrap().as_int64_arr().unwrap(),
//             &Int64Array::from(vec![Some(1), Some(1), Some(1), Some(1)])
//         );
//         assert_eq!(
//             rb.column_by_name("b").unwrap().as_utf8_arr().unwrap(),
//             &StringArray::from(vec![
//                 Some("hello"),
//                 Some("hello"),
//                 Some("hello"),
//                 Some("hello")
//             ])
//         );

//         assert_eq!(
//             rb.column_by_name("c_a")
//                 .unwrap()
//                 .as_any()
//                 .downcast_ref::<ListArray>()
//                 .unwrap(),
//             &ListArray::from_iter_primitive::<Int64Type, _, _>(vec![
//                 None,
//                 None,
//                 Some(vec![Some(1i64)]),
//                 Some(vec![Some(1)])
//             ])
//         );

//         assert_eq!(
//             rb.column_by_name("c_b")
//                 .unwrap()
//                 .as_any()
//                 .downcast_ref::<ListArray>()
//                 .unwrap(),
//             &ListArray::from_iter_primitive::<Int64Type, _, _>(vec![
//                 None,
//                 None,
//                 None,
//                 Some(vec![Some(2i64)])
//             ])
//         );
//     }

//     #[test]
//     fn arr_obj_with_nested_type_v1() {
//         let json = json!([
//             {
//                 "a": 1,
//                 "b": "hello",
//             },
//             {
//                 "a": 1,
//                 "b": "hello",
//             },
//             {
//                 "a": 1,
//                 "b": "hello",
//                 "c": [{"a": 1}]
//             },
//             {
//                 "a": 1,
//                 "b": "hello",
//                 "c": [{"a": 1, "b": 2}]
//             },
//         ]);
//         let flattened_json = convert_to_array(
//             convert_array_to_object(
//                 json,
//                 None,
//                 None,
//                 None,
//                 SchemaVersion::V1,
//                 &crate::event::format::LogSource::default(),
//             )
//             .unwrap(),
//         )
//         .unwrap();

//         let (rb, _) = into_event_batch(
//             flattened_json,
//             HashMap::default(),
//             false,
//             None,
//             SchemaVersion::V1,
//         )
//         .unwrap();

//         assert_eq!(rb.num_rows(), 4);
//         assert_eq!(rb.num_columns(), 5);
//         assert_eq!(
//             rb.column_by_name("a").unwrap().as_float64_arr().unwrap(),
//             &Float64Array::from(vec![Some(1.0), Some(1.0), Some(1.0), Some(1.0)])
//         );
//         assert_eq!(
//             rb.column_by_name("b").unwrap().as_utf8_arr().unwrap(),
//             &StringArray::from(vec![
//                 Some("hello"),
//                 Some("hello"),
//                 Some("hello"),
//                 Some("hello")
//             ])
//         );

//         assert_eq!(
//             rb.column_by_name("c_a").unwrap().as_float64_arr().unwrap(),
//             &Float64Array::from(vec![None, None, Some(1.0), Some(1.0)])
//         );

//         assert_eq!(
//             rb.column_by_name("c_b").unwrap().as_float64_arr().unwrap(),
//             &Float64Array::from(vec![None, None, None, Some(2.0)])
//         );
//     }
// }
=======
#[cfg(test)]
mod tests {

    use arrow::datatypes::Int64Type;
    use arrow_array::{ArrayRef, Float64Array, Int64Array, ListArray, StringArray};
    use arrow_schema::{DataType, Field};
    use serde_json::json;
    use std::{collections::HashMap, sync::Arc};

    use crate::{
        event::format::{json, EventFormat},
        metadata::SchemaVersion,
        utils::json::{convert_array_to_object, flatten::convert_to_array},
    };

    trait TestExt {
        fn as_int64_arr(&self) -> Option<&Int64Array>;
        fn as_float64_arr(&self) -> Option<&Float64Array>;
        fn as_utf8_arr(&self) -> Option<&StringArray>;
    }

    impl TestExt for ArrayRef {
        fn as_int64_arr(&self) -> Option<&Int64Array> {
            self.as_any().downcast_ref()
        }

        fn as_float64_arr(&self) -> Option<&Float64Array> {
            self.as_any().downcast_ref()
        }

        fn as_utf8_arr(&self) -> Option<&StringArray> {
            self.as_any().downcast_ref()
        }
    }

    fn fields_to_map(iter: impl Iterator<Item = Field>) -> HashMap<String, Arc<Field>> {
        iter.map(|x| (x.name().clone(), Arc::new(x))).collect()
    }

    #[test]
    fn basic_object_into_rb() {
        let json = json!({
            "c": 4.23,
            "a": 1,
            "b": "hello",
        });

        let (rb, _) = json::Event::new(json)
            .into_recordbatch(&HashMap::default(), false, None, SchemaVersion::V0)
            .unwrap();

        assert_eq!(rb.num_rows(), 1);
        assert_eq!(rb.num_columns(), 4);
        assert_eq!(
            rb.column_by_name("a").unwrap().as_int64_arr().unwrap(),
            &Int64Array::from_iter([1])
        );
        assert_eq!(
            rb.column_by_name("b").unwrap().as_utf8_arr().unwrap(),
            &StringArray::from_iter_values(["hello"])
        );
        assert_eq!(
            rb.column_by_name("c").unwrap().as_float64_arr().unwrap(),
            &Float64Array::from_iter([4.23])
        );
    }

    #[test]
    fn basic_object_with_null_into_rb() {
        let json = json!({
            "a": 1,
            "b": "hello",
            "c": null
        });

        let (rb, _) = json::Event::new(json)
            .into_recordbatch(&HashMap::default(), false, None, SchemaVersion::V0)
            .unwrap();

        assert_eq!(rb.num_rows(), 1);
        assert_eq!(rb.num_columns(), 3);
        assert_eq!(
            rb.column_by_name("a").unwrap().as_int64_arr().unwrap(),
            &Int64Array::from_iter([1])
        );
        assert_eq!(
            rb.column_by_name("b").unwrap().as_utf8_arr().unwrap(),
            &StringArray::from_iter_values(["hello"])
        );
    }

    #[test]
    fn basic_object_derive_schema_into_rb() {
        let json = json!({
            "a": 1,
            "b": "hello",
        });

        let schema = fields_to_map(
            [
                Field::new("a", DataType::Int64, true),
                Field::new("b", DataType::Utf8, true),
                Field::new("c", DataType::Float64, true),
            ]
            .into_iter(),
        );

        let (rb, _) = json::Event::new(json)
            .into_recordbatch(&schema, false, None, SchemaVersion::V0)
            .unwrap();

        assert_eq!(rb.num_rows(), 1);
        assert_eq!(rb.num_columns(), 3);
        assert_eq!(
            rb.column_by_name("a").unwrap().as_int64_arr().unwrap(),
            &Int64Array::from_iter([1])
        );
        assert_eq!(
            rb.column_by_name("b").unwrap().as_utf8_arr().unwrap(),
            &StringArray::from_iter_values(["hello"])
        );
    }

    #[test]
    fn basic_object_schema_mismatch() {
        let json = json!({
            "a": 1,
            "b": 1, // type mismatch
        });

        let schema = fields_to_map(
            [
                Field::new("a", DataType::Int64, true),
                Field::new("b", DataType::Utf8, true),
                Field::new("c", DataType::Float64, true),
            ]
            .into_iter(),
        );

        assert!(json::Event::new(json)
            .into_recordbatch(&schema, false, None, SchemaVersion::V0,)
            .is_err());
    }

    #[test]
    fn empty_object() {
        let json = json!({});

        let schema = fields_to_map(
            [
                Field::new("a", DataType::Int64, true),
                Field::new("b", DataType::Utf8, true),
                Field::new("c", DataType::Float64, true),
            ]
            .into_iter(),
        );

        let (rb, _) = json::Event::new(json)
            .into_recordbatch(&schema, false, None, SchemaVersion::V0)
            .unwrap();

        assert_eq!(rb.num_rows(), 1);
        assert_eq!(rb.num_columns(), 1);
    }

    #[test]
    fn non_object_arr_is_err() {
        let json = json!([1]);

        assert!(convert_array_to_object(
            json,
            None,
            None,
            None,
            SchemaVersion::V0,
            &crate::event::format::LogSource::default()
        )
        .is_err())
    }

    #[test]
    fn array_into_recordbatch_inffered_schema() {
        let json = json!([
            {
                "b": "hello",
            },
            {
                "b": "hello",
                "a": 1,
                "c": 1
            },
            {
                "a": 1,
                "b": "hello",
                "c": null
            },
        ]);

        let (rb, _) = json::Event::new(json)
            .into_recordbatch(&HashMap::default(), false, None, SchemaVersion::V0)
            .unwrap();

        assert_eq!(rb.num_rows(), 3);
        assert_eq!(rb.num_columns(), 4);

        let schema = rb.schema();
        let fields = &schema.fields;

        assert_eq!(&*fields[1], &Field::new("a", DataType::Int64, true));
        assert_eq!(&*fields[2], &Field::new("b", DataType::Utf8, true));
        assert_eq!(&*fields[3], &Field::new("c", DataType::Int64, true));

        assert_eq!(
            rb.column_by_name("a").unwrap().as_int64_arr().unwrap(),
            &Int64Array::from(vec![None, Some(1), Some(1)])
        );
        assert_eq!(
            rb.column_by_name("b").unwrap().as_utf8_arr().unwrap(),
            &StringArray::from(vec![Some("hello"), Some("hello"), Some("hello"),])
        );
        assert_eq!(
            rb.column_by_name("c").unwrap().as_int64_arr().unwrap(),
            &Int64Array::from(vec![None, Some(1), None])
        );
    }

    #[test]
    fn arr_with_null_into_rb() {
        let json = json!([
            {
                "c": null,
                "b": "hello",
                "a": null
            },
            {
                "a": 1,
                "c": 1.22,
                "b": "hello"
            },
            {
                "b": "hello",
                "a": 1,
                "c": null
            },
        ]);

        let (rb, _) = json::Event::new(json)
            .into_recordbatch(&HashMap::default(), false, None, SchemaVersion::V0)
            .unwrap();

        assert_eq!(rb.num_rows(), 3);
        assert_eq!(rb.num_columns(), 4);
        assert_eq!(
            rb.column_by_name("a").unwrap().as_int64_arr().unwrap(),
            &Int64Array::from(vec![None, Some(1), Some(1)])
        );
        assert_eq!(
            rb.column_by_name("b").unwrap().as_utf8_arr().unwrap(),
            &StringArray::from(vec![Some("hello"), Some("hello"), Some("hello"),])
        );
        assert_eq!(
            rb.column_by_name("c").unwrap().as_float64_arr().unwrap(),
            &Float64Array::from(vec![None, Some(1.22), None,])
        );
    }

    #[test]
    fn arr_with_null_derive_schema_into_rb() {
        let json = json!([
            {
                "c": null,
                "b": "hello",
                "a": null
            },
            {
                "a": 1,
                "c": 1.22,
                "b": "hello"
            },
            {
                "b": "hello",
                "a": 1,
                "c": null
            },
        ]);

        let schema = fields_to_map(
            [
                Field::new("a", DataType::Int64, true),
                Field::new("b", DataType::Utf8, true),
                Field::new("c", DataType::Float64, true),
            ]
            .into_iter(),
        );

        let (rb, _) = json::Event::new(json)
            .into_recordbatch(&schema, false, None, SchemaVersion::V0)
            .unwrap();

        assert_eq!(rb.num_rows(), 3);
        assert_eq!(rb.num_columns(), 4);
        assert_eq!(
            rb.column_by_name("a").unwrap().as_int64_arr().unwrap(),
            &Int64Array::from(vec![None, Some(1), Some(1)])
        );
        assert_eq!(
            rb.column_by_name("b").unwrap().as_utf8_arr().unwrap(),
            &StringArray::from(vec![Some("hello"), Some("hello"), Some("hello"),])
        );
        assert_eq!(
            rb.column_by_name("c").unwrap().as_float64_arr().unwrap(),
            &Float64Array::from(vec![None, Some(1.22), None,])
        );
    }

    #[test]
    fn arr_schema_mismatch() {
        let json = json!([
            {
                "a": null,
                "b": "hello",
                "c": 1.24
            },
            {
                "a": 1,
                "b": "hello",
                "c": 1
            },
            {
                "a": 1,
                "b": "hello",
                "c": null
            },
        ]);

        let schema = fields_to_map(
            [
                Field::new("a", DataType::Int64, true),
                Field::new("b", DataType::Utf8, true),
                Field::new("c", DataType::Float64, true),
            ]
            .into_iter(),
        );

        assert!(json::Event::new(json)
            .into_recordbatch(&schema, false, None, SchemaVersion::V0,)
            .is_err());
    }

    #[test]
    fn arr_obj_with_nested_type() {
        let json = json!([
            {
                "a": 1,
                "b": "hello",
            },
            {
                "a": 1,
                "b": "hello",
            },
            {
                "a": 1,
                "b": "hello",
                "c": [{"a": 1}]
            },
            {
                "a": 1,
                "b": "hello",
                "c": [{"a": 1, "b": 2}]
            },
        ]);
        let flattened_json = convert_to_array(
            convert_array_to_object(
                json,
                None,
                None,
                None,
                SchemaVersion::V0,
                &crate::event::format::LogSource::default(),
            )
            .unwrap(),
        )
        .unwrap();

        let (rb, _) = json::Event::new(flattened_json)
            .into_recordbatch(&HashMap::default(), false, None, SchemaVersion::V0)
            .unwrap();
        assert_eq!(rb.num_rows(), 4);
        assert_eq!(rb.num_columns(), 5);
        assert_eq!(
            rb.column_by_name("a").unwrap().as_int64_arr().unwrap(),
            &Int64Array::from(vec![Some(1), Some(1), Some(1), Some(1)])
        );
        assert_eq!(
            rb.column_by_name("b").unwrap().as_utf8_arr().unwrap(),
            &StringArray::from(vec![
                Some("hello"),
                Some("hello"),
                Some("hello"),
                Some("hello")
            ])
        );

        assert_eq!(
            rb.column_by_name("c_a")
                .unwrap()
                .as_any()
                .downcast_ref::<ListArray>()
                .unwrap(),
            &ListArray::from_iter_primitive::<Int64Type, _, _>(vec![
                None,
                None,
                Some(vec![Some(1i64)]),
                Some(vec![Some(1)])
            ])
        );

        assert_eq!(
            rb.column_by_name("c_b")
                .unwrap()
                .as_any()
                .downcast_ref::<ListArray>()
                .unwrap(),
            &ListArray::from_iter_primitive::<Int64Type, _, _>(vec![
                None,
                None,
                None,
                Some(vec![Some(2i64)])
            ])
        );
    }

    #[test]
    fn arr_obj_with_nested_type_v1() {
        let json = json!([
            {
                "a": 1,
                "b": "hello",
            },
            {
                "a": 1,
                "b": "hello",
            },
            {
                "a": 1,
                "b": "hello",
                "c": [{"a": 1}]
            },
            {
                "a": 1,
                "b": "hello",
                "c": [{"a": 1, "b": 2}]
            },
        ]);
        let flattened_json = convert_to_array(
            convert_array_to_object(
                json,
                None,
                None,
                None,
                SchemaVersion::V1,
                &crate::event::format::LogSource::default(),
            )
            .unwrap(),
        )
        .unwrap();

        let (rb, _) = json::Event::new(flattened_json)
            .into_recordbatch(&HashMap::default(), false, None, SchemaVersion::V1)
            .unwrap();

        assert_eq!(rb.num_rows(), 4);
        assert_eq!(rb.num_columns(), 5);
        assert_eq!(
            rb.column_by_name("a").unwrap().as_float64_arr().unwrap(),
            &Float64Array::from(vec![Some(1.0), Some(1.0), Some(1.0), Some(1.0)])
        );
        assert_eq!(
            rb.column_by_name("b").unwrap().as_utf8_arr().unwrap(),
            &StringArray::from(vec![
                Some("hello"),
                Some("hello"),
                Some("hello"),
                Some("hello")
            ])
        );

        assert_eq!(
            rb.column_by_name("c_a").unwrap().as_float64_arr().unwrap(),
            &Float64Array::from(vec![None, None, Some(1.0), Some(1.0)])
        );

        assert_eq!(
            rb.column_by_name("c_b").unwrap().as_float64_arr().unwrap(),
            &Float64Array::from(vec![None, None, None, Some(2.0)])
        );
    }
}
>>>>>>> 8381e72a
<|MERGE_RESOLUTION|>--- conflicted
+++ resolved
@@ -30,7 +30,6 @@
 use crate::event::error::EventError;
 use crate::event::format::{self, EventFormat, LogSource};
 use crate::handlers::{LOG_SOURCE_KEY, STREAM_NAME_HEADER_KEY};
-use crate::metadata::SchemaVersion;
 use crate::option::Mode;
 use crate::parseable::{StreamNotFound, PARSEABLE};
 use crate::storage::{ObjectStorageError, StreamType};
@@ -79,43 +78,13 @@
 
 pub async fn ingest_internal_stream(stream_name: String, body: Bytes) -> Result<(), PostError> {
     let size: usize = body.len();
-<<<<<<< HEAD
-    let parsed_timestamp = Utc::now().naive_utc();
-    let body_val: Value = serde_json::from_slice(&body)?;
-    let hash_map = STREAM_INFO.read().unwrap();
-    let schema = hash_map
-        .get(&stream_name)
-        .ok_or(PostError::StreamNotFound(stream_name.clone()))?
-        .schema
-        .clone();
-    // For internal streams, use old schema
-    format::json::Event { data: body_val }
-        .to_event(
-            &stream_name,
-            size as u64,
-            &schema,
-            false,
-            parsed_timestamp,
-            None,
-            HashMap::new(),
-=======
     let json: Value = serde_json::from_slice(&body)?;
-    let schema = PARSEABLE.get_stream(&stream_name)?.get_schema_raw();
+    let stream = PARSEABLE.get_stream(&stream_name)?;
 
     // For internal streams, use old schema
     format::json::Event::new(json)
-        .into_event(
-            stream_name,
-            size as u64,
-            &schema,
-            false,
-            None,
-            None,
->>>>>>> 8381e72a
-            SchemaVersion::V0,
-            StreamType::Internal,
-        )?
-        .process()?;
+        .to_event(&stream, size as u64)?
+        .process(&stream)?;
 
     Ok(())
 }
@@ -261,9 +230,9 @@
     batches: RecordBatch,
     stream_name: &str,
 ) -> Result<event::Event, PostError> {
+    let stream = PARSEABLE.get_stream(stream_name)?;
     let unchecked_event = event::Event {
         rb: batches,
-        stream_name: stream_name.to_string(),
         origin_format: "json",
         origin_size: 0,
         parsed_timestamp: Utc::now().naive_utc(),
@@ -272,7 +241,7 @@
         custom_partition_values: HashMap::new(), // should be an empty map for unchecked push
         stream_type: StreamType::UserDefined,
     };
-    unchecked_event.process_unchecked()?;
+    unchecked_event.process_unchecked(&stream)?;
 
     Ok(unchecked_event)
 }
@@ -354,7 +323,6 @@
     }
 }
 
-<<<<<<< HEAD
 // #[cfg(test)]
 // mod tests {
 
@@ -847,504 +815,4 @@
 //             &Float64Array::from(vec![None, None, None, Some(2.0)])
 //         );
 //     }
-// }
-=======
-#[cfg(test)]
-mod tests {
-
-    use arrow::datatypes::Int64Type;
-    use arrow_array::{ArrayRef, Float64Array, Int64Array, ListArray, StringArray};
-    use arrow_schema::{DataType, Field};
-    use serde_json::json;
-    use std::{collections::HashMap, sync::Arc};
-
-    use crate::{
-        event::format::{json, EventFormat},
-        metadata::SchemaVersion,
-        utils::json::{convert_array_to_object, flatten::convert_to_array},
-    };
-
-    trait TestExt {
-        fn as_int64_arr(&self) -> Option<&Int64Array>;
-        fn as_float64_arr(&self) -> Option<&Float64Array>;
-        fn as_utf8_arr(&self) -> Option<&StringArray>;
-    }
-
-    impl TestExt for ArrayRef {
-        fn as_int64_arr(&self) -> Option<&Int64Array> {
-            self.as_any().downcast_ref()
-        }
-
-        fn as_float64_arr(&self) -> Option<&Float64Array> {
-            self.as_any().downcast_ref()
-        }
-
-        fn as_utf8_arr(&self) -> Option<&StringArray> {
-            self.as_any().downcast_ref()
-        }
-    }
-
-    fn fields_to_map(iter: impl Iterator<Item = Field>) -> HashMap<String, Arc<Field>> {
-        iter.map(|x| (x.name().clone(), Arc::new(x))).collect()
-    }
-
-    #[test]
-    fn basic_object_into_rb() {
-        let json = json!({
-            "c": 4.23,
-            "a": 1,
-            "b": "hello",
-        });
-
-        let (rb, _) = json::Event::new(json)
-            .into_recordbatch(&HashMap::default(), false, None, SchemaVersion::V0)
-            .unwrap();
-
-        assert_eq!(rb.num_rows(), 1);
-        assert_eq!(rb.num_columns(), 4);
-        assert_eq!(
-            rb.column_by_name("a").unwrap().as_int64_arr().unwrap(),
-            &Int64Array::from_iter([1])
-        );
-        assert_eq!(
-            rb.column_by_name("b").unwrap().as_utf8_arr().unwrap(),
-            &StringArray::from_iter_values(["hello"])
-        );
-        assert_eq!(
-            rb.column_by_name("c").unwrap().as_float64_arr().unwrap(),
-            &Float64Array::from_iter([4.23])
-        );
-    }
-
-    #[test]
-    fn basic_object_with_null_into_rb() {
-        let json = json!({
-            "a": 1,
-            "b": "hello",
-            "c": null
-        });
-
-        let (rb, _) = json::Event::new(json)
-            .into_recordbatch(&HashMap::default(), false, None, SchemaVersion::V0)
-            .unwrap();
-
-        assert_eq!(rb.num_rows(), 1);
-        assert_eq!(rb.num_columns(), 3);
-        assert_eq!(
-            rb.column_by_name("a").unwrap().as_int64_arr().unwrap(),
-            &Int64Array::from_iter([1])
-        );
-        assert_eq!(
-            rb.column_by_name("b").unwrap().as_utf8_arr().unwrap(),
-            &StringArray::from_iter_values(["hello"])
-        );
-    }
-
-    #[test]
-    fn basic_object_derive_schema_into_rb() {
-        let json = json!({
-            "a": 1,
-            "b": "hello",
-        });
-
-        let schema = fields_to_map(
-            [
-                Field::new("a", DataType::Int64, true),
-                Field::new("b", DataType::Utf8, true),
-                Field::new("c", DataType::Float64, true),
-            ]
-            .into_iter(),
-        );
-
-        let (rb, _) = json::Event::new(json)
-            .into_recordbatch(&schema, false, None, SchemaVersion::V0)
-            .unwrap();
-
-        assert_eq!(rb.num_rows(), 1);
-        assert_eq!(rb.num_columns(), 3);
-        assert_eq!(
-            rb.column_by_name("a").unwrap().as_int64_arr().unwrap(),
-            &Int64Array::from_iter([1])
-        );
-        assert_eq!(
-            rb.column_by_name("b").unwrap().as_utf8_arr().unwrap(),
-            &StringArray::from_iter_values(["hello"])
-        );
-    }
-
-    #[test]
-    fn basic_object_schema_mismatch() {
-        let json = json!({
-            "a": 1,
-            "b": 1, // type mismatch
-        });
-
-        let schema = fields_to_map(
-            [
-                Field::new("a", DataType::Int64, true),
-                Field::new("b", DataType::Utf8, true),
-                Field::new("c", DataType::Float64, true),
-            ]
-            .into_iter(),
-        );
-
-        assert!(json::Event::new(json)
-            .into_recordbatch(&schema, false, None, SchemaVersion::V0,)
-            .is_err());
-    }
-
-    #[test]
-    fn empty_object() {
-        let json = json!({});
-
-        let schema = fields_to_map(
-            [
-                Field::new("a", DataType::Int64, true),
-                Field::new("b", DataType::Utf8, true),
-                Field::new("c", DataType::Float64, true),
-            ]
-            .into_iter(),
-        );
-
-        let (rb, _) = json::Event::new(json)
-            .into_recordbatch(&schema, false, None, SchemaVersion::V0)
-            .unwrap();
-
-        assert_eq!(rb.num_rows(), 1);
-        assert_eq!(rb.num_columns(), 1);
-    }
-
-    #[test]
-    fn non_object_arr_is_err() {
-        let json = json!([1]);
-
-        assert!(convert_array_to_object(
-            json,
-            None,
-            None,
-            None,
-            SchemaVersion::V0,
-            &crate::event::format::LogSource::default()
-        )
-        .is_err())
-    }
-
-    #[test]
-    fn array_into_recordbatch_inffered_schema() {
-        let json = json!([
-            {
-                "b": "hello",
-            },
-            {
-                "b": "hello",
-                "a": 1,
-                "c": 1
-            },
-            {
-                "a": 1,
-                "b": "hello",
-                "c": null
-            },
-        ]);
-
-        let (rb, _) = json::Event::new(json)
-            .into_recordbatch(&HashMap::default(), false, None, SchemaVersion::V0)
-            .unwrap();
-
-        assert_eq!(rb.num_rows(), 3);
-        assert_eq!(rb.num_columns(), 4);
-
-        let schema = rb.schema();
-        let fields = &schema.fields;
-
-        assert_eq!(&*fields[1], &Field::new("a", DataType::Int64, true));
-        assert_eq!(&*fields[2], &Field::new("b", DataType::Utf8, true));
-        assert_eq!(&*fields[3], &Field::new("c", DataType::Int64, true));
-
-        assert_eq!(
-            rb.column_by_name("a").unwrap().as_int64_arr().unwrap(),
-            &Int64Array::from(vec![None, Some(1), Some(1)])
-        );
-        assert_eq!(
-            rb.column_by_name("b").unwrap().as_utf8_arr().unwrap(),
-            &StringArray::from(vec![Some("hello"), Some("hello"), Some("hello"),])
-        );
-        assert_eq!(
-            rb.column_by_name("c").unwrap().as_int64_arr().unwrap(),
-            &Int64Array::from(vec![None, Some(1), None])
-        );
-    }
-
-    #[test]
-    fn arr_with_null_into_rb() {
-        let json = json!([
-            {
-                "c": null,
-                "b": "hello",
-                "a": null
-            },
-            {
-                "a": 1,
-                "c": 1.22,
-                "b": "hello"
-            },
-            {
-                "b": "hello",
-                "a": 1,
-                "c": null
-            },
-        ]);
-
-        let (rb, _) = json::Event::new(json)
-            .into_recordbatch(&HashMap::default(), false, None, SchemaVersion::V0)
-            .unwrap();
-
-        assert_eq!(rb.num_rows(), 3);
-        assert_eq!(rb.num_columns(), 4);
-        assert_eq!(
-            rb.column_by_name("a").unwrap().as_int64_arr().unwrap(),
-            &Int64Array::from(vec![None, Some(1), Some(1)])
-        );
-        assert_eq!(
-            rb.column_by_name("b").unwrap().as_utf8_arr().unwrap(),
-            &StringArray::from(vec![Some("hello"), Some("hello"), Some("hello"),])
-        );
-        assert_eq!(
-            rb.column_by_name("c").unwrap().as_float64_arr().unwrap(),
-            &Float64Array::from(vec![None, Some(1.22), None,])
-        );
-    }
-
-    #[test]
-    fn arr_with_null_derive_schema_into_rb() {
-        let json = json!([
-            {
-                "c": null,
-                "b": "hello",
-                "a": null
-            },
-            {
-                "a": 1,
-                "c": 1.22,
-                "b": "hello"
-            },
-            {
-                "b": "hello",
-                "a": 1,
-                "c": null
-            },
-        ]);
-
-        let schema = fields_to_map(
-            [
-                Field::new("a", DataType::Int64, true),
-                Field::new("b", DataType::Utf8, true),
-                Field::new("c", DataType::Float64, true),
-            ]
-            .into_iter(),
-        );
-
-        let (rb, _) = json::Event::new(json)
-            .into_recordbatch(&schema, false, None, SchemaVersion::V0)
-            .unwrap();
-
-        assert_eq!(rb.num_rows(), 3);
-        assert_eq!(rb.num_columns(), 4);
-        assert_eq!(
-            rb.column_by_name("a").unwrap().as_int64_arr().unwrap(),
-            &Int64Array::from(vec![None, Some(1), Some(1)])
-        );
-        assert_eq!(
-            rb.column_by_name("b").unwrap().as_utf8_arr().unwrap(),
-            &StringArray::from(vec![Some("hello"), Some("hello"), Some("hello"),])
-        );
-        assert_eq!(
-            rb.column_by_name("c").unwrap().as_float64_arr().unwrap(),
-            &Float64Array::from(vec![None, Some(1.22), None,])
-        );
-    }
-
-    #[test]
-    fn arr_schema_mismatch() {
-        let json = json!([
-            {
-                "a": null,
-                "b": "hello",
-                "c": 1.24
-            },
-            {
-                "a": 1,
-                "b": "hello",
-                "c": 1
-            },
-            {
-                "a": 1,
-                "b": "hello",
-                "c": null
-            },
-        ]);
-
-        let schema = fields_to_map(
-            [
-                Field::new("a", DataType::Int64, true),
-                Field::new("b", DataType::Utf8, true),
-                Field::new("c", DataType::Float64, true),
-            ]
-            .into_iter(),
-        );
-
-        assert!(json::Event::new(json)
-            .into_recordbatch(&schema, false, None, SchemaVersion::V0,)
-            .is_err());
-    }
-
-    #[test]
-    fn arr_obj_with_nested_type() {
-        let json = json!([
-            {
-                "a": 1,
-                "b": "hello",
-            },
-            {
-                "a": 1,
-                "b": "hello",
-            },
-            {
-                "a": 1,
-                "b": "hello",
-                "c": [{"a": 1}]
-            },
-            {
-                "a": 1,
-                "b": "hello",
-                "c": [{"a": 1, "b": 2}]
-            },
-        ]);
-        let flattened_json = convert_to_array(
-            convert_array_to_object(
-                json,
-                None,
-                None,
-                None,
-                SchemaVersion::V0,
-                &crate::event::format::LogSource::default(),
-            )
-            .unwrap(),
-        )
-        .unwrap();
-
-        let (rb, _) = json::Event::new(flattened_json)
-            .into_recordbatch(&HashMap::default(), false, None, SchemaVersion::V0)
-            .unwrap();
-        assert_eq!(rb.num_rows(), 4);
-        assert_eq!(rb.num_columns(), 5);
-        assert_eq!(
-            rb.column_by_name("a").unwrap().as_int64_arr().unwrap(),
-            &Int64Array::from(vec![Some(1), Some(1), Some(1), Some(1)])
-        );
-        assert_eq!(
-            rb.column_by_name("b").unwrap().as_utf8_arr().unwrap(),
-            &StringArray::from(vec![
-                Some("hello"),
-                Some("hello"),
-                Some("hello"),
-                Some("hello")
-            ])
-        );
-
-        assert_eq!(
-            rb.column_by_name("c_a")
-                .unwrap()
-                .as_any()
-                .downcast_ref::<ListArray>()
-                .unwrap(),
-            &ListArray::from_iter_primitive::<Int64Type, _, _>(vec![
-                None,
-                None,
-                Some(vec![Some(1i64)]),
-                Some(vec![Some(1)])
-            ])
-        );
-
-        assert_eq!(
-            rb.column_by_name("c_b")
-                .unwrap()
-                .as_any()
-                .downcast_ref::<ListArray>()
-                .unwrap(),
-            &ListArray::from_iter_primitive::<Int64Type, _, _>(vec![
-                None,
-                None,
-                None,
-                Some(vec![Some(2i64)])
-            ])
-        );
-    }
-
-    #[test]
-    fn arr_obj_with_nested_type_v1() {
-        let json = json!([
-            {
-                "a": 1,
-                "b": "hello",
-            },
-            {
-                "a": 1,
-                "b": "hello",
-            },
-            {
-                "a": 1,
-                "b": "hello",
-                "c": [{"a": 1}]
-            },
-            {
-                "a": 1,
-                "b": "hello",
-                "c": [{"a": 1, "b": 2}]
-            },
-        ]);
-        let flattened_json = convert_to_array(
-            convert_array_to_object(
-                json,
-                None,
-                None,
-                None,
-                SchemaVersion::V1,
-                &crate::event::format::LogSource::default(),
-            )
-            .unwrap(),
-        )
-        .unwrap();
-
-        let (rb, _) = json::Event::new(flattened_json)
-            .into_recordbatch(&HashMap::default(), false, None, SchemaVersion::V1)
-            .unwrap();
-
-        assert_eq!(rb.num_rows(), 4);
-        assert_eq!(rb.num_columns(), 5);
-        assert_eq!(
-            rb.column_by_name("a").unwrap().as_float64_arr().unwrap(),
-            &Float64Array::from(vec![Some(1.0), Some(1.0), Some(1.0), Some(1.0)])
-        );
-        assert_eq!(
-            rb.column_by_name("b").unwrap().as_utf8_arr().unwrap(),
-            &StringArray::from(vec![
-                Some("hello"),
-                Some("hello"),
-                Some("hello"),
-                Some("hello")
-            ])
-        );
-
-        assert_eq!(
-            rb.column_by_name("c_a").unwrap().as_float64_arr().unwrap(),
-            &Float64Array::from(vec![None, None, Some(1.0), Some(1.0)])
-        );
-
-        assert_eq!(
-            rb.column_by_name("c_b").unwrap().as_float64_arr().unwrap(),
-            &Float64Array::from(vec![None, None, None, Some(2.0)])
-        );
-    }
-}
->>>>>>> 8381e72a
+// }