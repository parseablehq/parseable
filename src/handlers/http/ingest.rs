/*
 * Parseable Server (C) 2022 - 2024 Parseable, Inc.
 *
 * This program is free software: you can redistribute it and/or modify
 * it under the terms of the GNU Affero General Public License as
 * published by the Free Software Foundation, either version 3 of the
 * License, or (at your option) any later version.
 *
 * This program is distributed in the hope that it will be useful,
 * but WITHOUT ANY WARRANTY; without even the implied warranty of
 * MERCHANTABILITY or FITNESS FOR A PARTICULAR PURPOSE.  See the
 * GNU Affero General Public License for more details.
 *
 * You should have received a copy of the GNU Affero General Public License
 * along with this program.  If not, see <http://www.gnu.org/licenses/>.
 *
 */

use std::collections::HashMap;

use actix_web::web::{Json, Path};
use actix_web::{http::header::ContentType, HttpRequest, HttpResponse};
use arrow_array::RecordBatch;
use bytes::Bytes;
use chrono::Utc;
use http::StatusCode;
use serde_json::Value;

use crate::event;
use crate::event::error::EventError;
use crate::event::format::{json, EventFormat, LogSource};
use crate::handlers::{LOG_SOURCE_KEY, STREAM_NAME_HEADER_KEY};
use crate::metadata::SchemaVersion;
use crate::option::Mode;
use crate::parseable::{StreamNotFound, PARSEABLE};
use crate::storage::{ObjectStorageError, StreamType};
use crate::utils::header_parsing::ParseHeaderError;
use crate::utils::json::flatten::JsonFlattenError;

use super::logstream::error::{CreateStreamError, StreamError};
<<<<<<< HEAD
=======
use super::modal::utils::ingest_utils::flatten_and_push_logs;
>>>>>>> bd07a47f
use super::users::dashboards::DashboardError;
use super::users::filters::FiltersError;

// Handler for POST /api/v1/ingest
// ingests events by extracting stream name from header
// creates if stream does not exist
pub async fn ingest(req: HttpRequest, Json(json): Json<Value>) -> Result<HttpResponse, PostError> {
    let Some(stream_name) = req.headers().get(STREAM_NAME_HEADER_KEY) else {
        return Err(PostError::Header(ParseHeaderError::MissingStreamName));
    };

    let stream_name = stream_name.to_str().unwrap().to_owned();
    let internal_stream_names = PARSEABLE.streams.list_internal_streams();
    if internal_stream_names.contains(&stream_name) {
        return Err(PostError::InternalStream(stream_name));
    }
    PARSEABLE
        .create_stream_if_not_exists(&stream_name, StreamType::UserDefined, LogSource::default())
        .await?;

    let log_source = req
        .headers()
        .get(LOG_SOURCE_KEY)
        .and_then(|h| h.to_str().ok())
        .map_or(LogSource::default(), LogSource::from);
<<<<<<< HEAD
    PARSEABLE
        .get_stream(&stream_name)?
        .flatten_and_push_logs(json, &log_source)
        .await?;
=======

    if matches!(
        log_source,
        LogSource::OtelLogs | LogSource::OtelMetrics | LogSource::OtelTraces
    ) {
        return Err(PostError::OtelNotSupported);
    }

    flatten_and_push_logs(json, &stream_name, &log_source).await?;
>>>>>>> bd07a47f

    Ok(HttpResponse::Ok().finish())
}

pub async fn ingest_internal_stream(stream_name: String, body: Bytes) -> Result<(), PostError> {
    let size: usize = body.len();
    let parsed_timestamp = Utc::now().naive_utc();
    let stream = PARSEABLE.get_stream(&stream_name)?;
    let body_val: Value = serde_json::from_slice(&body)?;
    let schema = stream.get_schema_raw();
    let event = json::Event { data: body_val };
    // For internal streams, use old schema
    let (rb, is_first) = event.into_recordbatch(&schema, false, None, SchemaVersion::V0)?;
    event::Event {
        rb,
        stream_name,
        origin_format: "json",
        origin_size: size as u64,
        is_first_event: is_first,
        parsed_timestamp,
        time_partition: None,
        custom_partition_values: HashMap::new(),
        stream_type: StreamType::Internal,
    }
    .process(&stream)
    .await?;
    Ok(())
}

// Handler for POST /v1/logs to ingest OTEL logs
// ingests events by extracting stream name from header
// creates if stream does not exist
pub async fn handle_otel_logs_ingestion(
    req: HttpRequest,
    Json(json): Json<Value>,
) -> Result<HttpResponse, PostError> {
    let Some(stream_name) = req.headers().get(STREAM_NAME_HEADER_KEY) else {
        return Err(PostError::Header(ParseHeaderError::MissingStreamName));
    };

    let Some(log_source) = req.headers().get(LOG_SOURCE_KEY) else {
        return Err(PostError::Header(ParseHeaderError::MissingLogSource));
    };
    let log_source = LogSource::from(log_source.to_str().unwrap());
    if log_source != LogSource::OtelLogs {
        return Err(PostError::IncorrectLogSource(LogSource::OtelLogs));
    }

    let stream_name = stream_name.to_str().unwrap().to_owned();
    PARSEABLE
        .create_stream_if_not_exists(&stream_name, StreamType::UserDefined, LogSource::OtelLogs)
        .await?;
    let stream = PARSEABLE.get_stream(&stream_name)?;

<<<<<<< HEAD
    //custom flattening required for otel logs
    let logs: LogsData = serde_json::from_value(json)?;
    for record in flatten_otel_logs(&logs) {
        stream.push_logs(record, &log_source).await?;
    }
=======
    flatten_and_push_logs(json, &stream_name, &log_source).await?;
>>>>>>> bd07a47f

    Ok(HttpResponse::Ok().finish())
}

// Handler for POST /v1/metrics to ingest OTEL metrics
// ingests events by extracting stream name from header
// creates if stream does not exist
pub async fn handle_otel_metrics_ingestion(
    req: HttpRequest,
    Json(json): Json<Value>,
) -> Result<HttpResponse, PostError> {
    let Some(stream_name) = req.headers().get(STREAM_NAME_HEADER_KEY) else {
        return Err(PostError::Header(ParseHeaderError::MissingStreamName));
    };
    let Some(log_source) = req.headers().get(LOG_SOURCE_KEY) else {
        return Err(PostError::Header(ParseHeaderError::MissingLogSource));
    };
    let log_source = LogSource::from(log_source.to_str().unwrap());
    if log_source != LogSource::OtelMetrics {
        return Err(PostError::IncorrectLogSource(LogSource::OtelMetrics));
    }
    let stream_name = stream_name.to_str().unwrap().to_owned();
    PARSEABLE
        .create_stream_if_not_exists(
            &stream_name,
            StreamType::UserDefined,
            LogSource::OtelMetrics,
        )
        .await?;
    let stream = PARSEABLE.get_stream(&stream_name)?;

<<<<<<< HEAD
    //custom flattening required for otel metrics
    let metrics: MetricsData = serde_json::from_value(json)?;
    for record in flatten_otel_metrics(metrics) {
        stream.push_logs(record, &log_source).await?;
    }
=======
    flatten_and_push_logs(json, &stream_name, &log_source).await?;
>>>>>>> bd07a47f

    Ok(HttpResponse::Ok().finish())
}

// Handler for POST /v1/traces to ingest OTEL traces
// ingests events by extracting stream name from header
// creates if stream does not exist
pub async fn handle_otel_traces_ingestion(
    req: HttpRequest,
    Json(json): Json<Value>,
) -> Result<HttpResponse, PostError> {
    let Some(stream_name) = req.headers().get(STREAM_NAME_HEADER_KEY) else {
        return Err(PostError::Header(ParseHeaderError::MissingStreamName));
    };

    let Some(log_source) = req.headers().get(LOG_SOURCE_KEY) else {
        return Err(PostError::Header(ParseHeaderError::MissingLogSource));
    };
    let log_source = LogSource::from(log_source.to_str().unwrap());
    if log_source != LogSource::OtelTraces {
        return Err(PostError::IncorrectLogSource(LogSource::OtelTraces));
    }
    let stream_name = stream_name.to_str().unwrap().to_owned();
    PARSEABLE
        .create_stream_if_not_exists(&stream_name, StreamType::UserDefined, LogSource::OtelTraces)
        .await?;
    let stream = PARSEABLE.get_stream(&stream_name)?;

<<<<<<< HEAD
    //custom flattening required for otel traces
    let traces: TracesData = serde_json::from_value(json)?;
    for record in flatten_otel_traces(&traces) {
        stream.push_logs(record, &log_source).await?;
    }
=======
    flatten_and_push_logs(json, &stream_name, &log_source).await?;
>>>>>>> bd07a47f

    Ok(HttpResponse::Ok().finish())
}

// Handler for POST /api/v1/logstream/{logstream}
// only ingests events into the specified logstream
// fails if the logstream does not exist
pub async fn post_event(
    req: HttpRequest,
    stream_name: Path<String>,
    Json(json): Json<Value>,
) -> Result<HttpResponse, PostError> {
    let stream_name = stream_name.into_inner();

    let internal_stream_names = PARSEABLE.streams.list_internal_streams();
    if internal_stream_names.contains(&stream_name) {
        return Err(PostError::InternalStream(stream_name));
    }
    if !PARSEABLE.streams.contains(&stream_name) {
        // For distributed deployments, if the stream not found in memory map,
        //check if it exists in the storage
        //create stream and schema from storage
        if PARSEABLE.options.mode != Mode::All {
            match PARSEABLE
                .create_stream_and_schema_from_storage(&stream_name)
                .await
            {
                Ok(true) => {}
                Ok(false) | Err(_) => return Err(StreamNotFound(stream_name.clone()).into()),
            }
        } else {
            return Err(StreamNotFound(stream_name.clone()).into());
        }
    }

    let log_source = req
        .headers()
        .get(LOG_SOURCE_KEY)
        .and_then(|h| h.to_str().ok())
        .map_or(LogSource::default(), LogSource::from);
<<<<<<< HEAD
    PARSEABLE
        .get_stream(&stream_name)?
        .flatten_and_push_logs(json, &log_source)
        .await?;
=======

    if matches!(
        log_source,
        LogSource::OtelLogs | LogSource::OtelMetrics | LogSource::OtelTraces
    ) {
        return Err(PostError::OtelNotSupported);
    }

    flatten_and_push_logs(json, &stream_name, &log_source).await?;
>>>>>>> bd07a47f

    Ok(HttpResponse::Ok().finish())
}

pub async fn push_logs_unchecked(
    batches: RecordBatch,
    stream_name: &str,
) -> Result<event::Event, PostError> {
    let stream = PARSEABLE.get_stream(stream_name)?;
    let unchecked_event = event::Event {
        rb: batches,
        stream_name: stream_name.to_string(),
        origin_format: "json",
        origin_size: 0,
        parsed_timestamp: Utc::now().naive_utc(),
        time_partition: None,
        is_first_event: true,                    // NOTE: Maybe should be false
        custom_partition_values: HashMap::new(), // should be an empty map for unchecked push
        stream_type: StreamType::UserDefined,
    };
    unchecked_event.process_unchecked(&stream)?;

    Ok(unchecked_event)
}

#[derive(Debug, thiserror::Error)]
pub enum PostError {
    #[error("{0}")]
    StreamNotFound(#[from] StreamNotFound),
    #[error("Could not deserialize into JSON object, {0}")]
    SerdeError(#[from] serde_json::Error),
    #[error("Header Error: {0}")]
    Header(#[from] ParseHeaderError),
    #[error("Event Error: {0}")]
    Event(#[from] EventError),
    #[error("Invalid Request: {0}")]
    Invalid(#[from] anyhow::Error),
    #[error("{0}")]
    CreateStream(#[from] CreateStreamError),
    #[allow(unused)]
    #[error("Error: {0}")]
    CustomError(String),
    #[error("Error: {0}")]
    NetworkError(#[from] reqwest::Error),
    #[error("ObjectStorageError: {0}")]
    ObjectStorageError(#[from] ObjectStorageError),
    #[error("Error: {0}")]
    FiltersError(#[from] FiltersError),
    #[error("Error: {0}")]
    DashboardError(#[from] DashboardError),
    #[error("Error: {0}")]
    StreamError(#[from] StreamError),
    #[error("Error: {0}")]
    JsonFlattenError(#[from] JsonFlattenError),
    #[error(
        "Use the endpoints `/v1/logs` for otel logs, `/v1/metrics` for otel metrics and `/v1/traces` for otel traces"
    )]
    OtelNotSupported,
    #[error("The stream {0} is reserved for internal use and cannot be ingested into")]
    InternalStream(String),
    #[error(r#"Please use "x-p-log-source: {0}" for ingesting otel logs"#)]
    IncorrectLogSource(LogSource),
    #[error("Ingestion is not allowed in Query mode")]
    IngestionNotAllowed,
    #[error("Missing field for time partition in json: {0}")]
    MissingTimePartition(String),
}

impl actix_web::ResponseError for PostError {
    fn status_code(&self) -> http::StatusCode {
        match self {
            PostError::SerdeError(_) => StatusCode::BAD_REQUEST,
            PostError::Header(_) => StatusCode::BAD_REQUEST,
            PostError::Event(_) => StatusCode::INTERNAL_SERVER_ERROR,
            PostError::Invalid(_) => StatusCode::BAD_REQUEST,
            PostError::CreateStream(CreateStreamError::StreamNameValidation(_)) => {
                StatusCode::BAD_REQUEST
            }
            PostError::CreateStream(_) => StatusCode::INTERNAL_SERVER_ERROR,
            PostError::StreamNotFound(_) => StatusCode::NOT_FOUND,
            PostError::CustomError(_) => StatusCode::INTERNAL_SERVER_ERROR,
            PostError::NetworkError(_) => StatusCode::INTERNAL_SERVER_ERROR,
            PostError::ObjectStorageError(_) => StatusCode::INTERNAL_SERVER_ERROR,
            PostError::DashboardError(_) => StatusCode::INTERNAL_SERVER_ERROR,
            PostError::FiltersError(_) => StatusCode::INTERNAL_SERVER_ERROR,
            PostError::StreamError(_) => StatusCode::INTERNAL_SERVER_ERROR,
            PostError::JsonFlattenError(_) => StatusCode::INTERNAL_SERVER_ERROR,
            PostError::OtelNotSupported => StatusCode::BAD_REQUEST,
            PostError::InternalStream(_) => StatusCode::BAD_REQUEST,
            PostError::IncorrectLogSource(_) => StatusCode::BAD_REQUEST,
            PostError::IngestionNotAllowed => StatusCode::BAD_REQUEST,
            PostError::MissingTimePartition(_) => StatusCode::BAD_REQUEST,
        }
    }

    fn error_response(&self) -> actix_web::HttpResponse<actix_web::body::BoxBody> {
        actix_web::HttpResponse::build(self.status_code())
            .insert_header(ContentType::plaintext())
            .body(self.to_string())
    }
}

#[cfg(test)]
mod tests {

    use arrow::datatypes::Int64Type;
    use arrow_array::{ArrayRef, Float64Array, Int64Array, ListArray, StringArray};
    use arrow_schema::{DataType, Field};
    use serde_json::json;
    use std::{collections::HashMap, sync::Arc};

    use crate::{
        event::format::{json, EventFormat},
        metadata::SchemaVersion,
        utils::json::{convert_array_to_object, flatten::convert_to_array},
    };

    trait TestExt {
        fn as_int64_arr(&self) -> Option<&Int64Array>;
        fn as_float64_arr(&self) -> Option<&Float64Array>;
        fn as_utf8_arr(&self) -> Option<&StringArray>;
    }

    impl TestExt for ArrayRef {
        fn as_int64_arr(&self) -> Option<&Int64Array> {
            self.as_any().downcast_ref()
        }

        fn as_float64_arr(&self) -> Option<&Float64Array> {
            self.as_any().downcast_ref()
        }

        fn as_utf8_arr(&self) -> Option<&StringArray> {
            self.as_any().downcast_ref()
        }
    }

    fn fields_to_map(iter: impl Iterator<Item = Field>) -> HashMap<String, Arc<Field>> {
        iter.map(|x| (x.name().clone(), Arc::new(x))).collect()
    }

    #[test]
    fn basic_object_into_rb() {
        let json = json!({
            "c": 4.23,
            "a": 1,
            "b": "hello",
        });

        let (rb, _) = json::Event { data: json }
            .into_recordbatch(&HashMap::default(), false, None, SchemaVersion::V0)
            .unwrap();

        assert_eq!(rb.num_rows(), 1);
        assert_eq!(rb.num_columns(), 4);
        assert_eq!(
            rb.column_by_name("a").unwrap().as_int64_arr().unwrap(),
            &Int64Array::from_iter([1])
        );
        assert_eq!(
            rb.column_by_name("b").unwrap().as_utf8_arr().unwrap(),
            &StringArray::from_iter_values(["hello"])
        );
        assert_eq!(
            rb.column_by_name("c").unwrap().as_float64_arr().unwrap(),
            &Float64Array::from_iter([4.23])
        );
    }

    #[test]
    fn basic_object_with_null_into_rb() {
        let json = json!({
            "a": 1,
            "b": "hello",
            "c": null
        });

        let (rb, _) = json::Event { data: json }
            .into_recordbatch(&HashMap::default(), false, None, SchemaVersion::V0)
            .unwrap();

        assert_eq!(rb.num_rows(), 1);
        assert_eq!(rb.num_columns(), 3);
        assert_eq!(
            rb.column_by_name("a").unwrap().as_int64_arr().unwrap(),
            &Int64Array::from_iter([1])
        );
        assert_eq!(
            rb.column_by_name("b").unwrap().as_utf8_arr().unwrap(),
            &StringArray::from_iter_values(["hello"])
        );
    }

    #[test]
    fn basic_object_derive_schema_into_rb() {
        let json = json!({
            "a": 1,
            "b": "hello",
        });

        let schema = fields_to_map(
            [
                Field::new("a", DataType::Int64, true),
                Field::new("b", DataType::Utf8, true),
                Field::new("c", DataType::Float64, true),
            ]
            .into_iter(),
        );

        let (rb, _) = json::Event { data: json }
            .into_recordbatch(&schema, false, None, SchemaVersion::V0)
            .unwrap();

        assert_eq!(rb.num_rows(), 1);
        assert_eq!(rb.num_columns(), 3);
        assert_eq!(
            rb.column_by_name("a").unwrap().as_int64_arr().unwrap(),
            &Int64Array::from_iter([1])
        );
        assert_eq!(
            rb.column_by_name("b").unwrap().as_utf8_arr().unwrap(),
            &StringArray::from_iter_values(["hello"])
        );
    }

    #[test]
    fn basic_object_schema_mismatch() {
        let json = json!({
            "a": 1,
            "b": 1, // type mismatch
        });

        let schema = fields_to_map(
            [
                Field::new("a", DataType::Int64, true),
                Field::new("b", DataType::Utf8, true),
                Field::new("c", DataType::Float64, true),
            ]
            .into_iter(),
        );

        assert!(json::Event { data: json }
            .into_recordbatch(&schema, false, None, SchemaVersion::V0)
            .is_err());
    }

    #[test]
    fn empty_object() {
        let json = json!({});

        let schema = fields_to_map(
            [
                Field::new("a", DataType::Int64, true),
                Field::new("b", DataType::Utf8, true),
                Field::new("c", DataType::Float64, true),
            ]
            .into_iter(),
        );

        let (rb, _) = json::Event { data: json }
            .into_recordbatch(&schema, false, None, SchemaVersion::V0)
            .unwrap();

        assert_eq!(rb.num_rows(), 1);
        assert_eq!(rb.num_columns(), 1);
    }

    #[test]
    fn non_object_arr_is_err() {
        let json = json!([1]);

        assert!(convert_array_to_object(
            json,
            None,
            None,
            None,
            SchemaVersion::V0,
            &crate::event::format::LogSource::default()
        )
        .is_err())
    }

    #[test]
    fn array_into_recordbatch_inffered_schema() {
        let json = json!([
            {
                "b": "hello",
            },
            {
                "b": "hello",
                "a": 1,
                "c": 1
            },
            {
                "a": 1,
                "b": "hello",
                "c": null
            },
        ]);

        let (rb, _) = json::Event { data: json }
            .into_recordbatch(&HashMap::default(), false, None, SchemaVersion::V0)
            .unwrap();

        assert_eq!(rb.num_rows(), 3);
        assert_eq!(rb.num_columns(), 4);

        let schema = rb.schema();
        let fields = &schema.fields;

        assert_eq!(&*fields[1], &Field::new("a", DataType::Int64, true));
        assert_eq!(&*fields[2], &Field::new("b", DataType::Utf8, true));
        assert_eq!(&*fields[3], &Field::new("c", DataType::Int64, true));

        assert_eq!(
            rb.column_by_name("a").unwrap().as_int64_arr().unwrap(),
            &Int64Array::from(vec![None, Some(1), Some(1)])
        );
        assert_eq!(
            rb.column_by_name("b").unwrap().as_utf8_arr().unwrap(),
            &StringArray::from(vec![Some("hello"), Some("hello"), Some("hello"),])
        );
        assert_eq!(
            rb.column_by_name("c").unwrap().as_int64_arr().unwrap(),
            &Int64Array::from(vec![None, Some(1), None])
        );
    }

    #[test]
    fn arr_with_null_into_rb() {
        let json = json!([
            {
                "c": null,
                "b": "hello",
                "a": null
            },
            {
                "a": 1,
                "c": 1.22,
                "b": "hello"
            },
            {
                "b": "hello",
                "a": 1,
                "c": null
            },
        ]);

        let (rb, _) = json::Event { data: json }
            .into_recordbatch(&HashMap::default(), false, None, SchemaVersion::V0)
            .unwrap();

        assert_eq!(rb.num_rows(), 3);
        assert_eq!(rb.num_columns(), 4);
        assert_eq!(
            rb.column_by_name("a").unwrap().as_int64_arr().unwrap(),
            &Int64Array::from(vec![None, Some(1), Some(1)])
        );
        assert_eq!(
            rb.column_by_name("b").unwrap().as_utf8_arr().unwrap(),
            &StringArray::from(vec![Some("hello"), Some("hello"), Some("hello"),])
        );
        assert_eq!(
            rb.column_by_name("c").unwrap().as_float64_arr().unwrap(),
            &Float64Array::from(vec![None, Some(1.22), None,])
        );
    }

    #[test]
    fn arr_with_null_derive_schema_into_rb() {
        let json = json!([
            {
                "c": null,
                "b": "hello",
                "a": null
            },
            {
                "a": 1,
                "c": 1.22,
                "b": "hello"
            },
            {
                "b": "hello",
                "a": 1,
                "c": null
            },
        ]);

        let schema = fields_to_map(
            [
                Field::new("a", DataType::Int64, true),
                Field::new("b", DataType::Utf8, true),
                Field::new("c", DataType::Float64, true),
            ]
            .into_iter(),
        );

        let (rb, _) = json::Event { data: json }
            .into_recordbatch(&schema, false, None, SchemaVersion::V0)
            .unwrap();

        assert_eq!(rb.num_rows(), 3);
        assert_eq!(rb.num_columns(), 4);
        assert_eq!(
            rb.column_by_name("a").unwrap().as_int64_arr().unwrap(),
            &Int64Array::from(vec![None, Some(1), Some(1)])
        );
        assert_eq!(
            rb.column_by_name("b").unwrap().as_utf8_arr().unwrap(),
            &StringArray::from(vec![Some("hello"), Some("hello"), Some("hello"),])
        );
        assert_eq!(
            rb.column_by_name("c").unwrap().as_float64_arr().unwrap(),
            &Float64Array::from(vec![None, Some(1.22), None,])
        );
    }

    #[test]
    fn arr_schema_mismatch() {
        let json = json!([
            {
                "a": null,
                "b": "hello",
                "c": 1.24
            },
            {
                "a": 1,
                "b": "hello",
                "c": 1
            },
            {
                "a": 1,
                "b": "hello",
                "c": null
            },
        ]);

        let schema = fields_to_map(
            [
                Field::new("a", DataType::Int64, true),
                Field::new("b", DataType::Utf8, true),
                Field::new("c", DataType::Float64, true),
            ]
            .into_iter(),
        );

        assert!(json::Event { data: json }
            .into_recordbatch(&schema, false, None, SchemaVersion::V0)
            .is_err());
    }

    #[test]
    fn arr_obj_with_nested_type() {
        let json = json!([
            {
                "a": 1,
                "b": "hello",
            },
            {
                "a": 1,
                "b": "hello",
            },
            {
                "a": 1,
                "b": "hello",
                "c": [{"a": 1}]
            },
            {
                "a": 1,
                "b": "hello",
                "c": [{"a": 1, "b": 2}]
            },
        ]);
        let flattened_json = convert_to_array(
            convert_array_to_object(
                json,
                None,
                None,
                None,
                SchemaVersion::V0,
                &crate::event::format::LogSource::default(),
            )
            .unwrap(),
        )
        .unwrap();

        let (rb, _) = json::Event {
            data: flattened_json,
        }
        .into_recordbatch(&HashMap::default(), false, None, SchemaVersion::V0)
        .unwrap();
        assert_eq!(rb.num_rows(), 4);
        assert_eq!(rb.num_columns(), 5);
        assert_eq!(
            rb.column_by_name("a").unwrap().as_int64_arr().unwrap(),
            &Int64Array::from(vec![Some(1), Some(1), Some(1), Some(1)])
        );
        assert_eq!(
            rb.column_by_name("b").unwrap().as_utf8_arr().unwrap(),
            &StringArray::from(vec![
                Some("hello"),
                Some("hello"),
                Some("hello"),
                Some("hello")
            ])
        );

        assert_eq!(
            rb.column_by_name("c_a")
                .unwrap()
                .as_any()
                .downcast_ref::<ListArray>()
                .unwrap(),
            &ListArray::from_iter_primitive::<Int64Type, _, _>(vec![
                None,
                None,
                Some(vec![Some(1i64)]),
                Some(vec![Some(1)])
            ])
        );

        assert_eq!(
            rb.column_by_name("c_b")
                .unwrap()
                .as_any()
                .downcast_ref::<ListArray>()
                .unwrap(),
            &ListArray::from_iter_primitive::<Int64Type, _, _>(vec![
                None,
                None,
                None,
                Some(vec![Some(2i64)])
            ])
        );
    }

    #[test]
    fn arr_obj_with_nested_type_v1() {
        let json = json!([
            {
                "a": 1,
                "b": "hello",
            },
            {
                "a": 1,
                "b": "hello",
            },
            {
                "a": 1,
                "b": "hello",
                "c": [{"a": 1}]
            },
            {
                "a": 1,
                "b": "hello",
                "c": [{"a": 1, "b": 2}]
            },
        ]);
        let flattened_json = convert_to_array(
            convert_array_to_object(
                json,
                None,
                None,
                None,
                SchemaVersion::V1,
                &crate::event::format::LogSource::default(),
            )
            .unwrap(),
        )
        .unwrap();

        let (rb, _) = json::Event {
            data: flattened_json,
        }
        .into_recordbatch(&HashMap::default(), false, None, SchemaVersion::V1)
        .unwrap();

        assert_eq!(rb.num_rows(), 4);
        assert_eq!(rb.num_columns(), 5);
        assert_eq!(
            rb.column_by_name("a").unwrap().as_float64_arr().unwrap(),
            &Float64Array::from(vec![Some(1.0), Some(1.0), Some(1.0), Some(1.0)])
        );
        assert_eq!(
            rb.column_by_name("b").unwrap().as_utf8_arr().unwrap(),
            &StringArray::from(vec![
                Some("hello"),
                Some("hello"),
                Some("hello"),
                Some("hello")
            ])
        );

        assert_eq!(
            rb.column_by_name("c_a").unwrap().as_float64_arr().unwrap(),
            &Float64Array::from(vec![None, None, Some(1.0), Some(1.0)])
        );

        assert_eq!(
            rb.column_by_name("c_b").unwrap().as_float64_arr().unwrap(),
            &Float64Array::from(vec![None, None, None, Some(2.0)])
        );
    }
}<|MERGE_RESOLUTION|>--- conflicted
+++ resolved
@@ -38,10 +38,6 @@
 use crate::utils::json::flatten::JsonFlattenError;
 
 use super::logstream::error::{CreateStreamError, StreamError};
-<<<<<<< HEAD
-=======
-use super::modal::utils::ingest_utils::flatten_and_push_logs;
->>>>>>> bd07a47f
 use super::users::dashboards::DashboardError;
 use super::users::filters::FiltersError;
 
@@ -67,12 +63,6 @@
         .get(LOG_SOURCE_KEY)
         .and_then(|h| h.to_str().ok())
         .map_or(LogSource::default(), LogSource::from);
-<<<<<<< HEAD
-    PARSEABLE
-        .get_stream(&stream_name)?
-        .flatten_and_push_logs(json, &log_source)
-        .await?;
-=======
 
     if matches!(
         log_source,
@@ -81,8 +71,10 @@
         return Err(PostError::OtelNotSupported);
     }
 
-    flatten_and_push_logs(json, &stream_name, &log_source).await?;
->>>>>>> bd07a47f
+    PARSEABLE
+        .get_stream(&stream_name)?
+        .flatten_and_push_logs(json, &log_source)
+        .await?;
 
     Ok(HttpResponse::Ok().finish())
 }
@@ -135,17 +127,11 @@
     PARSEABLE
         .create_stream_if_not_exists(&stream_name, StreamType::UserDefined, LogSource::OtelLogs)
         .await?;
-    let stream = PARSEABLE.get_stream(&stream_name)?;
-
-<<<<<<< HEAD
-    //custom flattening required for otel logs
-    let logs: LogsData = serde_json::from_value(json)?;
-    for record in flatten_otel_logs(&logs) {
-        stream.push_logs(record, &log_source).await?;
-    }
-=======
-    flatten_and_push_logs(json, &stream_name, &log_source).await?;
->>>>>>> bd07a47f
+
+    PARSEABLE
+        .get_stream(&stream_name)?
+        .flatten_and_push_logs(json, &log_source)
+        .await?;
 
     Ok(HttpResponse::Ok().finish())
 }
@@ -175,17 +161,11 @@
             LogSource::OtelMetrics,
         )
         .await?;
-    let stream = PARSEABLE.get_stream(&stream_name)?;
-
-<<<<<<< HEAD
-    //custom flattening required for otel metrics
-    let metrics: MetricsData = serde_json::from_value(json)?;
-    for record in flatten_otel_metrics(metrics) {
-        stream.push_logs(record, &log_source).await?;
-    }
-=======
-    flatten_and_push_logs(json, &stream_name, &log_source).await?;
->>>>>>> bd07a47f
+
+    PARSEABLE
+        .get_stream(&stream_name)?
+        .flatten_and_push_logs(json, &log_source)
+        .await?;
 
     Ok(HttpResponse::Ok().finish())
 }
@@ -212,17 +192,11 @@
     PARSEABLE
         .create_stream_if_not_exists(&stream_name, StreamType::UserDefined, LogSource::OtelTraces)
         .await?;
-    let stream = PARSEABLE.get_stream(&stream_name)?;
-
-<<<<<<< HEAD
-    //custom flattening required for otel traces
-    let traces: TracesData = serde_json::from_value(json)?;
-    for record in flatten_otel_traces(&traces) {
-        stream.push_logs(record, &log_source).await?;
-    }
-=======
-    flatten_and_push_logs(json, &stream_name, &log_source).await?;
->>>>>>> bd07a47f
+
+    PARSEABLE
+        .get_stream(&stream_name)?
+        .flatten_and_push_logs(json, &log_source)
+        .await?;
 
     Ok(HttpResponse::Ok().finish())
 }
@@ -263,12 +237,6 @@
         .get(LOG_SOURCE_KEY)
         .and_then(|h| h.to_str().ok())
         .map_or(LogSource::default(), LogSource::from);
-<<<<<<< HEAD
-    PARSEABLE
-        .get_stream(&stream_name)?
-        .flatten_and_push_logs(json, &log_source)
-        .await?;
-=======
 
     if matches!(
         log_source,
@@ -277,8 +245,10 @@
         return Err(PostError::OtelNotSupported);
     }
 
-    flatten_and_push_logs(json, &stream_name, &log_source).await?;
->>>>>>> bd07a47f
+    PARSEABLE
+        .get_stream(&stream_name)?
+        .flatten_and_push_logs(json, &log_source)
+        .await?;
 
     Ok(HttpResponse::Ok().finish())
 }
