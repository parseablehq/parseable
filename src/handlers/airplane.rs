/*
 * Parseable Server (C) 2022 - 2024 Parseable, Inc.
 *
 * This program is free software: you can redistribute it and/or modify
 * it under the terms of the GNU Affero General Public License as
 * published by the Free Software Foundation, either version 3 of the
 * License, or (at your option) any later version.
 *
 * This program is distributed in the hope that it will be useful,
 * but WITHOUT ANY WARRANTY; without even the implied warranty of
 * MERCHANTABILITY or FITNESS FOR A PARTICULAR PURPOSE.  See the
 * GNU Affero General Public License for more details.
 *
 * You should have received a copy of the GNU Affero General Public License
 * along with this program.  If not, see <http://www.gnu.org/licenses/>.
 *
 */

use arrow_array::RecordBatch;
use arrow_flight::flight_service_server::FlightServiceServer;
use arrow_flight::PollInfo;
use arrow_schema::ArrowError;

use serde_json::json;
use std::net::SocketAddr;
use std::time::Instant;
use tonic::codec::CompressionEncoding;
use tracing::{error, info};

use futures_util::{Future, TryFutureExt};

use tonic::transport::{Identity, Server, ServerTlsConfig};
use tonic_web::GrpcWebLayer;

use crate::handlers::http::cluster::get_ingestor_info;
use crate::handlers::livetail::cross_origin_config;
use crate::metrics::QUERY_EXECUTE_TIME;
use crate::option::CONFIG;
<<<<<<< HEAD
=======
use crate::query::{TableScanVisitor, QUERY_SESSION};
use crate::staging::STAGING;
>>>>>>> ca4b25a1
use crate::utils::arrow::flight::{
    append_temporary_events, get_query_from_ticket, into_flight_data, run_do_get_rpc,
    send_to_ingester,
};
use arrow_flight::{
    flight_service_server::FlightService, Action, ActionType, Criteria, Empty, FlightData,
    FlightDescriptor, FlightInfo, HandshakeRequest, HandshakeResponse, PutResult, SchemaAsIpc,
    SchemaResult, Ticket,
};
use arrow_ipc::writer::IpcWriteOptions;
use futures::stream;
use tonic::{Request, Response, Status, Streaming};

use crate::handlers::livetail::extract_session_key;
use crate::metadata::STREAM_INFO;
use crate::rbac;
use crate::rbac::Users;

#[derive(Clone, Debug)]
pub struct AirServiceImpl {}

#[tonic::async_trait]
impl FlightService for AirServiceImpl {
    type HandshakeStream = stream::BoxStream<'static, Result<HandshakeResponse, Status>>;
    type ListFlightsStream = stream::BoxStream<'static, Result<FlightInfo, Status>>;
    type DoGetStream = stream::BoxStream<'static, Result<FlightData, Status>>;
    type DoPutStream = stream::BoxStream<'static, Result<PutResult, Status>>;
    type DoActionStream = stream::BoxStream<'static, Result<arrow_flight::Result, Status>>;
    type ListActionsStream = stream::BoxStream<'static, Result<ActionType, Status>>;
    type DoExchangeStream = stream::BoxStream<'static, Result<FlightData, Status>>;

    async fn handshake(
        &self,
        _request: Request<Streaming<HandshakeRequest>>,
    ) -> Result<Response<Self::HandshakeStream>, Status> {
        Err(Status::unimplemented(
            "handshake is disabled in favour of direct authentication and authorization",
        ))
    }

    /// list_flights is an operation that allows a client
    /// to query a Flight server for information
    /// about available datasets or "flights" that the server can provide.
    async fn list_flights(
        &self,
        _request: Request<Criteria>,
    ) -> Result<Response<Self::ListFlightsStream>, Status> {
        Err(Status::unimplemented("Implement list_flights"))
    }

    async fn poll_flight_info(
        &self,
        _request: Request<FlightDescriptor>,
    ) -> Result<Response<PollInfo>, Status> {
        Err(Status::unimplemented("Implement poll_flight_info"))
    }

    async fn get_flight_info(
        &self,
        _request: Request<FlightDescriptor>,
    ) -> Result<Response<FlightInfo>, Status> {
        Err(Status::unimplemented("Implement get_flight_info"))
    }

    async fn get_schema(
        &self,
        request: Request<FlightDescriptor>,
    ) -> Result<Response<SchemaResult>, Status> {
        let table_name = request.into_inner().path;
        let table_name = table_name[0].clone();

        let schema = STREAM_INFO
            .schema(&table_name)
            .map_err(|err| Status::failed_precondition(err.to_string()))?;

        let options = IpcWriteOptions::default();
        let schema_result = SchemaAsIpc::new(&schema, &options)
            .try_into()
            .map_err(|err: ArrowError| Status::internal(err.to_string()))?;

        Ok(Response::new(schema_result))
    }

    async fn do_get(&self, req: Request<Ticket>) -> Result<Response<Self::DoGetStream>, Status> {
        let key = extract_session_key(req.metadata())?;

        // try authorize
        match Users.authorize(key.clone(), rbac::role::Action::Query, None, None) {
            rbac::Response::Authorized => (),
            rbac::Response::UnAuthorized => {
                return Err(Status::permission_denied(
                    "user is not authorized to access this resource",
                ))
            }
            rbac::Response::ReloadRequired => {
                return Err(Status::unauthenticated("reload required"))
            }
        }

        let query_request = get_query_from_ticket(&req)?;
        info!("query requested to airplane: {:?}", query_request);

        // map payload to query
        let query = query_request.into_query(key).await.map_err(|e| {
            error!("Error faced while constructing logical query: {e}");
            Status::internal(format!("Failed to process query: {e}"))
        })?;

        let stream_name = query
            .first_stream_name()
            .ok_or_else(|| Status::internal("Failed to get stream name from query"))?
            .to_owned();

        let event = if send_to_ingester(
            query.time_range.start.timestamp_millis(),
            query.time_range.end.timestamp_millis(),
        ) {
            let out_ticket = json!({
                "query": format!("select * from {stream_name}"),
                "startTime": query_request.start_time,
                "endTime":  query_request.end_time,
            })
            .to_string();

            let ingester_metadatas = get_ingestor_info()
                .await
                .map_err(|err| Status::failed_precondition(err.to_string()))?;
            let mut minute_result: Vec<RecordBatch> = vec![];

            for im in ingester_metadatas {
                if let Ok(mut batches) = run_do_get_rpc(im, out_ticket.clone()).await {
                    minute_result.append(&mut batches);
                }
            }
            let mr = minute_result.iter().collect::<Vec<_>>();
            let event = append_temporary_events(stream_name.as_str(), mr).await?;
            Some(event)
        } else {
            None
        };

        let time = Instant::now();
        let (records, _) = query
            .execute()
            .await
            .map_err(|err| Status::internal(err.to_string()))?;

        /*
        * INFO: No returning the schema with the data.
        * kept it in case it needs to be sent in the future.

        let schemas = results
            .iter()
            .map(|batch| batch.schema())
            .map(|s| s.as_ref().clone())
            .collect::<Vec<_>>();
        let schema = Schema::try_merge(schemas).map_err(|err| Status::internal(err.to_string()))?;
         */
<<<<<<< HEAD
=======
        // Taxi out airplane
        let out = into_flight_data(records);
>>>>>>> ca4b25a1

        if event.is_some() {
            // Clear staging of stream once airplane has taxied
            STAGING.clear(&stream_name);
        }

        let time = time.elapsed().as_secs_f64();
        QUERY_EXECUTE_TIME
            .with_label_values(&[&format!("flight-query-{stream_name}")])
            .observe(time);

<<<<<<< HEAD
        into_flight_data(records)
=======
        // Airplane takes off 🛫
        out
>>>>>>> ca4b25a1
    }

    async fn do_put(
        &self,
        _request: Request<Streaming<FlightData>>,
    ) -> Result<Response<Self::DoPutStream>, Status> {
        Err(Status::unimplemented(
            "do_put not implemented because we are only using flight for querying",
        ))
    }

    async fn do_action(
        &self,
        _request: Request<Action>,
    ) -> Result<Response<Self::DoActionStream>, Status> {
        Err(Status::unimplemented(
            "do_action not implemented because we are only using flight for querying",
        ))
    }

    async fn list_actions(
        &self,
        _request: Request<Empty>,
    ) -> Result<Response<Self::ListActionsStream>, Status> {
        Err(Status::unimplemented(
            "list_actions not implemented because we are only using flight for querying",
        ))
    }

    async fn do_exchange(
        &self,
        _request: Request<Streaming<FlightData>>,
    ) -> Result<Response<Self::DoExchangeStream>, Status> {
        Err(Status::unimplemented(
            "do_exchange not implemented because we are only using flight for querying",
        ))
    }
}

pub fn server() -> impl Future<Output = Result<(), Box<dyn std::error::Error + Send>>> + Send {
    let mut addr: SocketAddr = CONFIG
        .options
        .address
        .parse()
        .unwrap_or_else(|err| panic!("{}, failed to parse `{}` as a socket address. Please set the environment variable `P_ADDR` to `<ip address>:<port>` without the scheme (e.g., 192.168.1.1:8000). Please refer to the documentation: https://logg.ing/env for more details.",
CONFIG.options.address, err));
    addr.set_port(CONFIG.options.flight_port);

    let service = AirServiceImpl {};

    let svc = FlightServiceServer::new(service)
        .max_encoding_message_size(usize::MAX)
        .max_decoding_message_size(usize::MAX)
        .send_compressed(CompressionEncoding::Zstd)
        .accept_compressed(CompressionEncoding::Zstd);

    let cors = cross_origin_config();

    let identity = match (&CONFIG.options.tls_cert_path, &CONFIG.options.tls_key_path) {
        (Some(cert), Some(key)) => {
            match (std::fs::read_to_string(cert), std::fs::read_to_string(key)) {
                (Ok(cert_file), Ok(key_file)) => {
                    let identity = Identity::from_pem(cert_file, key_file);
                    Some(identity)
                }
                _ => None,
            }
        }
        (_, _) => None,
    };

    let config = identity.map(|id| ServerTlsConfig::new().identity(id));

    // rust is treating closures as different types
    let err_map_fn = |err| Box::new(err) as Box<dyn std::error::Error + Send>;

    // match on config to decide if we want to use tls or not
    match config {
        Some(config) => {
            let server = match Server::builder().tls_config(config) {
                Ok(server) => server,
                Err(_) => Server::builder(),
            };

            server
                .max_frame_size(16 * 1024 * 1024 - 2)
                .accept_http1(true)
                .layer(cors)
                .layer(GrpcWebLayer::new())
                .add_service(svc)
                .serve(addr)
                .map_err(err_map_fn)
        }
        None => Server::builder()
            .max_frame_size(16 * 1024 * 1024 - 2)
            .accept_http1(true)
            .layer(cors)
            .layer(GrpcWebLayer::new())
            .add_service(svc)
            .serve(addr)
            .map_err(err_map_fn),
    }
}<|MERGE_RESOLUTION|>--- conflicted
+++ resolved
@@ -36,11 +36,7 @@
 use crate::handlers::livetail::cross_origin_config;
 use crate::metrics::QUERY_EXECUTE_TIME;
 use crate::option::CONFIG;
-<<<<<<< HEAD
-=======
-use crate::query::{TableScanVisitor, QUERY_SESSION};
 use crate::staging::STAGING;
->>>>>>> ca4b25a1
 use crate::utils::arrow::flight::{
     append_temporary_events, get_query_from_ticket, into_flight_data, run_do_get_rpc,
     send_to_ingester,
@@ -199,11 +195,8 @@
             .collect::<Vec<_>>();
         let schema = Schema::try_merge(schemas).map_err(|err| Status::internal(err.to_string()))?;
          */
-<<<<<<< HEAD
-=======
         // Taxi out airplane
         let out = into_flight_data(records);
->>>>>>> ca4b25a1
 
         if event.is_some() {
             // Clear staging of stream once airplane has taxied
@@ -215,12 +208,8 @@
             .with_label_values(&[&format!("flight-query-{stream_name}")])
             .observe(time);
 
-<<<<<<< HEAD
-        into_flight_data(records)
-=======
         // Airplane takes off 🛫
         out
->>>>>>> ca4b25a1
     }
 
     async fn do_put(
