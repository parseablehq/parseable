/*
 * Parseable Server (C) 2022 - 2024 Parseable, Inc.
 *
 * This program is free software: you can redistribute it and/or modify
 * it under the terms of the GNU Affero General Public License as
 * published by the Free Software Foundation, either version 3 of the
 * License, or (at your option) any later version.
 *
 * This program is distributed in the hope that it will be useful,
 * but WITHOUT ANY WARRANTY; without even the implied warranty of
 * MERCHANTABILITY or FITNESS FOR A PARTICULAR PURPOSE.  See the
 * GNU Affero General Public License for more details.
 *
 * You should have received a copy of the GNU Affero General Public License
 * along with this program.  If not, see <http://www.gnu.org/licenses/>.
 *
 */

use std::sync::Arc;

use async_trait::async_trait;
use futures_util::StreamExt;
use rdkafka::consumer::{CommitMode, Consumer};
use serde_json::Value;
use tokio_stream::wrappers::ReceiverStream;
use tracing::{debug, error};

use crate::{
    connectors::common::processor::Processor,
    event::{
        format::{json, EventFormat, LogSource},
        Event as ParseableEvent,
    },
    parseable::PARSEABLE,
    storage::StreamType,
};

use super::{config::BufferConfig, ConsumerRecord, StreamConsumer, TopicPartition};

#[derive(Default, Debug, Clone)]
pub struct ParseableSinkProcessor;

impl ParseableSinkProcessor {
    async fn build_event_from_chunk(
        &self,
        records: &[ConsumerRecord],
    ) -> anyhow::Result<ParseableEvent> {
        let stream_name = records
            .first()
            .map(|r| r.topic.as_str())
            .unwrap_or_default();

<<<<<<< HEAD
        create_stream_if_not_exists(stream_name, StreamType::UserDefined, LogSource::Json).await?;

        let schema = STREAM_INFO.schema_raw(stream_name)?;
        let time_partition = STREAM_INFO.get_time_partition(stream_name)?;
        let static_schema_flag = STREAM_INFO.get_static_schema_flag(stream_name)?;
        let schema_version = STREAM_INFO.get_schema_version(stream_name)?;

        let (json_vec, total_payload_size) = Self::json_vec(records);
        let batch_json_event = format::json::Event {
            data: Value::Array(json_vec.to_vec()),
        };

        let p_event = batch_json_event.to_event(
            stream_name,
            total_payload_size,
            &schema,
            static_schema_flag,
            Utc::now().naive_utc(),
            time_partition,
            HashMap::new(),
            schema_version,
            StreamType::UserDefined,
        )?;

        Ok(p_event)
    }
=======
        PARSEABLE
            .create_stream_if_not_exists(stream_name, StreamType::UserDefined, LogSource::Json)
            .await?;

        let stream = PARSEABLE.get_stream(stream_name)?;
        let schema = stream.get_schema_raw();
        let time_partition = stream.get_time_partition();
        let custom_partition = stream.get_custom_partition();
        let static_schema_flag = stream.get_static_schema_flag();
        let schema_version = stream.get_schema_version();
>>>>>>> 8381e72a

        let mut json_vec = Vec::with_capacity(records.len());
        let mut total_payload_size = 0u64;

        for record in records.iter().filter_map(|r| r.payload.as_ref()) {
            total_payload_size += record.len() as u64;
            if let Ok(value) = serde_json::from_slice::<Value>(record) {
                json_vec.push(value);
            }
        }

        let p_event = json::Event::new(Value::Array(json_vec)).into_event(
            stream_name.to_string(),
            total_payload_size,
            &schema,
            static_schema_flag,
            custom_partition.as_ref(),
            time_partition.as_ref(),
            schema_version,
            StreamType::UserDefined,
        )?;

        Ok(p_event)
    }
}

#[async_trait]
impl Processor<Vec<ConsumerRecord>, ()> for ParseableSinkProcessor {
    async fn process(&self, records: Vec<ConsumerRecord>) -> anyhow::Result<()> {
        let len = records.len();
        debug!("Processing {len} records");

        self.build_event_from_chunk(&records).await?.process()?;

        debug!("Processed {len} records");
        Ok(())
    }
}

#[derive(Clone)]
pub struct StreamWorker<P>
where
    P: Processor<Vec<ConsumerRecord>, ()>,
{
    processor: Arc<P>,
    consumer: Arc<StreamConsumer>,
    buffer_config: BufferConfig,
}

impl<P> StreamWorker<P>
where
    P: Processor<Vec<ConsumerRecord>, ()> + Send + Sync + 'static,
{
    pub fn new(processor: Arc<P>, consumer: Arc<StreamConsumer>) -> Self {
        let buffer_config = consumer
            .context()
            .config()
            .consumer()
            .expect("Consumer config is missing")
            .buffer_config();

        Self {
            processor,
            consumer,
            buffer_config,
        }
    }

    pub async fn process_partition(
        &self,
        tp: TopicPartition,
        record_stream: ReceiverStream<ConsumerRecord>,
    ) -> anyhow::Result<()> {
        let chunked_stream = tokio_stream::StreamExt::chunks_timeout(
            record_stream,
            self.buffer_config.buffer_size,
            self.buffer_config.buffer_timeout,
        );

        chunked_stream
            .for_each_concurrent(None, |records| async {
                if let Some(last_record) = records.iter().max_by_key(|r| r.offset) {
                    let tpl = last_record.offset_to_commit().unwrap();

                    if let Err(e) = self.processor.process(records).await {
                        error!("Failed to process records for {:?}: {:?}", tp, e);
                    }

                    //CommitMode::Async race condition.
                    //@see https://github.com/confluentinc/librdkafka/issues/4534
                    //@see https://github.com/confluentinc/librdkafka/issues/4059
                    if let Err(e) = self.consumer.commit(&tpl, CommitMode::Sync) {
                        error!(error = %e, "Failed to commit offsets for {:?}", tpl);
                    } else {
                        debug!("Committed offsets for {:?}", tpl);
                    }
                }
            })
            .await;

        self.processor.post_stream().await?;

        Ok(())
    }
}<|MERGE_RESOLUTION|>--- conflicted
+++ resolved
@@ -27,10 +27,7 @@
 
 use crate::{
     connectors::common::processor::Processor,
-    event::{
-        format::{json, EventFormat, LogSource},
-        Event as ParseableEvent,
-    },
+    event::format::{json, EventFormat, LogSource},
     parseable::PARSEABLE,
     storage::StreamType,
 };
@@ -41,54 +38,17 @@
 pub struct ParseableSinkProcessor;
 
 impl ParseableSinkProcessor {
-    async fn build_event_from_chunk(
-        &self,
-        records: &[ConsumerRecord],
-    ) -> anyhow::Result<ParseableEvent> {
+    async fn process_event_from_chunk(&self, records: &[ConsumerRecord]) -> anyhow::Result<()> {
         let stream_name = records
             .first()
             .map(|r| r.topic.as_str())
             .unwrap_or_default();
 
-<<<<<<< HEAD
-        create_stream_if_not_exists(stream_name, StreamType::UserDefined, LogSource::Json).await?;
-
-        let schema = STREAM_INFO.schema_raw(stream_name)?;
-        let time_partition = STREAM_INFO.get_time_partition(stream_name)?;
-        let static_schema_flag = STREAM_INFO.get_static_schema_flag(stream_name)?;
-        let schema_version = STREAM_INFO.get_schema_version(stream_name)?;
-
-        let (json_vec, total_payload_size) = Self::json_vec(records);
-        let batch_json_event = format::json::Event {
-            data: Value::Array(json_vec.to_vec()),
-        };
-
-        let p_event = batch_json_event.to_event(
-            stream_name,
-            total_payload_size,
-            &schema,
-            static_schema_flag,
-            Utc::now().naive_utc(),
-            time_partition,
-            HashMap::new(),
-            schema_version,
-            StreamType::UserDefined,
-        )?;
-
-        Ok(p_event)
-    }
-=======
         PARSEABLE
             .create_stream_if_not_exists(stream_name, StreamType::UserDefined, LogSource::Json)
             .await?;
 
         let stream = PARSEABLE.get_stream(stream_name)?;
-        let schema = stream.get_schema_raw();
-        let time_partition = stream.get_time_partition();
-        let custom_partition = stream.get_custom_partition();
-        let static_schema_flag = stream.get_static_schema_flag();
-        let schema_version = stream.get_schema_version();
->>>>>>> 8381e72a
 
         let mut json_vec = Vec::with_capacity(records.len());
         let mut total_payload_size = 0u64;
@@ -100,18 +60,11 @@
             }
         }
 
-        let p_event = json::Event::new(Value::Array(json_vec)).into_event(
-            stream_name.to_string(),
-            total_payload_size,
-            &schema,
-            static_schema_flag,
-            custom_partition.as_ref(),
-            time_partition.as_ref(),
-            schema_version,
-            StreamType::UserDefined,
-        )?;
+        json::Event::new(Value::Array(json_vec))
+            .to_event(&stream, total_payload_size)?
+            .process(&stream)?;
 
-        Ok(p_event)
+        Ok(())
     }
 }
 
@@ -121,7 +74,7 @@
         let len = records.len();
         debug!("Processing {len} records");
 
-        self.build_event_from_chunk(&records).await?.process()?;
+        self.process_event_from_chunk(&records).await?;
 
         debug!("Processed {len} records");
         Ok(())
