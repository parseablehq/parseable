/*
 * Parseable Server (C) 2022 - 2024 Parseable, Inc.
 *
 * This program is free software: you can redistribute it and/or modify
 * it under the terms of the GNU Affero General Public License as
 * published by the Free Software Foundation, either version 3 of the
 * License, or (at your option) any later version.
 *
 * This program is distributed in the hope that it will be useful,
 * but WITHOUT ANY WARRANTY; without even the implied warranty of
 * MERCHANTABILITY or FITNESS FOR A PARTICULAR PURPOSE.  See the
 * GNU Affero General Public License for more details.
 *
 * You should have received a copy of the GNU Affero General Public License
 * along with this program.  If not, see <http://www.gnu.org/licenses/>.
 *
 */

use std::{collections::HashMap, sync::Arc};

use async_trait::async_trait;
use chrono::Utc;
use futures_util::StreamExt;
use rdkafka::consumer::{CommitMode, Consumer};
use serde_json::Value;
use tokio_stream::wrappers::ReceiverStream;
use tracing::{debug, error};

use crate::{
    connectors::common::processor::Processor,
    event::{
        format::{json, EventFormat, LogSource},
        Event as ParseableEvent,
    },
    parseable::PARSEABLE,
    storage::StreamType,
};

use super::{config::BufferConfig, ConsumerRecord, StreamConsumer, TopicPartition};

#[derive(Default, Debug, Clone)]
pub struct ParseableSinkProcessor;

impl ParseableSinkProcessor {
    async fn process_event_from_chunk(&self, records: &[ConsumerRecord]) -> anyhow::Result<()> {
        let stream_name = records
            .first()
            .map(|r| r.topic.as_str())
            .unwrap_or_default();

        PARSEABLE
            .create_stream_if_not_exists(stream_name, StreamType::UserDefined, LogSource::Json)
            .await?;

        let stream = PARSEABLE.get_stream(stream_name)?;
        let schema = stream.get_schema_raw();
        let time_partition = stream.get_time_partition();
        let static_schema_flag = stream.get_static_schema_flag();
        let schema_version = stream.get_schema_version();

        let (json_vec, total_payload_size) = Self::json_vec(records);
        let batch_json_event = json::Event {
            data: Value::Array(json_vec),
        };

        let (rb, is_first) = batch_json_event.into_recordbatch(
            &schema,
            static_schema_flag,
            time_partition.as_ref(),
            schema_version,
        )?;

        ParseableEvent {
            rb,
            stream_name: stream_name.to_string(),
            origin_format: "json",
            origin_size: total_payload_size,
            is_first_event: is_first,
            parsed_timestamp: Utc::now().naive_utc(),
            time_partition: None,
            custom_partition_values: HashMap::new(),
            stream_type: StreamType::UserDefined,
        }
        .process(&stream)
        .await?;

        Ok(())
    }

    fn json_vec(records: &[ConsumerRecord]) -> (Vec<Value>, u64) {
        let mut json_vec = Vec::with_capacity(records.len());
        let mut total_payload_size = 0u64;

        for record in records.iter().filter_map(|r| r.payload.as_ref()) {
            total_payload_size += record.len() as u64;
            if let Ok(value) = serde_json::from_slice::<Value>(record) {
                json_vec.push(value);
            }
        }

        (json_vec, total_payload_size)
    }
}

#[async_trait]
impl Processor<Vec<ConsumerRecord>, ()> for ParseableSinkProcessor {
    async fn process(&self, records: Vec<ConsumerRecord>) -> anyhow::Result<()> {
        let len = records.len();
        debug!("Processing {} records", len);

<<<<<<< HEAD
        self.process_event_from_chunk(&records).await?;
=======
        self.build_event_from_chunk(&records).await?.process()?;
>>>>>>> cf59e4d8

        debug!("Processed {} records", len);
        Ok(())
    }
}

#[derive(Clone)]
pub struct StreamWorker<P>
where
    P: Processor<Vec<ConsumerRecord>, ()>,
{
    processor: Arc<P>,
    consumer: Arc<StreamConsumer>,
    buffer_config: BufferConfig,
}

impl<P> StreamWorker<P>
where
    P: Processor<Vec<ConsumerRecord>, ()> + Send + Sync + 'static,
{
    pub fn new(processor: Arc<P>, consumer: Arc<StreamConsumer>) -> Self {
        let buffer_config = consumer
            .context()
            .config()
            .consumer()
            .expect("Consumer config is missing")
            .buffer_config();

        Self {
            processor,
            consumer,
            buffer_config,
        }
    }

    pub async fn process_partition(
        &self,
        tp: TopicPartition,
        record_stream: ReceiverStream<ConsumerRecord>,
    ) -> anyhow::Result<()> {
        let chunked_stream = tokio_stream::StreamExt::chunks_timeout(
            record_stream,
            self.buffer_config.buffer_size,
            self.buffer_config.buffer_timeout,
        );

        chunked_stream
            .for_each_concurrent(None, |records| async {
                if let Some(last_record) = records.iter().max_by_key(|r| r.offset) {
                    let tpl = last_record.offset_to_commit().unwrap();

                    if let Err(e) = self.processor.process(records).await {
                        error!("Failed to process records for {:?}: {:?}", tp, e);
                    }

                    //CommitMode::Async race condition.
                    //@see https://github.com/confluentinc/librdkafka/issues/4534
                    //@see https://github.com/confluentinc/librdkafka/issues/4059
                    if let Err(e) = self.consumer.commit(&tpl, CommitMode::Sync) {
                        error!(error = %e, "Failed to commit offsets for {:?}", tpl);
                    } else {
                        debug!("Committed offsets for {:?}", tpl);
                    }
                }
            })
            .await;

        self.processor.post_stream().await?;

        Ok(())
    }
}<|MERGE_RESOLUTION|>--- conflicted
+++ resolved
@@ -81,8 +81,7 @@
             custom_partition_values: HashMap::new(),
             stream_type: StreamType::UserDefined,
         }
-        .process(&stream)
-        .await?;
+        .process(&stream)?;
 
         Ok(())
     }
@@ -108,11 +107,7 @@
         let len = records.len();
         debug!("Processing {} records", len);
 
-<<<<<<< HEAD
         self.process_event_from_chunk(&records).await?;
-=======
-        self.build_event_from_chunk(&records).await?.process()?;
->>>>>>> cf59e4d8
 
         debug!("Processed {} records", len);
         Ok(())
