/*
 * Parseable Server (C) 2022 - 2024 Parseable, Inc.
 *
 * This program is free software: you can redistribute it and/or modify
 * it under the terms of the GNU Affero General Public License as
 * published by the Free Software Foundation, either version 3 of the
 * License, or (at your option) any later version.
 *
 * This program is distributed in the hope that it will be useful,
 * but WITHOUT ANY WARRANTY; without even the implied warranty of
 * MERCHANTABILITY or FITNESS FOR A PARTICULAR PURPOSE.  See the
 * GNU Affero General Public License for more details.
 *
 * You should have received a copy of the GNU Affero General Public License
 * along with this program.  If not, see <http://www.gnu.org/licenses/>.
 *
 */

use async_trait::async_trait;
use futures_util::StreamExt;
use rdkafka::consumer::{CommitMode, Consumer};
use serde_json::Value;
use std::collections::HashMap;
use std::sync::Arc;
use tokio_stream::wrappers::ReceiverStream;
use tracing::{debug, error};

use crate::{
    connectors::common::processor::Processor,
<<<<<<< HEAD
    event::format::{json, EventFormat, LogSource, LogSourceEntry},
=======
    event::{
        format::{json, EventFormat, LogSourceEntry},
        Event as ParseableEvent, USER_AGENT_KEY,
    },
>>>>>>> 77ae28ee
    parseable::PARSEABLE,
    storage::StreamType,
};

use super::{config::BufferConfig, ConsumerRecord, StreamConsumer, TopicPartition};

#[derive(Default, Debug, Clone)]
pub struct ParseableSinkProcessor;

impl ParseableSinkProcessor {
    async fn process_event_from_chunk(&self, records: &[ConsumerRecord]) -> anyhow::Result<usize> {
        let stream_name = records
            .first()
            .map(|r| r.topic.as_str())
            .unwrap_or_default();
        let log_source_entry = LogSourceEntry::default();

        PARSEABLE
            .create_stream_if_not_exists(
                stream_name,
                StreamType::UserDefined,
                vec![log_source_entry],
            )
            .await?;

        let mut json_vec = Vec::with_capacity(records.len());
        let mut total_payload_size = 0;

        for record in records.iter().filter_map(|r| r.payload.as_ref()) {
            total_payload_size += record.len();
            if let Ok(value) = serde_json::from_slice::<Value>(record) {
                json_vec.push(value);
            }
        }

<<<<<<< HEAD
        let stream = PARSEABLE.get_or_create_stream(stream_name);

        json::Event::new(
            Value::Array(json_vec),
            total_payload_size,
            LogSource::Custom("Kafka".to_owned()),
        )
        .into_event(&stream)?
        .process(&stream)?;

        Ok(total_payload_size)
=======
        let mut p_custom_fields = HashMap::new();
        p_custom_fields.insert(USER_AGENT_KEY.to_string(), "kafka".to_string());

        let p_event = json::Event::new(Value::Array(json_vec)).into_event(
            stream_name.to_string(),
            total_payload_size,
            &schema,
            static_schema_flag,
            custom_partition.as_ref(),
            time_partition.as_ref(),
            schema_version,
            StreamType::UserDefined,
            &p_custom_fields,
        )?;

        Ok(p_event)
>>>>>>> 77ae28ee
    }
}

#[async_trait]
impl Processor<Vec<ConsumerRecord>, ()> for ParseableSinkProcessor {
    async fn process(&self, records: Vec<ConsumerRecord>) -> anyhow::Result<()> {
        let len = records.len();
        debug!("Processing {len} records");

        let size = self.process_event_from_chunk(&records).await?;

        debug!("Processed {len} records, size = {size} Bytes");
        Ok(())
    }
}

#[derive(Clone)]
pub struct StreamWorker<P>
where
    P: Processor<Vec<ConsumerRecord>, ()>,
{
    processor: Arc<P>,
    consumer: Arc<StreamConsumer>,
    buffer_config: BufferConfig,
}

impl<P> StreamWorker<P>
where
    P: Processor<Vec<ConsumerRecord>, ()> + Send + Sync + 'static,
{
    pub fn new(processor: Arc<P>, consumer: Arc<StreamConsumer>) -> Self {
        let buffer_config = consumer
            .context()
            .config()
            .consumer()
            .expect("Consumer config is missing")
            .buffer_config();

        Self {
            processor,
            consumer,
            buffer_config,
        }
    }

    pub async fn process_partition(
        &self,
        tp: TopicPartition,
        record_stream: ReceiverStream<ConsumerRecord>,
    ) -> anyhow::Result<()> {
        let chunked_stream = tokio_stream::StreamExt::chunks_timeout(
            record_stream,
            self.buffer_config.buffer_size,
            self.buffer_config.buffer_timeout,
        );

        chunked_stream
            .for_each_concurrent(None, |records| async {
                if let Some(last_record) = records.iter().max_by_key(|r| r.offset) {
                    let tpl = last_record.offset_to_commit().unwrap();

                    if let Err(e) = self.processor.process(records).await {
                        error!("Failed to process records for {:?}: {:?}", tp, e);
                    }

                    //CommitMode::Async race condition.
                    //@see https://github.com/confluentinc/librdkafka/issues/4534
                    //@see https://github.com/confluentinc/librdkafka/issues/4059
                    if let Err(e) = self.consumer.commit(&tpl, CommitMode::Sync) {
                        error!(error = %e, "Failed to commit offsets for {:?}", tpl);
                    } else {
                        debug!("Committed offsets for {:?}", tpl);
                    }
                }
            })
            .await;

        self.processor.post_stream().await?;

        Ok(())
    }
}<|MERGE_RESOLUTION|>--- conflicted
+++ resolved
@@ -27,14 +27,10 @@
 
 use crate::{
     connectors::common::processor::Processor,
-<<<<<<< HEAD
-    event::format::{json, EventFormat, LogSource, LogSourceEntry},
-=======
     event::{
-        format::{json, EventFormat, LogSourceEntry},
-        Event as ParseableEvent, USER_AGENT_KEY,
+        format::{json, EventFormat, LogSource, LogSourceEntry},
+        USER_AGENT_KEY,
     },
->>>>>>> 77ae28ee
     parseable::PARSEABLE,
     storage::StreamType,
 };
@@ -70,36 +66,19 @@
             }
         }
 
-<<<<<<< HEAD
         let stream = PARSEABLE.get_or_create_stream(stream_name);
+        let mut p_custom_fields = HashMap::new();
+        p_custom_fields.insert(USER_AGENT_KEY.to_string(), "kafka".to_string());
 
         json::Event::new(
             Value::Array(json_vec),
             total_payload_size,
             LogSource::Custom("Kafka".to_owned()),
         )
-        .into_event(&stream)?
+        .into_event(&stream, p_custom_fields)?
         .process(&stream)?;
 
         Ok(total_payload_size)
-=======
-        let mut p_custom_fields = HashMap::new();
-        p_custom_fields.insert(USER_AGENT_KEY.to_string(), "kafka".to_string());
-
-        let p_event = json::Event::new(Value::Array(json_vec)).into_event(
-            stream_name.to_string(),
-            total_payload_size,
-            &schema,
-            static_schema_flag,
-            custom_partition.as_ref(),
-            time_partition.as_ref(),
-            schema_version,
-            StreamType::UserDefined,
-            &p_custom_fields,
-        )?;
-
-        Ok(p_event)
->>>>>>> 77ae28ee
     }
 }
 
