--- conflicted
+++ resolved
@@ -16,17 +16,7 @@
  *
  */
 
-<<<<<<< HEAD
-use crate::cli::Cli;
-#[cfg(any(
-    feature = "rdkafka-ssl",
-    feature = "rdkafka-ssl-vendored",
-    feature = "rdkafka-sasl"
-))]
-use crate::connectors::common::config::ConnectorConfig;
-=======
 use crate::cli::{Cli, Options, StorageOptions, DEFAULT_PASSWORD, DEFAULT_USERNAME};
->>>>>>> 4e795613
 use crate::storage::object_storage::parseable_json_path;
 use crate::storage::{ObjectStorageError, ObjectStorageProvider};
 use bytes::Bytes;
@@ -47,12 +37,6 @@
     pub options: Options,
     storage: Arc<dyn ObjectStorageProvider>,
     pub storage_name: &'static str,
-    #[cfg(any(
-        feature = "rdkafka-ssl",
-        feature = "rdkafka-ssl-vendored",
-        feature = "rdkafka-sasl"
-    ))]
-    pub connector_config: Option<ConnectorConfig>,
 }
 
 impl Config {
@@ -79,61 +63,8 @@
                     options: args.options,
                     storage: Arc::new(args.storage),
                     storage_name: "drive",
-                    #[cfg(any(
-                        feature = "rdkafka-ssl",
-                        feature = "rdkafka-ssl-vendored",
-                        feature = "rdkafka-sasl"
-                    ))]
-                    connector_config: ConnectorConfig::from(m),
                 }
             }
-<<<<<<< HEAD
-            Some(("s3-store", m)) => {
-                let cli = match Cli::from_arg_matches(m) {
-                    Ok(cli) => cli,
-                    Err(err) => err.exit(),
-                };
-                let storage = match S3Config::from_arg_matches(m) {
-                    Ok(storage) => storage,
-                    Err(err) => err.exit(),
-                };
-
-                Config {
-                    parseable: cli,
-                    storage: Arc::new(storage),
-                    storage_name: "s3",
-                    #[cfg(any(
-                        feature = "rdkafka-ssl",
-                        feature = "rdkafka-ssl-vendored",
-                        feature = "rdkafka-sasl"
-                    ))]
-                    connector_config: ConnectorConfig::from(m),
-                }
-            }
-            Some(("blob-store", m)) => {
-                let cli = match Cli::from_arg_matches(m) {
-                    Ok(cli) => cli,
-                    Err(err) => err.exit(),
-                };
-                let storage = match AzureBlobConfig::from_arg_matches(m) {
-                    Ok(storage) => storage,
-                    Err(err) => err.exit(),
-                };
-
-                Config {
-                    parseable: cli,
-                    storage: Arc::new(storage),
-                    storage_name: "blob_store",
-                    #[cfg(any(
-                        feature = "rdkafka-ssl",
-                        feature = "rdkafka-ssl-vendored",
-                        feature = "rdkafka-sasl"
-                    ))]
-                    connector_config: ConnectorConfig::from(m),
-                }
-            }
-            _ => unreachable!(),
-=======
             StorageOptions::S3(args) => Config {
                 options: args.options,
                 storage: Arc::new(args.storage),
@@ -144,7 +75,6 @@
                 storage: Arc::new(args.storage),
                 storage_name: "blob_store",
             },
->>>>>>> 4e795613
         }
     }
 
@@ -222,44 +152,6 @@
     }
 }
 
-<<<<<<< HEAD
-fn create_parseable_cli_command() -> Command {
-    let local = Cli::create_cli_command_with_clap("local-store");
-    let local = <FSConfig as Args>::augment_args_for_update(local);
-
-    let local = local
-        .mut_arg(Cli::USERNAME, |arg| {
-            arg.required(false).default_value(Cli::DEFAULT_USERNAME)
-        })
-        .mut_arg(Cli::PASSWORD, |arg| {
-            arg.required(false).default_value(Cli::DEFAULT_PASSWORD)
-        });
-
-    let s3 = Cli::create_cli_command_with_clap("s3-store");
-    let s3 = <S3Config as Args>::augment_args_for_update(s3);
-
-    let azureblob = Cli::create_cli_command_with_clap("blob-store");
-    let azureblob = <AzureBlobConfig as Args>::augment_args_for_update(azureblob);
-
-    command!()
-        .name("Parseable")
-        .bin_name("parseable")
-        .propagate_version(true)
-        .next_line_help(false)
-        .help_template(
-            r#"{name} v{version}
-{about}
-Join the community at https://logg.ing/community.
-
-{all-args}
-        "#,
-        )
-        .subcommand_required(true)
-        .subcommands([local, s3, azureblob])
-}
-
-=======
->>>>>>> 4e795613
 #[derive(Debug, Default, Eq, PartialEq, Clone, Copy, Serialize, Deserialize)]
 pub enum Mode {
     Query,
@@ -307,12 +199,6 @@
 
     use human_size::{multiples, SpecificSize};
 
-    #[cfg(any(
-        all(target_os = "linux", target_arch = "x86_64"),
-        all(target_os = "macos", target_arch = "aarch64")
-    ))]
-    use crate::kafka::SslProtocol;
-
     use super::{Compression, Mode};
 
     pub fn file_path(s: &str) -> Result<PathBuf, String> {
@@ -355,20 +241,6 @@
 
     pub fn url(s: &str) -> Result<url::Url, String> {
         url::Url::parse(s).map_err(|_| "Invalid URL provided".to_string())
-    }
-
-    #[cfg(any(
-        all(target_os = "linux", target_arch = "x86_64"),
-        all(target_os = "macos", target_arch = "aarch64")
-    ))]
-    pub fn kafka_security_protocol(s: &str) -> Result<SslProtocol, String> {
-        match s {
-            "plaintext" => Ok(SslProtocol::Plaintext),
-            "ssl" => Ok(SslProtocol::Ssl),
-            "sasl_plaintext" => Ok(SslProtocol::SaslPlaintext),
-            "sasl_ssl" => Ok(SslProtocol::SaslSsl),
-            _ => Err("Invalid Kafka Security Protocol provided".to_string()),
-        }
     }
 
     pub fn mode(s: &str) -> Result<Mode, String> {
