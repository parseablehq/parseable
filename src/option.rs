/*
 * Parseable Server (C) 2022 - 2024 Parseable, Inc.
 *
 * This program is free software: you can redistribute it and/or modify
 * it under the terms of the GNU Affero General Public License as
 * published by the Free Software Foundation, either version 3 of the
 * License, or (at your option) any later version.
 *
 * This program is distributed in the hope that it will be useful,
 * but WITHOUT ANY WARRANTY; without even the implied warranty of
 * MERCHANTABILITY or FITNESS FOR A PARTICULAR PURPOSE.  See the
 * GNU Affero General Public License for more details.
 *
 * You should have received a copy of the GNU Affero General Public License
 * along with this program.  If not, see <http://www.gnu.org/licenses/>.
 *
 */
<<<<<<< HEAD
use parquet::basic::{BrotliLevel, GzipLevel, ZstdLevel};
use serde::{Deserialize, Serialize};
=======

use crate::cli::{Cli, Options, StorageOptions, DEFAULT_PASSWORD, DEFAULT_USERNAME};
#[cfg(feature = "kafka")]
use crate::connectors::kafka::config::KafkaConfig;
use crate::storage::object_storage::parseable_json_path;
use crate::storage::{ObjectStorageError, ObjectStorageProvider};
use bytes::Bytes;
use clap::error::ErrorKind;
use clap::Parser;
use once_cell::sync::Lazy;
use parquet::basic::{BrotliLevel, GzipLevel, ZstdLevel};
use serde::{Deserialize, Serialize};
use std::path::PathBuf;
use std::sync::Arc;

pub const JOIN_COMMUNITY: &str =
    "Join us on Parseable Slack community for questions : https://logg.ing/community";
pub static CONFIG: Lazy<Arc<Config>> = Lazy::new(|| Arc::new(Config::new()));

#[derive(Debug)]
pub struct Config {
    pub options: Options,
    storage: Arc<dyn ObjectStorageProvider>,
    pub storage_name: &'static str,
    #[cfg(feature = "kafka")]
    pub kafka_config: KafkaConfig,
}

impl Config {
    fn new() -> Self {
        match Cli::parse().storage {
            StorageOptions::Local(args) => {
                if args.options.local_staging_path == args.storage.root {
                    clap::Error::raw(
                        ErrorKind::ValueValidation,
                        "Cannot use same path for storage and staging",
                    )
                    .exit();
                }

                if args.options.hot_tier_storage_path.is_some() {
                    clap::Error::raw(
                        ErrorKind::ValueValidation,
                        "Cannot use hot tier with local-store subcommand.",
                    )
                    .exit();
                }

                Config {
                    options: args.options,
                    storage: Arc::new(args.storage),
                    storage_name: "drive",
                    #[cfg(feature = "kafka")]
                    kafka_config: args.kafka,
                }
            }
            StorageOptions::S3(args) => Config {
                options: args.options,
                storage: Arc::new(args.storage),
                storage_name: "s3",
                #[cfg(feature = "kafka")]
                kafka_config: args.kafka,
            },
            StorageOptions::Blob(args) => Config {
                options: args.options,
                storage: Arc::new(args.storage),
                storage_name: "blob_store",
                #[cfg(feature = "kafka")]
                kafka_config: args.kafka,
            },
        }
    }

    // validate the storage, if the proper path for staging directory is provided
    // if the proper data directory is provided, or s3 bucket is provided etc
    pub async fn validate_storage(&self) -> Result<Option<Bytes>, ObjectStorageError> {
        let obj_store = self.storage.get_object_store();
        let rel_path = parseable_json_path();
        let mut has_parseable_json = false;
        let parseable_json_result = obj_store.get_object(&rel_path).await;
        if parseable_json_result.is_ok() {
            has_parseable_json = true;
        }

        // Lists all the directories in the root of the bucket/directory
        // can be a stream (if it contains .stream.json file) or not
        let has_dirs = match obj_store.list_dirs().await {
            Ok(dirs) => !dirs.is_empty(),
            Err(_) => false,
        };

        let has_streams = obj_store.list_streams().await.is_ok();
        if !has_dirs && !has_parseable_json {
            return Ok(None);
        }
        if has_streams {
            return Ok(Some(parseable_json_result.unwrap()));
        }

        if self.get_storage_mode_string() == "Local drive" {
            return Err(ObjectStorageError::Custom(format!("Could not start the server because directory '{}' contains stale data, please use an empty directory, and restart the server.\n{}", self.storage.get_endpoint(), JOIN_COMMUNITY)));
        }

        // S3 bucket mode
        Err(ObjectStorageError::Custom(format!("Could not start the server because bucket '{}' contains stale data, please use an empty bucket and restart the server.\n{}", self.storage.get_endpoint(), JOIN_COMMUNITY)))
    }

    pub fn storage(&self) -> Arc<dyn ObjectStorageProvider> {
        self.storage.clone()
    }

    pub fn staging_dir(&self) -> &PathBuf {
        &self.options.local_staging_path
    }

    pub fn hot_tier_dir(&self) -> &Option<PathBuf> {
        &self.options.hot_tier_storage_path
    }

    pub fn is_default_creds(&self) -> bool {
        self.options.username == DEFAULT_USERNAME && self.options.password == DEFAULT_PASSWORD
    }

    // returns the string representation of the storage mode
    // drive --> Local drive
    // s3 --> S3 bucket
    // azure_blob --> Azure Blob Storage
    pub fn get_storage_mode_string(&self) -> &str {
        if self.storage_name == "drive" {
            return "Local drive";
        } else if self.storage_name == "s3" {
            return "S3 bucket";
        } else if self.storage_name == "blob_store" {
            return "Azure Blob Storage";
        }
        "Unknown"
    }

    pub fn get_server_mode_string(&self) -> &str {
        match self.options.mode {
            Mode::Query => "Distributed (Query)",
            Mode::Ingest => "Distributed (Ingest)",
            Mode::All => "Standalone",
        }
    }
}
>>>>>>> 1e795773

#[derive(Debug, Default, Eq, PartialEq, Clone, Copy, Serialize, Deserialize)]
pub enum Mode {
    Query,
    Ingest,
    #[default]
    All,
}

#[derive(Debug, thiserror::Error)]
#[error("Starting Standalone Mode is not permitted when Distributed Mode is enabled. Please restart the server with Distributed Mode enabled.")]
pub struct StandaloneWithDistributed;

impl Mode {
    // An instance is not allowed
    pub fn standalone_after_distributed(&self) -> Result<(), StandaloneWithDistributed> {
        if *self == Mode::Query {
            return Err(StandaloneWithDistributed);
        }

        Ok(())
    }
}

#[derive(Debug, Clone, Copy, PartialEq, Eq, Default, Deserialize)]
#[serde(rename_all = "lowercase")]
pub enum Compression {
    Uncompressed,
    Snappy,
    Gzip,
    Lzo,
    Brotli,
    Lz4,
    #[default]
    Lz4Raw,
    Zstd,
}

impl From<Compression> for parquet::basic::Compression {
    fn from(value: Compression) -> Self {
        match value {
            Compression::Uncompressed => parquet::basic::Compression::UNCOMPRESSED,
            Compression::Snappy => parquet::basic::Compression::SNAPPY,
            Compression::Gzip => parquet::basic::Compression::GZIP(GzipLevel::default()),
            Compression::Lzo => parquet::basic::Compression::LZO,
            Compression::Brotli => parquet::basic::Compression::BROTLI(BrotliLevel::default()),
            Compression::Lz4 => parquet::basic::Compression::LZ4,
            Compression::Lz4Raw => parquet::basic::Compression::LZ4_RAW,
            Compression::Zstd => parquet::basic::Compression::ZSTD(ZstdLevel::default()),
        }
    }
}

pub mod validation {
    use std::{
        env, io,
        net::ToSocketAddrs,
        path::{Path, PathBuf},
    };

    use path_clean::PathClean;

    use super::{Compression, Mode};

    pub fn file_path(s: &str) -> Result<PathBuf, String> {
        if s.is_empty() {
            return Err("empty path".to_owned());
        }

        let path = PathBuf::from(s);

        if !path.is_file() {
            return Err("path specified does not point to an accessible file".to_string());
        }

        Ok(path)
    }
    pub fn absolute_path(path: impl AsRef<Path>) -> io::Result<PathBuf> {
        let path = path.as_ref();

        let absolute_path = if path.is_absolute() {
            path.to_path_buf()
        } else {
            env::current_dir()?.join(path)
        }
        .clean();

        Ok(absolute_path)
    }

    pub fn canonicalize_path(s: &str) -> Result<PathBuf, String> {
        let path = PathBuf::from(s);
        Ok(absolute_path(path).unwrap())
    }

    pub fn socket_addr(s: &str) -> Result<String, String> {
        s.to_socket_addrs()
            .is_ok()
            .then_some(s.to_string())
            .ok_or_else(|| "Socket Address for server is invalid".to_string())
    }

    pub fn url(s: &str) -> Result<url::Url, String> {
        url::Url::parse(s).map_err(|_| "Invalid URL provided".to_string())
    }

    pub fn mode(s: &str) -> Result<Mode, String> {
        match s {
            "query" => Ok(Mode::Query),
            "ingest" => Ok(Mode::Ingest),
            "all" => Ok(Mode::All),
            _ => Err("Invalid MODE provided".to_string()),
        }
    }

    pub fn compression(s: &str) -> Result<Compression, String> {
        match s {
            "uncompressed" => Ok(Compression::Uncompressed),
            "snappy" => Ok(Compression::Snappy),
            "gzip" => Ok(Compression::Gzip),
            "lzo" => Ok(Compression::Lzo),
            "brotli" => Ok(Compression::Brotli),
            "lz4" => Ok(Compression::Lz4),
            "lz4_raw" => Ok(Compression::Lz4Raw),
            "zstd" => Ok(Compression::Zstd),
            _ => Err("Invalid COMPRESSION provided".to_string()),
        }
    }

    pub fn validate_disk_usage(max_disk_usage: &str) -> Result<f64, String> {
        if let Ok(max_disk_usage) = max_disk_usage.parse::<f64>() {
            if (0.0..=100.0).contains(&max_disk_usage) {
                Ok(max_disk_usage)
            } else {
                Err("Invalid value for max disk usage. It should be between 0 and 100".to_string())
            }
        } else {
            Err("Invalid value for max disk usage. It should be given as 90.0 for 90%".to_string())
        }
    }
}<|MERGE_RESOLUTION|>--- conflicted
+++ resolved
@@ -15,157 +15,8 @@
  * along with this program.  If not, see <http://www.gnu.org/licenses/>.
  *
  */
-<<<<<<< HEAD
 use parquet::basic::{BrotliLevel, GzipLevel, ZstdLevel};
 use serde::{Deserialize, Serialize};
-=======
-
-use crate::cli::{Cli, Options, StorageOptions, DEFAULT_PASSWORD, DEFAULT_USERNAME};
-#[cfg(feature = "kafka")]
-use crate::connectors::kafka::config::KafkaConfig;
-use crate::storage::object_storage::parseable_json_path;
-use crate::storage::{ObjectStorageError, ObjectStorageProvider};
-use bytes::Bytes;
-use clap::error::ErrorKind;
-use clap::Parser;
-use once_cell::sync::Lazy;
-use parquet::basic::{BrotliLevel, GzipLevel, ZstdLevel};
-use serde::{Deserialize, Serialize};
-use std::path::PathBuf;
-use std::sync::Arc;
-
-pub const JOIN_COMMUNITY: &str =
-    "Join us on Parseable Slack community for questions : https://logg.ing/community";
-pub static CONFIG: Lazy<Arc<Config>> = Lazy::new(|| Arc::new(Config::new()));
-
-#[derive(Debug)]
-pub struct Config {
-    pub options: Options,
-    storage: Arc<dyn ObjectStorageProvider>,
-    pub storage_name: &'static str,
-    #[cfg(feature = "kafka")]
-    pub kafka_config: KafkaConfig,
-}
-
-impl Config {
-    fn new() -> Self {
-        match Cli::parse().storage {
-            StorageOptions::Local(args) => {
-                if args.options.local_staging_path == args.storage.root {
-                    clap::Error::raw(
-                        ErrorKind::ValueValidation,
-                        "Cannot use same path for storage and staging",
-                    )
-                    .exit();
-                }
-
-                if args.options.hot_tier_storage_path.is_some() {
-                    clap::Error::raw(
-                        ErrorKind::ValueValidation,
-                        "Cannot use hot tier with local-store subcommand.",
-                    )
-                    .exit();
-                }
-
-                Config {
-                    options: args.options,
-                    storage: Arc::new(args.storage),
-                    storage_name: "drive",
-                    #[cfg(feature = "kafka")]
-                    kafka_config: args.kafka,
-                }
-            }
-            StorageOptions::S3(args) => Config {
-                options: args.options,
-                storage: Arc::new(args.storage),
-                storage_name: "s3",
-                #[cfg(feature = "kafka")]
-                kafka_config: args.kafka,
-            },
-            StorageOptions::Blob(args) => Config {
-                options: args.options,
-                storage: Arc::new(args.storage),
-                storage_name: "blob_store",
-                #[cfg(feature = "kafka")]
-                kafka_config: args.kafka,
-            },
-        }
-    }
-
-    // validate the storage, if the proper path for staging directory is provided
-    // if the proper data directory is provided, or s3 bucket is provided etc
-    pub async fn validate_storage(&self) -> Result<Option<Bytes>, ObjectStorageError> {
-        let obj_store = self.storage.get_object_store();
-        let rel_path = parseable_json_path();
-        let mut has_parseable_json = false;
-        let parseable_json_result = obj_store.get_object(&rel_path).await;
-        if parseable_json_result.is_ok() {
-            has_parseable_json = true;
-        }
-
-        // Lists all the directories in the root of the bucket/directory
-        // can be a stream (if it contains .stream.json file) or not
-        let has_dirs = match obj_store.list_dirs().await {
-            Ok(dirs) => !dirs.is_empty(),
-            Err(_) => false,
-        };
-
-        let has_streams = obj_store.list_streams().await.is_ok();
-        if !has_dirs && !has_parseable_json {
-            return Ok(None);
-        }
-        if has_streams {
-            return Ok(Some(parseable_json_result.unwrap()));
-        }
-
-        if self.get_storage_mode_string() == "Local drive" {
-            return Err(ObjectStorageError::Custom(format!("Could not start the server because directory '{}' contains stale data, please use an empty directory, and restart the server.\n{}", self.storage.get_endpoint(), JOIN_COMMUNITY)));
-        }
-
-        // S3 bucket mode
-        Err(ObjectStorageError::Custom(format!("Could not start the server because bucket '{}' contains stale data, please use an empty bucket and restart the server.\n{}", self.storage.get_endpoint(), JOIN_COMMUNITY)))
-    }
-
-    pub fn storage(&self) -> Arc<dyn ObjectStorageProvider> {
-        self.storage.clone()
-    }
-
-    pub fn staging_dir(&self) -> &PathBuf {
-        &self.options.local_staging_path
-    }
-
-    pub fn hot_tier_dir(&self) -> &Option<PathBuf> {
-        &self.options.hot_tier_storage_path
-    }
-
-    pub fn is_default_creds(&self) -> bool {
-        self.options.username == DEFAULT_USERNAME && self.options.password == DEFAULT_PASSWORD
-    }
-
-    // returns the string representation of the storage mode
-    // drive --> Local drive
-    // s3 --> S3 bucket
-    // azure_blob --> Azure Blob Storage
-    pub fn get_storage_mode_string(&self) -> &str {
-        if self.storage_name == "drive" {
-            return "Local drive";
-        } else if self.storage_name == "s3" {
-            return "S3 bucket";
-        } else if self.storage_name == "blob_store" {
-            return "Azure Blob Storage";
-        }
-        "Unknown"
-    }
-
-    pub fn get_server_mode_string(&self) -> &str {
-        match self.options.mode {
-            Mode::Query => "Distributed (Query)",
-            Mode::Ingest => "Distributed (Ingest)",
-            Mode::All => "Standalone",
-        }
-    }
-}
->>>>>>> 1e795773
 
 #[derive(Debug, Default, Eq, PartialEq, Clone, Copy, Serialize, Deserialize)]
 pub enum Mode {
