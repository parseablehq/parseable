--- conflicted
+++ resolved
@@ -63,14 +63,9 @@
             PARSEABLE.options.address
         )
         .parse::<Url>() // if the value was improperly set, this will panic before hand
-<<<<<<< HEAD
-        .unwrap_or_else(|err| panic!("{}, failed to parse `{}` as Url. Please set the environment variable `P_ADDR` to `<ip address>:<port>` without the scheme (e.g., 192.168.1.1:8000). Please refer to the documentation: https://logg.ing/env for more details.",
-            err, PARSEABLE.options.address));
-=======
         .unwrap_or_else(|err| {
-            panic!("{err}, failed to parse `{}` as Url. Please set the environment variable `P_ADDR` to `<ip address>:<port>` without the scheme (e.g., 192.168.1.1:8000). Please refer to the documentation: https://logg.ing/env for more details.", CONFIG.options.address)
+            panic!("{err}, failed to parse `{}` as Url. Please set the environment variable `P_ADDR` to `<ip address>:<port>` without the scheme (e.g., 192.168.1.1:8000). Please refer to the documentation: https://logg.ing/env for more details.", PARSEABLE.options.address)
         });
->>>>>>> 4775fb16
     }
 
     let ingestor_endpoint = &PARSEABLE.options.ingestor_endpoint;
