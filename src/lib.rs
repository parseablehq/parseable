--- conflicted
+++ resolved
@@ -22,16 +22,13 @@
 pub mod banner;
 mod catalog;
 mod cli;
-<<<<<<< HEAD
 #[cfg(any(
     feature = "rdkafka-ssl",
     feature = "rdkafka-ssl-vendored",
     feature = "rdkafka-sasl"
 ))]
 pub mod connectors;
-=======
 pub mod correlation;
->>>>>>> 794c8f1b
 mod event;
 pub mod handlers;
 pub mod hottier;
