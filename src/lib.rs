--- conflicted
+++ resolved
@@ -36,12 +36,8 @@
 mod oidc;
 pub mod option;
 pub mod otel;
-<<<<<<< HEAD
+pub mod parseable;
 pub mod query;
-=======
-pub mod parseable;
-mod query;
->>>>>>> 20e66a40
 pub mod rbac;
 mod response;
 mod static_schema;
