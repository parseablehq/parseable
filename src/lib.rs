--- conflicted
+++ resolved
@@ -56,16 +56,11 @@
 use once_cell::sync::Lazy;
 use reqwest::{Client, ClientBuilder};
 
-<<<<<<< HEAD
 // It is very unlikely that panic will occur when dealing with locks.
 pub const LOCK_EXPECT: &str = "Thread shouldn't panic while holding a lock";
 
-pub const STORAGE_UPLOAD_INTERVAL: u32 = 30;
-pub const STORAGE_CONVERSION_INTERVAL: u32 = 60;
-=======
 pub const STORAGE_CONVERSION_INTERVAL: u64 = 60;
 pub const STORAGE_UPLOAD_INTERVAL: u64 = 30;
->>>>>>> 6346928c
 
 // A single HTTP client for all outgoing HTTP requests from the parseable server
 static HTTP_CLIENT: Lazy<Client> = Lazy::new(|| {
