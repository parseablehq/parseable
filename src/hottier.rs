/*
 * Parseable Server (C) 2022 - 2024 Parseable, Inc.
 *
 * This program is free software: you can redistribute it and/or modify
 * it under the terms of the GNU Affero General Public License as
 * published by the Free Software Foundation, either version 3 of the
 * License, or (at your option) any later version.
 *
 * This program is distributed in the hope that it will be useful,
 * but WITHOUT ANY WARRANTY; without even the implied warranty of
 * MERCHANTABILITY or FITNESS FOR A PARTICULAR PURPOSE.  See the
 * GNU Affero General Public License for more details.
 *
 * You should have received a copy of the GNU Affero General Public License
 * along with this program.  If not, see <http://www.gnu.org/licenses/>.
 *
 */

use std::{
    collections::BTreeMap,
    io,
    path::{Path, PathBuf},
    sync::Arc,
};

use crate::{
    catalog::manifest::{File, Manifest},
    handlers::http::cluster::INTERNAL_STREAM_NAME,
    metadata::{error::stream_info::MetadataError, STREAM_INFO},
    option::CONFIG,
    storage::{ObjectStorage, ObjectStorageError},
    utils::{extract_datetime, human_size::bytes_to_human_size},
    validator::error::HotTierValidationError,
};
use chrono::NaiveDate;
use clokwerk::{AsyncScheduler, Interval, Job};
use futures::{stream::FuturesUnordered, StreamExt, TryStreamExt};
use futures_util::TryFutureExt;
use object_store::{local::LocalFileSystem, ObjectStore};
use once_cell::sync::OnceCell;
use parquet::errors::ParquetError;
use relative_path::RelativePathBuf;
use std::time::Duration;
use sysinfo::Disks;
use tokio::fs::{self, DirEntry};
use tokio::io::AsyncWriteExt;
use tokio_stream::wrappers::ReadDirStream;
use tracing::{error, warn};

pub const STREAM_HOT_TIER_FILENAME: &str = ".hot_tier.json";
pub const MIN_STREAM_HOT_TIER_SIZE_BYTES: u64 = 10737418240; // 10 GiB
const HOT_TIER_SYNC_DURATION: Interval = clokwerk::Interval::Minutes(1);
pub const INTERNAL_STREAM_HOT_TIER_SIZE_BYTES: u64 = 10485760; //10 MiB
pub const CURRENT_HOT_TIER_VERSION: &str = "v2";

#[derive(Debug, serde::Deserialize, serde::Serialize)]
pub struct StreamHotTier {
    pub version: Option<String>,
    #[serde(with = "crate::utils::human_size")]
    pub size: u64,
    #[serde(with = "crate::utils::human_size")]
    pub used_size: u64,
    #[serde(with = "crate::utils::human_size")]
    pub available_size: u64,
    pub oldest_date_time_entry: Option<String>,
}

pub struct HotTierManager {
    filesystem: LocalFileSystem,
    hot_tier_path: PathBuf,
}

impl HotTierManager {
    pub fn global() -> Option<&'static HotTierManager> {
        static INSTANCE: OnceCell<HotTierManager> = OnceCell::new();

        CONFIG
            .options
            .hot_tier_storage_path
            .clone()
            .map(|hot_tier_path| {
                INSTANCE.get_or_init(|| {
                    std::fs::create_dir_all(&hot_tier_path).unwrap();
                    HotTierManager {
                        filesystem: LocalFileSystem::new(),
                        hot_tier_path,
                    }
                })
            })
    }

    ///get the total hot tier size for all streams
    pub async fn get_hot_tiers_size(
        &self,
        current_stream: &str,
    ) -> Result<(u64, u64), HotTierError> {
        let mut total_hot_tier_size = 0;
        let mut total_hot_tier_used_size = 0;
        for stream in STREAM_INFO.list_streams() {
            if self.check_stream_hot_tier_exists(&stream) && stream != current_stream {
                let stream_hot_tier = self.get_hot_tier(&stream).await?;
                total_hot_tier_size += &stream_hot_tier.size;
                total_hot_tier_used_size += stream_hot_tier.used_size;
            }
        }
        Ok((total_hot_tier_size, total_hot_tier_used_size))
    }

    /// validate if hot tier size can be fit in the disk
    /// check disk usage and hot tier size of all other streams
    /// check if total hot tier size of all streams is less than max disk usage
    /// delete all the files from hot tier once validation is successful and hot tier is ready to be updated
    pub async fn validate_hot_tier_size(
        &self,
        stream: &str,
        stream_hot_tier_size: u64,
    ) -> Result<u64, HotTierError> {
        let mut existing_hot_tier_used_size = 0;
        if self.check_stream_hot_tier_exists(stream) {
            //delete existing hot tier if its size is less than the updated hot tier size else return error
            let existing_hot_tier = self.get_hot_tier(stream).await?;
            existing_hot_tier_used_size = existing_hot_tier.used_size;

            if stream_hot_tier_size < existing_hot_tier_used_size {
                return Err(HotTierError::ObjectStorageError(ObjectStorageError::Custom(format!(
                    "Reducing hot tier size is not supported, failed to reduce the hot tier size from {} to {}",
                    bytes_to_human_size(existing_hot_tier_used_size),
                    bytes_to_human_size(stream_hot_tier_size)
                ))));
            }
        }

        let DiskUtil {
            total_space,
            used_space,
            ..
        } = self
            .get_disk_usage()
            .expect("Codepath should only be hit if hottier is enabled");

        let (total_hot_tier_size, total_hot_tier_used_size) =
            self.get_hot_tiers_size(stream).await?;
        let disk_threshold = (CONFIG.options.max_disk_usage * total_space as f64) / 100.0;
        let max_allowed_hot_tier_size = disk_threshold
            - total_hot_tier_size as f64
            - (used_space as f64
                - total_hot_tier_used_size as f64
                - existing_hot_tier_used_size as f64);

        if stream_hot_tier_size as f64 > max_allowed_hot_tier_size {
            error!("disk_threshold: {}, used_disk_space: {}, total_hot_tier_used_size: {}, existing_hot_tier_used_size: {}, total_hot_tier_size: {}",
                    bytes_to_human_size(disk_threshold as u64), bytes_to_human_size(used_space), bytes_to_human_size(total_hot_tier_used_size), bytes_to_human_size(existing_hot_tier_used_size), bytes_to_human_size(total_hot_tier_size));

            return Err(HotTierError::ObjectStorageError(
                ObjectStorageError::Custom(format!(
                    "{} is the total usable disk space for hot tier, cannot set a bigger value.",
                    bytes_to_human_size(max_allowed_hot_tier_size as u64)
                )),
            ));
        }

        Ok(existing_hot_tier_used_size)
    }

    ///get the hot tier metadata file for the stream
    pub async fn get_hot_tier(&self, stream: &str) -> Result<StreamHotTier, HotTierError> {
        if !self.check_stream_hot_tier_exists(stream) {
            return Err(HotTierError::HotTierValidationError(
                HotTierValidationError::NotFound(stream.to_owned()),
            ));
        }
        let path = hot_tier_file_path(&self.hot_tier_path, stream)?;
        let bytes = self
            .filesystem
            .get(&path)
            .and_then(|resp| resp.bytes())
            .await?;

        let mut stream_hot_tier: StreamHotTier = serde_json::from_slice(&bytes)?;
        let oldest_date_time_entry = self.get_oldest_date_time_entry(stream).await?;
        stream_hot_tier.oldest_date_time_entry = oldest_date_time_entry;

        Ok(stream_hot_tier)
    }

    pub async fn delete_hot_tier(&self, stream: &str) -> Result<(), HotTierError> {
        if self.check_stream_hot_tier_exists(stream) {
            let path = self.hot_tier_path.join(stream);
            fs::remove_dir_all(path).await?;
            Ok(())
        } else {
            Err(HotTierError::HotTierValidationError(
                HotTierValidationError::NotFound(stream.to_owned()),
            ))
        }
    }

    ///put the hot tier metadata file for the stream
    /// set the updated_date_range in the hot tier metadata file
    pub async fn put_hot_tier(
        &self,
        stream: &str,
        hot_tier: &mut StreamHotTier,
    ) -> Result<(), HotTierError> {
        let path = hot_tier_file_path(&self.hot_tier_path, stream)?;
        let bytes = serde_json::to_vec(&hot_tier)?.into();
        self.filesystem.put(&path, bytes).await?;
        Ok(())
    }

    ///schedule the download of the hot tier files from S3 every minute
    pub fn download_from_s3<'a>(&'a self) -> Result<(), HotTierError>
    where
        'a: 'static,
    {
        let mut scheduler = AsyncScheduler::new();
        scheduler
            .every(HOT_TIER_SYNC_DURATION)
            .plus(Interval::Seconds(5))
            .run(move || async {
                if let Err(err) = self.sync_hot_tier().await {
                    error!("Error in hot tier scheduler: {:?}", err);
                }
            });

        tokio::spawn(async move {
            loop {
                scheduler.run_pending().await;
                tokio::time::sleep(Duration::from_secs(10)).await;
            }
        });
        Ok(())
    }

    ///sync the hot tier files from S3 to the hot tier directory for all streams
    async fn sync_hot_tier(&self) -> Result<(), HotTierError> {
        let mut sync_hot_tier_tasks = FuturesUnordered::new();
        for stream in STREAM_INFO.list_streams() {
            if self.check_stream_hot_tier_exists(&stream) {
                sync_hot_tier_tasks.push(self.process_stream(stream));
            }
        }

        while let Some(res) = sync_hot_tier_tasks.next().await {
            if let Err(err) = res {
                error!("Failed to run hot tier sync task {err:?}");
                return Err(err);
            }
        }
        Ok(())
    }

    ///process the hot tier files for the stream
    /// delete the files from the hot tier directory if the available date range is outside the hot tier range
    async fn process_stream(&self, stream: String) -> Result<(), HotTierError> {
        let stream_hot_tier = self.get_hot_tier(&stream).await?;
        let mut parquet_file_size = stream_hot_tier.used_size;

        let object_store = CONFIG.storage().get_object_store();
        let mut s3_manifest_file_list = object_store.list_manifest_files(&stream).await?;
        self.process_manifest(
            &stream,
            &mut s3_manifest_file_list,
            &mut parquet_file_size,
            object_store.clone(),
        )
        .await?;

        Ok(())
    }

    ///process the hot tier files for the date for the stream
    /// collect all manifests from S3 for the date, sort the parquet file list
    /// in order to download the latest files first
    /// download the parquet files if not present in hot tier directory
    async fn process_manifest(
        &self,
        stream: &str,
        manifest_files_to_download: &mut BTreeMap<String, Vec<String>>,
        parquet_file_size: &mut u64,
        object_store: Arc<dyn ObjectStorage>,
    ) -> Result<(), HotTierError> {
        if manifest_files_to_download.is_empty() {
            return Ok(());
        }
        for (str_date, manifest_files) in manifest_files_to_download.iter().rev() {
            let mut storage_combined_manifest = Manifest::default();

            for manifest_file in manifest_files {
                let manifest_path: RelativePathBuf = RelativePathBuf::from(manifest_file.clone());
                let storage_manifest_bytes = object_store.get_object(&manifest_path).await?;
                let storage_manifest: Manifest = serde_json::from_slice(&storage_manifest_bytes)?;
                storage_combined_manifest
                    .files
                    .extend(storage_manifest.files);
            }

            storage_combined_manifest
                .files
                .sort_by_key(|file| file.file_path.clone());

            while let Some(parquet_file) = storage_combined_manifest.files.pop() {
                let parquet_file_path = &parquet_file.file_path;
                let parquet_path = self.hot_tier_path.join(parquet_file_path);

                if !parquet_path.exists() {
                    if let Ok(date) =
                        NaiveDate::parse_from_str(str_date.trim_start_matches("date="), "%Y-%m-%d")
                    {
                        if !self
                            .process_parquet_file(
                                stream,
                                &parquet_file,
                                parquet_file_size,
                                parquet_path,
                                date,
                            )
                            .await?
                        {
                            break;
                        }
                    } else {
                        warn!("Invalid date format: {}", str_date);
                    }
                }
            }
        }

        Ok(())
    }

    ///process the parquet file for the stream
    /// check if the disk is available to download the parquet file
    /// if not available, delete the oldest entry from the hot tier directory
    /// download the parquet file from S3 to the hot tier directory
    /// update the used and available size in the hot tier metadata
    /// return true if the parquet file is processed successfully
    async fn process_parquet_file(
        &self,
        stream: &str,
        parquet_file: &File,
        parquet_file_size: &mut u64,
        parquet_path: PathBuf,
        date: NaiveDate,
    ) -> Result<bool, HotTierError> {
        let mut file_processed = false;
        let mut stream_hot_tier = self.get_hot_tier(stream).await?;
        if !self.is_disk_available(parquet_file.file_size).await?
            || stream_hot_tier.available_size <= parquet_file.file_size
        {
            if !self
                .cleanup_hot_tier_old_data(
                    stream,
                    &mut stream_hot_tier,
                    &parquet_path,
                    parquet_file.file_size,
                )
                .await?
            {
                return Ok(file_processed);
            }
            *parquet_file_size = stream_hot_tier.used_size;
        }
        let parquet_file_path = RelativePathBuf::from(parquet_file.file_path.clone());
        fs::create_dir_all(parquet_path.parent().unwrap()).await?;
        let mut file = fs::File::create(parquet_path.clone()).await?;
        let parquet_data = CONFIG
            .storage()
            .get_object_store()
            .get_object(&parquet_file_path)
            .await?;
        file.write_all(&parquet_data).await?;
        *parquet_file_size += parquet_file.file_size;
        stream_hot_tier.used_size = *parquet_file_size;

        stream_hot_tier.available_size -= parquet_file.file_size;
        self.put_hot_tier(stream, &mut stream_hot_tier).await?;
        file_processed = true;
        let path = self.get_stream_path_for_date(stream, &date);
        let mut hot_tier_manifest = HotTierManager::get_hot_tier_manifest_from_path(path).await?;
        hot_tier_manifest.files.push(parquet_file.clone());
        hot_tier_manifest
            .files
            .sort_by_key(|file| file.file_path.clone());
        // write the manifest file to the hot tier directory
        let manifest_path = self
            .get_stream_path_for_date(stream, &date)
            .join("hottier.manifest.json");
        fs::create_dir_all(manifest_path.parent().unwrap()).await?;
        fs::write(manifest_path, serde_json::to_vec(&hot_tier_manifest)?).await?;

        Ok(file_processed)
    }

<<<<<<< HEAD
    #[allow(dead_code)]
    ///delete the files for the date range given from the hot tier directory for the stream
    /// update the used and available size in the hot tier metadata
    pub async fn delete_files_from_hot_tier(
        &self,
        stream: &str,
        dates: &[NaiveDate],
    ) -> Result<(), HotTierError> {
        for date in dates.iter() {
            let path = self.get_stream_path_for_date(stream, date);
            if path.exists() {
                fs::remove_dir_all(path.clone()).await?;
            }
        }

        Ok(())
    }

=======
>>>>>>> 2477b20b
    ///fetch the list of dates available in the hot tier directory for the stream and sort them
    pub async fn fetch_hot_tier_dates(&self, stream: &str) -> Result<Vec<NaiveDate>, HotTierError> {
        let mut date_list = Vec::new();
        let path = self.hot_tier_path.join(stream);
        if !path.exists() {
            return Ok(date_list);
        }

        let directories = fs::read_dir(&path).await?;
        let mut dates = ReadDirStream::new(directories);
        while let Some(date) = dates.next().await {
            let date = date?;
            if !date.path().is_dir() {
                continue;
            }
            let date = NaiveDate::parse_from_str(
                date.file_name()
                    .to_string_lossy()
                    .trim_start_matches("date="),
                "%Y-%m-%d",
            )
            .unwrap();
            date_list.push(date);
        }
        date_list.sort();

        Ok(date_list)
    }

    ///get hot tier manifest on path
    pub async fn get_hot_tier_manifest_from_path(path: PathBuf) -> Result<Manifest, HotTierError> {
        if !path.exists() {
            return Ok(Manifest::default());
        }

        // List the directories and prepare the hot tier manifest
        let mut date_dirs = fs::read_dir(&path).await?;
        let mut hot_tier_manifest = Manifest::default();

        // Avoid unnecessary checks and keep only valid manifest files
        while let Some(manifest) = date_dirs.next_entry().await? {
            if !manifest
                .file_name()
                .to_string_lossy()
                .ends_with(".manifest.json")
            {
                continue;
            }
            // Deserialize each manifest file and extend the hot tier manifest with its files
            let file = fs::read(manifest.path()).await?;
            let manifest: Manifest = serde_json::from_slice(&file)?;
            hot_tier_manifest.files.extend(manifest.files);
        }

        Ok(hot_tier_manifest)
    }

    /// get hot tier path for the stream and date
    pub fn get_stream_path_for_date(&self, stream: &str, date: &NaiveDate) -> PathBuf {
        self.hot_tier_path
            .join(stream)
            .join(format!("date={}", date))
    }

    /// Returns the list of manifest files present in hot tier directory for the stream
    pub async fn get_hot_tier_manifest_files(
        &self,
        stream: &str,
        manifest_files: &mut Vec<File>,
    ) -> Result<Vec<File>, HotTierError> {
        // Fetch the list of hot tier parquet files for the given stream.
        let mut hot_tier_files = self.get_hot_tier_parquet_files(stream).await?;

        // Retain only the files in `hot_tier_files` that also exist in `manifest_files`.
        hot_tier_files.retain(|file| {
            manifest_files
                .iter()
                .any(|manifest_file| manifest_file.file_path.eq(&file.file_path))
        });

        // Sort `hot_tier_files` in descending order by file path.
        hot_tier_files.sort_unstable_by(|a, b| b.file_path.cmp(&a.file_path));

        // Update `manifest_files` to exclude files that are present in the filtered `hot_tier_files`.
        manifest_files.retain(|manifest_file| {
            hot_tier_files
                .iter()
                .all(|file| !file.file_path.eq(&manifest_file.file_path))
        });

        // Sort `manifest_files` in descending order by file path.
        manifest_files.sort_unstable_by(|a, b| b.file_path.cmp(&a.file_path));

        Ok(hot_tier_files)
    }

    ///get the list of parquet files from the hot tier directory for the stream
    pub async fn get_hot_tier_parquet_files(
        &self,
        stream: &str,
    ) -> Result<Vec<File>, HotTierError> {
        // Fetch list of dates for the given stream
        let date_list = self.fetch_hot_tier_dates(stream).await?;

        // Create an unordered iter of futures to async collect files
        let mut tasks = FuturesUnordered::new();

        // For each date, fetch the manifest and extract parquet files
        for date in date_list {
            let path = self.get_stream_path_for_date(stream, &date);
            tasks.push(async move {
                HotTierManager::get_hot_tier_manifest_from_path(path)
                    .await
                    .map(|manifest| manifest.files.clone())
                    .unwrap_or_default() // If fetching manifest fails, return an empty vector
            });
        }

        // Collect parquet files for all dates
        let mut hot_tier_parquet_files: Vec<File> = vec![];
        while let Some(files) = tasks.next().await {
            hot_tier_parquet_files.extend(files);
        }

        Ok(hot_tier_parquet_files)
    }

    ///check if the hot tier metadata file exists for the stream
    pub fn check_stream_hot_tier_exists(&self, stream: &str) -> bool {
        let path = self
            .hot_tier_path
            .join(stream)
            .join(STREAM_HOT_TIER_FILENAME);
        path.exists()
    }

    ///delete the parquet file from the hot tier directory for the stream
    /// loop through all manifests in the hot tier directory for the stream
    /// loop through all parquet files in the manifest
    /// check for the oldest entry to delete if the path exists in hot tier
    /// update the used and available size in the hot tier metadata
    /// loop if available size is still less than the parquet file size
    pub async fn cleanup_hot_tier_old_data(
        &self,
        stream: &str,
        stream_hot_tier: &mut StreamHotTier,
        download_file_path: &Path,
        parquet_file_size: u64,
    ) -> Result<bool, HotTierError> {
        let mut delete_successful = false;
        let dates = self.fetch_hot_tier_dates(stream).await?;
        'loop_dates: for date in dates {
            let path = self.get_stream_path_for_date(stream, &date);
            if !path.exists() {
                continue;
            }

            let date_dirs = ReadDirStream::new(fs::read_dir(&path).await?);
            let mut manifest_files: Vec<DirEntry> = date_dirs.try_collect().await?;
            manifest_files.retain(|manifest| {
                manifest
                    .file_name()
                    .to_string_lossy()
                    .ends_with(".manifest.json")
            });
            for manifest_file in manifest_files {
                let file = fs::read(manifest_file.path()).await?;
                let mut manifest: Manifest = serde_json::from_slice(&file)?;

                manifest.files.sort_by_key(|file| file.file_path.clone());
                manifest.files.reverse();

                'loop_files: while let Some(file_to_delete) = manifest.files.pop() {
                    let file_size = file_to_delete.file_size;
                    let path_to_delete = self.hot_tier_path.join(&file_to_delete.file_path);

                    if path_to_delete.exists() {
                        if let (Some(download_date_time), Some(delete_date_time)) = (
                            extract_datetime(download_file_path.to_str().unwrap()),
                            extract_datetime(path_to_delete.to_str().unwrap()),
                        ) {
                            if download_date_time <= delete_date_time {
                                delete_successful = false;
                                break 'loop_files;
                            }
                        }

                        fs::write(manifest_file.path(), serde_json::to_vec(&manifest)?).await?;

                        fs::remove_dir_all(path_to_delete.parent().unwrap()).await?;
                        delete_empty_directory_hot_tier(path_to_delete.parent().unwrap()).await?;

                        stream_hot_tier.used_size -= file_size;
                        stream_hot_tier.available_size += file_size;
                        self.put_hot_tier(stream, stream_hot_tier).await?;
                        delete_successful = true;

                        if stream_hot_tier.available_size <= parquet_file_size {
                            continue 'loop_files;
                        } else {
                            break 'loop_dates;
                        }
                    } else {
                        fs::write(manifest_file.path(), serde_json::to_vec(&manifest)?).await?;
                    }
                }
            }
        }

        Ok(delete_successful)
    }

    ///check if the disk is available to download the parquet file
    /// check if the disk usage is above the threshold
    pub async fn is_disk_available(&self, size_to_download: u64) -> Result<bool, HotTierError> {
        if let Some(DiskUtil {
            total_space,
            available_space,
            used_space,
        }) = self.get_disk_usage()
        {
            if available_space < size_to_download {
                return Ok(false);
            }

            if ((used_space + size_to_download) as f64 * 100.0 / total_space as f64)
                > CONFIG.options.max_disk_usage
            {
                return Ok(false);
            }
        }

        Ok(true)
    }

    pub async fn get_oldest_date_time_entry(
        &self,
        stream: &str,
    ) -> Result<Option<String>, HotTierError> {
        let date_list = self.fetch_hot_tier_dates(stream).await?;
        if date_list.is_empty() {
            return Ok(None);
        }

        for date in date_list {
            let path = self.get_stream_path_for_date(stream, &date);
            let hours_dir = ReadDirStream::new(fs::read_dir(&path).await?);
            let mut hours: Vec<DirEntry> = hours_dir.try_collect().await?;
            hours.retain(|entry| {
                entry.path().is_dir() && entry.file_name().to_string_lossy().starts_with("hour=")
            });
            hours.sort_by_key(|entry| entry.file_name().to_string_lossy().to_string());

            for hour in hours {
                let hour_str = hour
                    .file_name()
                    .to_string_lossy()
                    .trim_start_matches("hour=")
                    .to_string();

                let minutes_dir = ReadDirStream::new(fs::read_dir(hour.path()).await?);
                let mut minutes: Vec<DirEntry> = minutes_dir.try_collect().await?;
                minutes.retain(|entry| {
                    entry.path().is_dir()
                        && entry.file_name().to_string_lossy().starts_with("minute=")
                });
                minutes.sort_by_key(|entry| entry.file_name().to_string_lossy().to_string());

                if let Some(minute) = minutes.first() {
                    let minute_str = minute
                        .file_name()
                        .to_string_lossy()
                        .trim_start_matches("minute=")
                        .to_string();
                    let oldest_date_time = format!("{}T{}:{}:00.000Z", date, hour_str, minute_str);
                    return Ok(Some(oldest_date_time));
                }
            }
        }

        Ok(None)
    }

    pub async fn put_internal_stream_hot_tier(&self) -> Result<(), HotTierError> {
        if !self.check_stream_hot_tier_exists(INTERNAL_STREAM_NAME) {
            let mut stream_hot_tier = StreamHotTier {
                version: Some(CURRENT_HOT_TIER_VERSION.to_string()),
                size: INTERNAL_STREAM_HOT_TIER_SIZE_BYTES,
                used_size: 0,
                available_size: INTERNAL_STREAM_HOT_TIER_SIZE_BYTES,
                oldest_date_time_entry: None,
            };
            self.put_hot_tier(INTERNAL_STREAM_NAME, &mut stream_hot_tier)
                .await?;
        }
        Ok(())
    }

    /// Get the disk usage for the hot tier storage path. If we have a three disk paritions
    /// mounted as follows:
    /// 1. /
    /// 2. /home/parseable
    /// 3. /home/example/ignore
    ///
    /// And parseable is running with `P_HOT_TIER_DIR` pointing to a directory in
    /// `/home/parseable`, we should return the usage stats of the disk mounted there.
    fn get_disk_usage(&self) -> Option<DiskUtil> {
        let mut disks = Disks::new_with_refreshed_list();
        // Order the disk partitions by decreasing length of mount path
        disks.sort_by_key(|disk| disk.mount_point().to_str().unwrap().len());
        disks.reverse();

        for disk in disks.iter() {
            // Returns disk utilisation of first matching mount point
            if self.hot_tier_path.starts_with(disk.mount_point()) {
                return Some(DiskUtil {
                    total_space: disk.total_space(),
                    available_space: disk.available_space(),
                    used_space: disk.total_space() - disk.available_space(),
                });
            }
        }

        None
    }
}

/// get the hot tier file path for the stream
pub fn hot_tier_file_path(
    root: impl AsRef<std::path::Path>,
    stream: &str,
) -> Result<object_store::path::Path, object_store::path::Error> {
    let path = root.as_ref().join(stream).join(STREAM_HOT_TIER_FILENAME);
    object_store::path::Path::from_absolute_path(path)
}

struct DiskUtil {
    total_space: u64,
    available_space: u64,
    used_space: u64,
}

async fn delete_empty_directory_hot_tier(path: &Path) -> io::Result<()> {
    if !path.is_dir() {
        return Ok(());
    }
    let mut read_dir = fs::read_dir(path).await?;
    let mut subdirs = vec![];

    while let Some(entry) = read_dir.next_entry().await? {
        let entry_path = entry.path();
        if entry_path.is_dir() {
            subdirs.push(entry_path);
        }
    }

    let mut tasks = vec![];
    for subdir in &subdirs {
        tasks.push(delete_empty_directory_hot_tier(subdir));
    }
    futures::stream::iter(tasks)
        .buffer_unordered(10)
        .try_collect::<Vec<_>>()
        .await?;

    // Re-check the directory after deleting its subdirectories
    let mut read_dir = fs::read_dir(path).await?;
    if read_dir.next_entry().await?.is_none() {
        fs::remove_dir(path).await?;
    }

    Ok(())
}

#[derive(Debug, thiserror::Error)]
pub enum HotTierError {
    #[error("{0}")]
    Serde(#[from] serde_json::Error),
    #[error("{0}")]
    IOError(#[from] io::Error),
    #[error("{0}")]
    MoveError(#[from] fs_extra::error::Error),
    #[error("{0}")]
    ObjectStoreError(#[from] object_store::Error),
    #[error("{0}")]
    ObjectStorePathError(#[from] object_store::path::Error),
    #[error("{0}")]
    ObjectStorageError(#[from] ObjectStorageError),
    #[error("{0}")]
    ParquetError(#[from] ParquetError),
    #[error("{0}")]
    MetadataError(#[from] MetadataError),
    #[error("{0}")]
    HotTierValidationError(#[from] HotTierValidationError),
    #[error("{0}")]
    Anyhow(#[from] anyhow::Error),
}<|MERGE_RESOLUTION|>--- conflicted
+++ resolved
@@ -392,27 +392,6 @@
         Ok(file_processed)
     }
 
-<<<<<<< HEAD
-    #[allow(dead_code)]
-    ///delete the files for the date range given from the hot tier directory for the stream
-    /// update the used and available size in the hot tier metadata
-    pub async fn delete_files_from_hot_tier(
-        &self,
-        stream: &str,
-        dates: &[NaiveDate],
-    ) -> Result<(), HotTierError> {
-        for date in dates.iter() {
-            let path = self.get_stream_path_for_date(stream, date);
-            if path.exists() {
-                fs::remove_dir_all(path.clone()).await?;
-            }
-        }
-
-        Ok(())
-    }
-
-=======
->>>>>>> 2477b20b
     ///fetch the list of dates available in the hot tier directory for the stream and sort them
     pub async fn fetch_hot_tier_dates(&self, stream: &str) -> Result<Vec<NaiveDate>, HotTierError> {
         let mut date_list = Vec::new();
