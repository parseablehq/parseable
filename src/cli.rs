/*
 * Parseable Server (C) 2022 - 2024 Parseable, Inc.
 *
 * This program is free software: you can redistribute it and/or modify
 * it under the terms of the GNU Affero General Public License as
 * published by the Free Software Foundation, either version 3 of the
 * License, or (at your option) any later version.
 *
 * This program is distributed in the hope that it will be useful,
 * but WITHOUT ANY WARRANTY; without even the implied warranty of
 * MERCHANTABILITY or FITNESS FOR A PARTICULAR PURPOSE.  See the
 * GNU Affero General Public License for more details.
 *
 * You should have received a copy of the GNU Affero General Public License
 * along with this program.  If not, see <http://www.gnu.org/licenses/>.
 *
 */

#[allow(unused_imports)]
use clap::{value_parser, Arg, ArgGroup, Command, CommandFactory, FromArgMatches};
use std::path::PathBuf;

use url::Url;

#[cfg(any(
    feature = "rdkafka-ssl",
    feature = "rdkafka-ssl-vendored",
    feature = "rdkafka-sasl"
))]
use crate::connectors::common::config::ConnectorConfig;
use crate::{
    oidc::{self, OpenidConfig},
    option::{validation, Compression, Mode},
};

#[derive(Debug, Default)]
pub struct Cli {
    /// The location of TLS Cert file
    pub tls_cert_path: Option<PathBuf>,

    /// The location of TLS Private Key file
    pub tls_key_path: Option<PathBuf>,

    /// The location of other certificates to accept
    pub trusted_ca_certs_path: Option<PathBuf>,

    /// The address on which the http server will listen.
    pub address: String,

    /// Base domain under which server is hosted.
    /// This information is used by OIDC to refer redirects
    pub domain_address: Option<Url>,

    /// The local staging path is used as a temporary landing point
    /// for incoming events
    pub local_staging_path: PathBuf,

    /// Username for the basic authentication on the server
    pub username: String,

    /// Password for the basic authentication on the server
    pub password: String,

    /// OpenId configuration
    pub openid: Option<oidc::OpenidConfig>,

    /// Server should check for update or not
    pub check_update: bool,

    /// Server should send anonymous analytics or not
    pub send_analytics: bool,

    /// Open AI access key
    pub open_ai_key: Option<String>,

    /// Livetail port
    pub grpc_port: u16,

    /// Livetail channel capacity
    pub livetail_channel_capacity: usize,

    /// Rows in Parquet Rowgroup
    pub row_group_size: usize,

    /// Query memory limit in bytes
    pub query_memory_pool_size: Option<usize>,

    /// Parquet compression algorithm
    pub parquet_compression: Compression,

    /// Mode of operation
    pub mode: Mode,

    /// public address for the parseable server ingestor
    pub ingestor_endpoint: String,

    /// port use by airplane(flight query service)
    pub flight_port: u16,

    /// CORS behaviour
    pub cors: bool,

    /// The local hot_tier path is used for optimising the query performance in the distributed systems
    pub hot_tier_storage_path: Option<PathBuf>,

    ///maximum disk usage allowed
    pub max_disk_usage: f64,

    pub ms_clarity_tag: Option<String>,

<<<<<<< HEAD
    // Trino vars
    pub trino_endpoint: Option<String>,
    pub trino_username: Option<String>,
    pub trino_auth: Option<String>,
    pub trino_schema: Option<String>,
    pub trino_catalog: Option<String>,
=======
    // Kafka specific env vars
    pub kafka_topics: Option<String>,
    pub kafka_host: Option<String>,
    pub kafka_group: Option<String>,
    pub kafka_client_id: Option<String>,
    pub kafka_security_protocol: Option<SslProtocol>,
    pub kafka_partitions: Option<String>,
>>>>>>> b46be327

    // Audit Logging env vars
    pub audit_logger: Option<Url>,
    pub audit_username: Option<String>,
    pub audit_password: Option<String>,
}

impl Cli {
    // identifiers for arguments
    pub const TLS_CERT: &'static str = "tls-cert-path";
    pub const TLS_KEY: &'static str = "tls-key-path";
    pub const TRUSTED_CA_CERTS_PATH: &'static str = "trusted-ca-certs-path";
    pub const ADDRESS: &'static str = "address";
    pub const DOMAIN_URI: &'static str = "origin";
    pub const STAGING: &'static str = "local-staging-path";
    pub const USERNAME: &'static str = "username";
    pub const PASSWORD: &'static str = "password";
    pub const CHECK_UPDATE: &'static str = "check-update";
    pub const SEND_ANALYTICS: &'static str = "send-analytics";
    pub const OPEN_AI_KEY: &'static str = "open-ai-key";
    pub const OPENID_CLIENT_ID: &'static str = "oidc-client";
    pub const OPENID_CLIENT_SECRET: &'static str = "oidc-client-secret";
    pub const OPENID_ISSUER: &'static str = "oidc-issuer";
    pub const GRPC_PORT: &'static str = "grpc-port";
    pub const LIVETAIL_CAPACITY: &'static str = "livetail-capacity";
    // todo : what should this flag be
    pub const QUERY_MEM_POOL_SIZE: &'static str = "query-mempool-size";
    pub const ROW_GROUP_SIZE: &'static str = "row-group-size";
    pub const PARQUET_COMPRESSION_ALGO: &'static str = "compression-algo";
    pub const MODE: &'static str = "mode";
    pub const INGESTOR_ENDPOINT: &'static str = "ingestor-endpoint";
    pub const DEFAULT_USERNAME: &'static str = "admin";
    pub const DEFAULT_PASSWORD: &'static str = "admin";
    pub const FLIGHT_PORT: &'static str = "flight-port";
    pub const CORS: &'static str = "cors";
    pub const HOT_TIER_PATH: &'static str = "hot-tier-path";
    pub const MAX_DISK_USAGE: &'static str = "max-disk-usage";
    pub const MS_CLARITY_TAG: &'static str = "ms-clarity-tag";

<<<<<<< HEAD
    // Trino specific env vars
    pub const TRINO_ENDPOINT: &'static str = "p-trino-end-point";
    pub const TRINO_CATALOG_NAME: &'static str = "p-trino-catalog-name";
    pub const TRINO_USER_NAME: &'static str = "p-trino-user-name";
    pub const TRINO_AUTHORIZATION: &'static str = "p-trino-authorization";
    pub const TRINO_SCHEMA: &'static str = "p-trino-schema";
=======
    // Kafka specific env vars
    pub const KAFKA_TOPICS: &'static str = "kafka-topics";
    pub const KAFKA_HOST: &'static str = "kafka-host";
    pub const KAFKA_GROUP: &'static str = "kafka-group";
    pub const KAFKA_CLIENT_ID: &'static str = "kafka-client-id";
    pub const KAFKA_SECURITY_PROTOCOL: &'static str = "kafka-security-protocol";
    pub const KAFKA_PARTITIONS: &'static str = "kafka-partitions";
>>>>>>> b46be327

    pub const AUDIT_LOGGER: &'static str = "audit-logger";
    pub const AUDIT_USERNAME: &'static str = "audit-username";
    pub const AUDIT_PASSWORD: &'static str = "audit-password";

    pub fn local_stream_data_path(&self, stream_name: &str) -> PathBuf {
        self.local_staging_path.join(stream_name)
    }

    pub fn get_scheme(&self) -> String {
        if self.tls_cert_path.is_some() && self.tls_key_path.is_some() {
            return "https".to_string();
        }
        "http".to_string()
    }

    pub fn create_cli_command_with_clap(name: &'static str) -> Command {
        let command = Command::new(name)
            .next_line_help(false)
            .arg(
                Arg::new(Self::AUDIT_LOGGER)
                    .long(Self::AUDIT_LOGGER)
                    .env("P_AUDIT_LOGGER")
                    .value_name("URL")
                    .required(false)
                    .value_parser(validation::url)
                    .help("Audit logger endpoint"),
            )
            .arg(
                Arg::new(Self::AUDIT_USERNAME)
                    .long(Self::AUDIT_USERNAME)
                    .env("P_AUDIT_USERNAME")
                    .value_name("STRING")
                    .help("Audit logger username"),
            )
            .arg(
                Arg::new(Self::AUDIT_PASSWORD)
                    .long(Self::AUDIT_PASSWORD)
                    .env("P_AUDIT_PASSWORD")
                    .value_name("STRING")
                    .help("Audit logger password"),
            )
<<<<<<< HEAD
            .arg(
                Arg::new(Self::TRINO_ENDPOINT)
                    .long(Self::TRINO_ENDPOINT)
                    .env("P_TRINO_ENDPOINT")
                    .value_name("STRING")
                    .help("Address and port for Trino HTTP(s) server"),
            )
            .arg(
                Arg::new(Self::TRINO_CATALOG_NAME)
                    .long(Self::TRINO_CATALOG_NAME)
                    .env("P_TRINO_CATALOG_NAME")
                    .value_name("STRING")
                    .help("Name of the catalog to be queried (Translates to X-Trino-Catalog)"),
            )
            .arg(
                Arg::new(Self::TRINO_SCHEMA)
                    .long(Self::TRINO_SCHEMA)
                    .env("P_TRINO_SCHEMA")
                    .value_name("STRING")
                    .help("Name of schema to be queried (Translates to X-Trino-Schema)"),
            )
            .arg(
                Arg::new(Self::TRINO_USER_NAME)
                    .long(Self::TRINO_USER_NAME)
                    .env("P_TRINO_USER_NAME")
                    .value_name("STRING")
                    .help("Name of Trino user (Translates to X-Trino-User)"),
            )
            .arg(
                Arg::new(Self::TRINO_AUTHORIZATION)
                    .long(Self::TRINO_AUTHORIZATION)
                    .env("P_TRINO_AUTHORIZATION")
                    .value_name("STRING")
                    .help("Base 64 encoded in the format username:password"),
            )
            .arg(
                Arg::new(Self::TLS_CERT)
                    .long(Self::TLS_CERT)
                    .env("P_TLS_CERT_PATH")
                    .value_name("PATH")
                    .value_parser(validation::file_path)
                    .help("Local path on this device where certificate file is located. Required to enable TLS"),
            )
            .arg(
                Arg::new(Self::TLS_KEY)
                    .long(Self::TLS_KEY)
                    .env("P_TLS_KEY_PATH")
                    .value_name("PATH")
                    .value_parser(validation::file_path)
                    .help("Local path on this device where private key file is located. Required to enable TLS"),
            )
=======
             .arg(
                 Arg::new(Self::TLS_CERT)
                     .long(Self::TLS_CERT)
                     .env("P_TLS_CERT_PATH")
                     .value_name("PATH")
                     .value_parser(validation::file_path)
                     .help("Local path on this device where certificate file is located. Required to enable TLS"),
             )
             .arg(
                 Arg::new(Self::TLS_KEY)
                     .long(Self::TLS_KEY)
                     .env("P_TLS_KEY_PATH")
                     .value_name("PATH")
                     .value_parser(validation::file_path)
                     .help("Local path on this device where private key file is located. Required to enable TLS"),
             )
>>>>>>> b46be327
            .arg(
                Arg::new(Self::TRUSTED_CA_CERTS_PATH)
                    .long(Self::TRUSTED_CA_CERTS_PATH)
                    .env("P_TRUSTED_CA_CERTS_DIR")
                    .value_name("DIR")
                    .value_parser(validation::canonicalize_path)
                    .help("Local path on this device where all trusted certificates are located.")
            )
            .arg(
                Arg::new(Self::ADDRESS)
                    .long(Self::ADDRESS)
                    .env("P_ADDR")
                    .value_name("ADDR:PORT")
                    .default_value("0.0.0.0:8000")
                    .value_parser(validation::socket_addr)
                    .help("Address and port for Parseable HTTP(s) server"),
            )
            .arg(
                Arg::new(Self::STAGING)
                    .long(Self::STAGING)
                    .env("P_STAGING_DIR")
                    .value_name("DIR")
                    .default_value("./staging")
                    .value_parser(validation::canonicalize_path)
                    .help("Local path on this device to be used as landing point for incoming events")
                    .next_line_help(true),
            )
            .arg(
                Arg::new(Self::USERNAME)
                    .long(Self::USERNAME)
                    .env("P_USERNAME")
                    .value_name("STRING")
                    .required(true)
                    .help("Admin username to be set for this Parseable server"),
            )
            .arg(
                Arg::new(Self::PASSWORD)
                    .long(Self::PASSWORD)
                    .env("P_PASSWORD")
                    .value_name("STRING")
                    .required(true)
                    .help("Admin password to be set for this Parseable server"),
            )
            .arg(
                Arg::new(Self::CHECK_UPDATE)
                    .long(Self::CHECK_UPDATE)
                    .env("P_CHECK_UPDATE")
                    .value_name("BOOL")
                    .required(false)
                    .default_value("true")
                    .value_parser(value_parser!(bool))
                    .help("Enable/Disable checking for new Parseable release"),
            )
            .arg(
                Arg::new(Self::SEND_ANALYTICS)
                    .long(Self::SEND_ANALYTICS)
                    .env("P_SEND_ANONYMOUS_USAGE_DATA")
                    .value_name("BOOL")
                    .required(false)
                    .default_value("true")
                    .value_parser(value_parser!(bool))
                    .help("Enable/Disable anonymous telemetry data collection"),
            )
            .arg(
                Arg::new(Self::OPEN_AI_KEY)
                    .long(Self::OPEN_AI_KEY)
                    .env("P_OPENAI_API_KEY")
                    .value_name("STRING")
                    .required(false)
                    .help("OpenAI key to enable llm features"),
            )
            .arg(
                Arg::new(Self::OPENID_CLIENT_ID)
                    .long(Self::OPENID_CLIENT_ID)
                    .env("P_OIDC_CLIENT_ID")
                    .value_name("STRING")
                    .required(false)
                    .help("Client id for OIDC provider"),
            )
            .arg(
                Arg::new(Self::OPENID_CLIENT_SECRET)
                    .long(Self::OPENID_CLIENT_SECRET)
                    .env("P_OIDC_CLIENT_SECRET")
                    .value_name("STRING")
                    .required(false)
                    .help("Client secret for OIDC provider"),
            )
            .arg(
                Arg::new(Self::OPENID_ISSUER)
                    .long(Self::OPENID_ISSUER)
                    .env("P_OIDC_ISSUER")
                    .value_name("URL")
                    .required(false)
                    .value_parser(validation::url)
                    .help("OIDC provider's host address"),
            )
            .arg(
                Arg::new(Self::DOMAIN_URI)
                    .long(Self::DOMAIN_URI)
                    .env("P_ORIGIN_URI")
                    .value_name("URL")
                    .required(false)
                    .value_parser(validation::url)
                    .help("Parseable server global domain address"),
            )
            .arg(
                Arg::new(Self::GRPC_PORT)
                    .long(Self::GRPC_PORT)
                    .env("P_GRPC_PORT")
                    .value_name("PORT")
                    .default_value("8001")
                    .required(false)
                    .value_parser(value_parser!(u16))
                    .help("Port for gRPC server"),
            )
            .arg(
                Arg::new(Self::FLIGHT_PORT)
                    .long(Self::FLIGHT_PORT)
                    .env("P_FLIGHT_PORT")
                    .value_name("PORT")
                    .default_value("8002")
                    .required(false)
                    .value_parser(value_parser!(u16))
                    .help("Port for Arrow Flight Querying Engine"),
            )
            .arg(
                Arg::new(Self::CORS)
                    .long(Self::CORS)
                    .env("P_CORS")
                    .value_name("BOOL")
                    .required(false)
                    .default_value("true")
                    .value_parser(value_parser!(bool))
                    .help("Enable/Disable CORS, default disabled"),
            )
            .arg(
                Arg::new(Self::LIVETAIL_CAPACITY)
                    .long(Self::LIVETAIL_CAPACITY)
                    .env("P_LIVETAIL_CAPACITY")
                    .value_name("NUMBER")
                    .default_value("1000")
                    .required(false)
                    .value_parser(value_parser!(usize))
                    .help("Number of rows in livetail channel"),
            )
            .arg(
                Arg::new(Self::QUERY_MEM_POOL_SIZE)
                    .long(Self::QUERY_MEM_POOL_SIZE)
                    .env("P_QUERY_MEMORY_LIMIT")
                    .value_name("Gib")
                    .required(false)
                    .value_parser(value_parser!(u8))
                    .help("Set a fixed memory limit for query"),
            )
            .arg(
                // RowGroupSize controls the number of rows present in one row group
                // More rows = better compression but HIGHER Memory consumption during read/write
                // 1048576 is the default value for DataFusion
                Arg::new(Self::ROW_GROUP_SIZE)
                    .long(Self::ROW_GROUP_SIZE)
                    .env("P_PARQUET_ROW_GROUP_SIZE")
                    .value_name("NUMBER")
                    .required(false)
                    .default_value("1048576")
                    .value_parser(value_parser!(usize))
                    .help("Number of rows in a row group"),
            ).arg(
            Arg::new(Self::MODE)
                .long(Self::MODE)
                .env("P_MODE")
                .value_name("STRING")
                .required(false)
                .default_value("all")
                .value_parser([
                    "query",
                    "ingest",
                    "all"])
                .help("Mode of operation"),
        )
            .arg(
                Arg::new(Self::INGESTOR_ENDPOINT)
                    .long(Self::INGESTOR_ENDPOINT)
                    .env("P_INGESTOR_ENDPOINT")
                    .value_name("URL")
                    .required(false)
                    .help("URL to connect to this specific ingestor. Default is the address of the server.")
            )
            .arg(
                Arg::new(Self::PARQUET_COMPRESSION_ALGO)
                    .long(Self::PARQUET_COMPRESSION_ALGO)
                    .env("P_PARQUET_COMPRESSION_ALGO")
                    .value_name("[UNCOMPRESSED, SNAPPY, GZIP, LZO, BROTLI, LZ4, ZSTD]")
                    .required(false)
                    .default_value("lz4")
                    .value_parser([
                        "uncompressed",
                        "snappy",
                        "gzip",
                        "lzo",
                        "brotli",
                        "lz4",
                        "zstd"])
                    .help("Parquet compression algorithm"),
            )
            .arg(
                Arg::new(Self::HOT_TIER_PATH)
                    .long(Self::HOT_TIER_PATH)
                    .env("P_HOT_TIER_DIR")
                    .value_name("DIR")
                    .value_parser(validation::canonicalize_path)
                    .help("Local path on this device to be used for hot tier data")
                    .next_line_help(true),
            )
            .arg(
                Arg::new(Self::MAX_DISK_USAGE)
                    .long(Self::MAX_DISK_USAGE)
                    .env("P_MAX_DISK_USAGE_PERCENT")
                    .value_name("percentage")
                    .default_value("80.0")
                    .value_parser(validation::validate_disk_usage)
                    .help("Maximum allowed disk usage in percentage e.g 90.0 for 90%")
                    .next_line_help(true),
            )
            .arg(
                Arg::new(Self::MS_CLARITY_TAG)
                    .long(Self::MS_CLARITY_TAG)
                    .env("P_MS_CLARITY_TAG")
                    .value_name("STRING")
                    .required(false)
                    .help("Tag for MS Clarity"),
            )
            .group(
                ArgGroup::new("oidc")
                    .args([Self::OPENID_CLIENT_ID, Self::OPENID_CLIENT_SECRET, Self::OPENID_ISSUER])
                    .requires_all([Self::OPENID_CLIENT_ID, Self::OPENID_CLIENT_SECRET, Self::OPENID_ISSUER])
                    .multiple(true)
            );

        #[cfg(any(
            feature = "rdkafka-ssl",
            feature = "rdkafka-ssl-vendored",
            feature = "rdkafka-sasl"
        ))]
        {
            command.subcommand(ConnectorConfig::command())
        }

        #[cfg(not(any(
            feature = "rdkafka-ssl",
            feature = "rdkafka-ssl-vendored",
            feature = "rdkafka-sasl"
        )))]
        command
    }
}

impl FromArgMatches for Cli {
    fn from_arg_matches(m: &clap::ArgMatches) -> Result<Self, clap::Error> {
        let mut s: Self = Self::default();
        s.update_from_arg_matches(m)?;
        Ok(s)
    }

    fn update_from_arg_matches(&mut self, m: &clap::ArgMatches) -> Result<(), clap::Error> {
<<<<<<< HEAD
        self.trino_catalog = m.get_one::<String>(Self::TRINO_CATALOG_NAME).cloned();
        self.trino_endpoint = m.get_one::<String>(Self::TRINO_ENDPOINT).cloned();
        self.trino_auth = m.get_one::<String>(Self::TRINO_AUTHORIZATION).cloned();
        self.trino_schema = m.get_one::<String>(Self::TRINO_SCHEMA).cloned();
        self.trino_username = m.get_one::<String>(Self::TRINO_USER_NAME).cloned();
=======
        self.kafka_topics = m.get_one::<String>(Self::KAFKA_TOPICS).cloned();
        self.kafka_security_protocol = m
            .get_one::<SslProtocol>(Self::KAFKA_SECURITY_PROTOCOL)
            .cloned();
        self.kafka_group = m.get_one::<String>(Self::KAFKA_GROUP).cloned();
        self.kafka_client_id = m.get_one::<String>(Self::KAFKA_CLIENT_ID).cloned();
        self.kafka_security_protocol = m
            .get_one::<SslProtocol>(Self::KAFKA_SECURITY_PROTOCOL)
            .cloned();
        self.kafka_partitions = m.get_one::<String>(Self::KAFKA_PARTITIONS).cloned();
>>>>>>> b46be327

        self.audit_logger = m.get_one::<Url>(Self::AUDIT_LOGGER).cloned();
        self.audit_username = m.get_one::<String>(Self::AUDIT_USERNAME).cloned();
        self.audit_password = m.get_one::<String>(Self::AUDIT_PASSWORD).cloned();

        self.tls_cert_path = m.get_one::<PathBuf>(Self::TLS_CERT).cloned();
        self.tls_key_path = m.get_one::<PathBuf>(Self::TLS_KEY).cloned();
        self.trusted_ca_certs_path = m.get_one::<PathBuf>(Self::TRUSTED_CA_CERTS_PATH).cloned();
        self.domain_address = m.get_one::<Url>(Self::DOMAIN_URI).cloned();

        self.address = m
            .get_one::<String>(Self::ADDRESS)
            .cloned()
            .expect("default value for address");

        self.ingestor_endpoint = m
            .get_one::<String>(Self::INGESTOR_ENDPOINT)
            .cloned()
            .unwrap_or_else(String::default);

        self.local_staging_path = m
            .get_one::<PathBuf>(Self::STAGING)
            .cloned()
            .expect("default value for staging");
        self.username = m
            .get_one::<String>(Self::USERNAME)
            .cloned()
            .expect("default for username");
        self.password = m
            .get_one::<String>(Self::PASSWORD)
            .cloned()
            .expect("default for password");
        self.check_update = m
            .get_one::<bool>(Self::CHECK_UPDATE)
            .cloned()
            .expect("default for check update");
        self.send_analytics = m
            .get_one::<bool>(Self::SEND_ANALYTICS)
            .cloned()
            .expect("default for send analytics");
        self.open_ai_key = m.get_one::<String>(Self::OPEN_AI_KEY).cloned();
        self.grpc_port = m
            .get_one::<u16>(Self::GRPC_PORT)
            .cloned()
            .expect("default for livetail port");
        self.flight_port = m
            .get_one::<u16>(Self::FLIGHT_PORT)
            .cloned()
            .expect("default for flight port");
        self.cors = m
            .get_one::<bool>(Self::CORS)
            .cloned()
            .expect("default for CORS");
        self.livetail_channel_capacity = m
            .get_one::<usize>(Self::LIVETAIL_CAPACITY)
            .cloned()
            .expect("default for livetail capacity");
        // converts Gib to bytes before assigning
        self.query_memory_pool_size = m
            .get_one::<u8>(Self::QUERY_MEM_POOL_SIZE)
            .cloned()
            .map(|gib| gib as usize * 1024usize.pow(3));
        self.row_group_size = m
            .get_one::<usize>(Self::ROW_GROUP_SIZE)
            .cloned()
            .expect("default for row_group size");
        self.parquet_compression = serde_json::from_str(&format!(
            "{:?}",
            m.get_one::<String>(Self::PARQUET_COMPRESSION_ALGO)
                .expect("default for compression algo")
        ))
        .expect("unexpected compression algo");

        let openid_client_id = m.get_one::<String>(Self::OPENID_CLIENT_ID).cloned();
        let openid_client_secret = m.get_one::<String>(Self::OPENID_CLIENT_SECRET).cloned();
        let openid_issuer = m.get_one::<Url>(Self::OPENID_ISSUER).cloned();

        self.openid = match (openid_client_id, openid_client_secret, openid_issuer) {
            (Some(id), Some(secret), Some(issuer)) => {
                let origin = if let Some(url) = self.domain_address.clone() {
                    oidc::Origin::Production(url)
                } else {
                    oidc::Origin::Local {
                        socket_addr: self.address.clone(),
                        https: self.tls_cert_path.is_some() && self.tls_key_path.is_some(),
                    }
                };
                Some(OpenidConfig {
                    id,
                    secret,
                    issuer,
                    origin,
                })
            }
            _ => None,
        };

        self.mode = match m
            .get_one::<String>(Self::MODE)
            .expect("Mode not set")
            .as_str()
        {
            "query" => Mode::Query,
            "ingest" => Mode::Ingest,
            "all" => Mode::All,
            _ => unreachable!(),
        };

        self.hot_tier_storage_path = m.get_one::<PathBuf>(Self::HOT_TIER_PATH).cloned();
        self.max_disk_usage = m
            .get_one::<f64>(Self::MAX_DISK_USAGE)
            .cloned()
            .expect("default for max disk usage");

        self.ms_clarity_tag = m.get_one::<String>(Self::MS_CLARITY_TAG).cloned();

        Ok(())
    }
}<|MERGE_RESOLUTION|>--- conflicted
+++ resolved
@@ -107,23 +107,6 @@
     pub max_disk_usage: f64,
 
     pub ms_clarity_tag: Option<String>,
-
-<<<<<<< HEAD
-    // Trino vars
-    pub trino_endpoint: Option<String>,
-    pub trino_username: Option<String>,
-    pub trino_auth: Option<String>,
-    pub trino_schema: Option<String>,
-    pub trino_catalog: Option<String>,
-=======
-    // Kafka specific env vars
-    pub kafka_topics: Option<String>,
-    pub kafka_host: Option<String>,
-    pub kafka_group: Option<String>,
-    pub kafka_client_id: Option<String>,
-    pub kafka_security_protocol: Option<SslProtocol>,
-    pub kafka_partitions: Option<String>,
->>>>>>> b46be327
 
     // Audit Logging env vars
     pub audit_logger: Option<Url>,
@@ -163,23 +146,6 @@
     pub const MAX_DISK_USAGE: &'static str = "max-disk-usage";
     pub const MS_CLARITY_TAG: &'static str = "ms-clarity-tag";
 
-<<<<<<< HEAD
-    // Trino specific env vars
-    pub const TRINO_ENDPOINT: &'static str = "p-trino-end-point";
-    pub const TRINO_CATALOG_NAME: &'static str = "p-trino-catalog-name";
-    pub const TRINO_USER_NAME: &'static str = "p-trino-user-name";
-    pub const TRINO_AUTHORIZATION: &'static str = "p-trino-authorization";
-    pub const TRINO_SCHEMA: &'static str = "p-trino-schema";
-=======
-    // Kafka specific env vars
-    pub const KAFKA_TOPICS: &'static str = "kafka-topics";
-    pub const KAFKA_HOST: &'static str = "kafka-host";
-    pub const KAFKA_GROUP: &'static str = "kafka-group";
-    pub const KAFKA_CLIENT_ID: &'static str = "kafka-client-id";
-    pub const KAFKA_SECURITY_PROTOCOL: &'static str = "kafka-security-protocol";
-    pub const KAFKA_PARTITIONS: &'static str = "kafka-partitions";
->>>>>>> b46be327
-
     pub const AUDIT_LOGGER: &'static str = "audit-logger";
     pub const AUDIT_USERNAME: &'static str = "audit-username";
     pub const AUDIT_PASSWORD: &'static str = "audit-password";
@@ -221,42 +187,6 @@
                     .value_name("STRING")
                     .help("Audit logger password"),
             )
-<<<<<<< HEAD
-            .arg(
-                Arg::new(Self::TRINO_ENDPOINT)
-                    .long(Self::TRINO_ENDPOINT)
-                    .env("P_TRINO_ENDPOINT")
-                    .value_name("STRING")
-                    .help("Address and port for Trino HTTP(s) server"),
-            )
-            .arg(
-                Arg::new(Self::TRINO_CATALOG_NAME)
-                    .long(Self::TRINO_CATALOG_NAME)
-                    .env("P_TRINO_CATALOG_NAME")
-                    .value_name("STRING")
-                    .help("Name of the catalog to be queried (Translates to X-Trino-Catalog)"),
-            )
-            .arg(
-                Arg::new(Self::TRINO_SCHEMA)
-                    .long(Self::TRINO_SCHEMA)
-                    .env("P_TRINO_SCHEMA")
-                    .value_name("STRING")
-                    .help("Name of schema to be queried (Translates to X-Trino-Schema)"),
-            )
-            .arg(
-                Arg::new(Self::TRINO_USER_NAME)
-                    .long(Self::TRINO_USER_NAME)
-                    .env("P_TRINO_USER_NAME")
-                    .value_name("STRING")
-                    .help("Name of Trino user (Translates to X-Trino-User)"),
-            )
-            .arg(
-                Arg::new(Self::TRINO_AUTHORIZATION)
-                    .long(Self::TRINO_AUTHORIZATION)
-                    .env("P_TRINO_AUTHORIZATION")
-                    .value_name("STRING")
-                    .help("Base 64 encoded in the format username:password"),
-            )
             .arg(
                 Arg::new(Self::TLS_CERT)
                     .long(Self::TLS_CERT)
@@ -273,24 +203,6 @@
                     .value_parser(validation::file_path)
                     .help("Local path on this device where private key file is located. Required to enable TLS"),
             )
-=======
-             .arg(
-                 Arg::new(Self::TLS_CERT)
-                     .long(Self::TLS_CERT)
-                     .env("P_TLS_CERT_PATH")
-                     .value_name("PATH")
-                     .value_parser(validation::file_path)
-                     .help("Local path on this device where certificate file is located. Required to enable TLS"),
-             )
-             .arg(
-                 Arg::new(Self::TLS_KEY)
-                     .long(Self::TLS_KEY)
-                     .env("P_TLS_KEY_PATH")
-                     .value_name("PATH")
-                     .value_parser(validation::file_path)
-                     .help("Local path on this device where private key file is located. Required to enable TLS"),
-             )
->>>>>>> b46be327
             .arg(
                 Arg::new(Self::TRUSTED_CA_CERTS_PATH)
                     .long(Self::TRUSTED_CA_CERTS_PATH)
@@ -555,25 +467,6 @@
     }
 
     fn update_from_arg_matches(&mut self, m: &clap::ArgMatches) -> Result<(), clap::Error> {
-<<<<<<< HEAD
-        self.trino_catalog = m.get_one::<String>(Self::TRINO_CATALOG_NAME).cloned();
-        self.trino_endpoint = m.get_one::<String>(Self::TRINO_ENDPOINT).cloned();
-        self.trino_auth = m.get_one::<String>(Self::TRINO_AUTHORIZATION).cloned();
-        self.trino_schema = m.get_one::<String>(Self::TRINO_SCHEMA).cloned();
-        self.trino_username = m.get_one::<String>(Self::TRINO_USER_NAME).cloned();
-=======
-        self.kafka_topics = m.get_one::<String>(Self::KAFKA_TOPICS).cloned();
-        self.kafka_security_protocol = m
-            .get_one::<SslProtocol>(Self::KAFKA_SECURITY_PROTOCOL)
-            .cloned();
-        self.kafka_group = m.get_one::<String>(Self::KAFKA_GROUP).cloned();
-        self.kafka_client_id = m.get_one::<String>(Self::KAFKA_CLIENT_ID).cloned();
-        self.kafka_security_protocol = m
-            .get_one::<SslProtocol>(Self::KAFKA_SECURITY_PROTOCOL)
-            .cloned();
-        self.kafka_partitions = m.get_one::<String>(Self::KAFKA_PARTITIONS).cloned();
->>>>>>> b46be327
-
         self.audit_logger = m.get_one::<Url>(Self::AUDIT_LOGGER).cloned();
         self.audit_username = m.get_one::<String>(Self::AUDIT_USERNAME).cloned();
         self.audit_password = m.get_one::<String>(Self::AUDIT_PASSWORD).cloned();
