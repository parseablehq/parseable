--- conflicted
+++ resolved
@@ -16,12 +16,7 @@
  *
  */
 
-<<<<<<< HEAD
-#[allow(unused_imports)]
-use clap::{value_parser, Arg, ArgGroup, Command, CommandFactory, FromArgMatches};
-=======
 use clap::Parser;
->>>>>>> 4e795613
 use std::path::PathBuf;
 
 use url::Url;
@@ -38,15 +33,6 @@
     option::{validation, Compression, Mode},
     storage::{AzureBlobConfig, FSConfig, S3Config},
 };
-
-<<<<<<< HEAD
-#[derive(Debug, Default)]
-=======
-#[cfg(any(
-    all(target_os = "linux", target_arch = "x86_64"),
-    all(target_os = "macos", target_arch = "aarch64")
-))]
-use crate::kafka::SslProtocol as KafkaSslProtocol;
 
 #[cfg(not(any(
     all(target_os = "linux", target_arch = "x86_64"),
@@ -88,7 +74,6 @@
         "#,
     subcommand_required = true,
 )]
->>>>>>> 4e795613
 pub struct Cli {
     #[command(subcommand)]
     pub storage: StorageOptions,
@@ -96,7 +81,6 @@
 
 #[derive(Parser)]
 pub enum StorageOptions {
-    #[command(name = "local-store")]
     Local(LocalStoreArgs),
 
     #[command(name = "s3-store")]
@@ -302,9 +286,6 @@
     )]
     pub open_ai_key: Option<String>,
 
-<<<<<<< HEAD
-    // Audit Logging env vars
-=======
     #[arg(
         long,
         env = "P_INGESTOR_ENDPOINT",
@@ -343,54 +324,6 @@
     )]
     oidc_issuer: Option<Url>,
 
-    // Kafka configuration (conditionally compiled)
-    #[cfg(any(
-        all(target_os = "linux", target_arch = "x86_64"),
-        all(target_os = "macos", target_arch = "aarch64")
-    ))]
-    #[arg(long, env = "P_KAFKA_TOPICS", help = "Kafka topics to subscribe to")]
-    pub kafka_topics: Option<String>,
-
-    #[cfg(any(
-        all(target_os = "linux", target_arch = "x86_64"),
-        all(target_os = "macos", target_arch = "aarch64")
-    ))]
-    #[arg(long, env = "P_KAFKA_HOST", help = "Address and port for Kafka server")]
-    pub kafka_host: Option<String>,
-
-    #[cfg(any(
-        all(target_os = "linux", target_arch = "x86_64"),
-        all(target_os = "macos", target_arch = "aarch64")
-    ))]
-    #[arg(long, env = "P_KAFKA_GROUP", help = "Kafka group")]
-    pub kafka_group: Option<String>,
-
-    #[cfg(any(
-        all(target_os = "linux", target_arch = "x86_64"),
-        all(target_os = "macos", target_arch = "aarch64")
-    ))]
-    #[arg(long, env = "P_KAFKA_CLIENT_ID", help = "Kafka client id")]
-    pub kafka_client_id: Option<String>,
-
-    #[cfg(any(
-        all(target_os = "linux", target_arch = "x86_64"),
-        all(target_os = "macos", target_arch = "aarch64")
-    ))]
-    #[arg(
-        long,
-        env = "P_KAFKA_SECURITY_PROTOCOL",
-        value_parser = validation::kafka_security_protocol,
-        help = "Kafka security protocol"
-    )]
-    pub kafka_security_protocol: Option<KafkaSslProtocol>,
-
-    #[cfg(any(
-        all(target_os = "linux", target_arch = "x86_64"),
-        all(target_os = "macos", target_arch = "aarch64")
-    ))]
-    #[arg(long, env = "P_KAFKA_PARTITIONS", help = "Kafka partitions")]
-    pub kafka_partitions: Option<String>,
-
     // Audit logging
     #[arg(
         long,
@@ -398,7 +331,6 @@
         value_parser = validation::url,
         help = "Audit logger endpoint"
     )]
->>>>>>> 4e795613
     pub audit_logger: Option<Url>,
 
     #[arg(long, env = "P_AUDIT_USERNAME", help = "Audit logger username")]
@@ -407,47 +339,17 @@
     #[arg(long, env = "P_AUDIT_PASSWORD", help = "Audit logger password")]
     pub audit_password: Option<String>,
 
-<<<<<<< HEAD
-impl Cli {
-    // identifiers for arguments
-    pub const TLS_CERT: &'static str = "tls-cert-path";
-    pub const TLS_KEY: &'static str = "tls-key-path";
-    pub const TRUSTED_CA_CERTS_PATH: &'static str = "trusted-ca-certs-path";
-    pub const ADDRESS: &'static str = "address";
-    pub const DOMAIN_URI: &'static str = "origin";
-    pub const STAGING: &'static str = "local-staging-path";
-    pub const USERNAME: &'static str = "username";
-    pub const PASSWORD: &'static str = "password";
-    pub const CHECK_UPDATE: &'static str = "check-update";
-    pub const SEND_ANALYTICS: &'static str = "send-analytics";
-    pub const OPEN_AI_KEY: &'static str = "open-ai-key";
-    pub const OPENID_CLIENT_ID: &'static str = "oidc-client";
-    pub const OPENID_CLIENT_SECRET: &'static str = "oidc-client-secret";
-    pub const OPENID_ISSUER: &'static str = "oidc-issuer";
-    pub const GRPC_PORT: &'static str = "grpc-port";
-    pub const LIVETAIL_CAPACITY: &'static str = "livetail-capacity";
-    // todo : what should this flag be
-    pub const QUERY_MEM_POOL_SIZE: &'static str = "query-mempool-size";
-    pub const ROW_GROUP_SIZE: &'static str = "row-group-size";
-    pub const PARQUET_COMPRESSION_ALGO: &'static str = "compression-algo";
-    pub const MODE: &'static str = "mode";
-    pub const INGESTOR_ENDPOINT: &'static str = "ingestor-endpoint";
-    pub const DEFAULT_USERNAME: &'static str = "admin";
-    pub const DEFAULT_PASSWORD: &'static str = "admin";
-    pub const FLIGHT_PORT: &'static str = "flight-port";
-    pub const CORS: &'static str = "cors";
-    pub const HOT_TIER_PATH: &'static str = "hot-tier-path";
-    pub const MAX_DISK_USAGE: &'static str = "max-disk-usage";
-    pub const MS_CLARITY_TAG: &'static str = "ms-clarity-tag";
-
-    pub const AUDIT_LOGGER: &'static str = "audit-logger";
-    pub const AUDIT_USERNAME: &'static str = "audit-username";
-    pub const AUDIT_PASSWORD: &'static str = "audit-password";
-=======
     #[arg(long, env = "P_MS_CLARITY_TAG", help = "Tag for MS Clarity")]
     pub ms_clarity_tag: Option<String>,
-}
->>>>>>> 4e795613
+
+    #[cfg(any(
+        feature = "rdkafka-ssl",
+        feature = "rdkafka-ssl-vendored",
+        feature = "rdkafka-sasl"
+    ))]
+    #[command(flatten)]
+    pub connector: Option<ConnectorConfig>,
+}
 
 impl Options {
     pub fn local_stream_data_path(&self, stream_name: &str) -> PathBuf {
@@ -462,398 +364,12 @@
         }
     }
 
-<<<<<<< HEAD
-    pub fn create_cli_command_with_clap(name: &'static str) -> Command {
-        let command = Command::new(name)
-            .next_line_help(false)
-            .arg(
-                Arg::new(Self::AUDIT_LOGGER)
-                    .long(Self::AUDIT_LOGGER)
-                    .env("P_AUDIT_LOGGER")
-                    .value_name("URL")
-                    .required(false)
-                    .value_parser(validation::url)
-                    .help("Audit logger endpoint"),
-            )
-            .arg(
-                Arg::new(Self::AUDIT_USERNAME)
-                    .long(Self::AUDIT_USERNAME)
-                    .env("P_AUDIT_USERNAME")
-                    .value_name("STRING")
-                    .help("Audit logger username"),
-            )
-            .arg(
-                Arg::new(Self::AUDIT_PASSWORD)
-                    .long(Self::AUDIT_PASSWORD)
-                    .env("P_AUDIT_PASSWORD")
-                    .value_name("STRING")
-                    .help("Audit logger password"),
-            )
-            .arg(
-                Arg::new(Self::TLS_CERT)
-                    .long(Self::TLS_CERT)
-                    .env("P_TLS_CERT_PATH")
-                    .value_name("PATH")
-                    .value_parser(validation::file_path)
-                    .help("Local path on this device where certificate file is located. Required to enable TLS"),
-            )
-            .arg(
-                Arg::new(Self::TLS_KEY)
-                    .long(Self::TLS_KEY)
-                    .env("P_TLS_KEY_PATH")
-                    .value_name("PATH")
-                    .value_parser(validation::file_path)
-                    .help("Local path on this device where private key file is located. Required to enable TLS"),
-            )
-            .arg(
-                Arg::new(Self::TRUSTED_CA_CERTS_PATH)
-                    .long(Self::TRUSTED_CA_CERTS_PATH)
-                    .env("P_TRUSTED_CA_CERTS_DIR")
-                    .value_name("DIR")
-                    .value_parser(validation::canonicalize_path)
-                    .help("Local path on this device where all trusted certificates are located.")
-            )
-            .arg(
-                Arg::new(Self::ADDRESS)
-                    .long(Self::ADDRESS)
-                    .env("P_ADDR")
-                    .value_name("ADDR:PORT")
-                    .default_value("0.0.0.0:8000")
-                    .value_parser(validation::socket_addr)
-                    .help("Address and port for Parseable HTTP(s) server"),
-            )
-            .arg(
-                Arg::new(Self::STAGING)
-                    .long(Self::STAGING)
-                    .env("P_STAGING_DIR")
-                    .value_name("DIR")
-                    .default_value("./staging")
-                    .value_parser(validation::canonicalize_path)
-                    .help("Local path on this device to be used as landing point for incoming events")
-                    .next_line_help(true),
-            )
-            .arg(
-                Arg::new(Self::USERNAME)
-                    .long(Self::USERNAME)
-                    .env("P_USERNAME")
-                    .value_name("STRING")
-                    .required(true)
-                    .help("Admin username to be set for this Parseable server"),
-            )
-            .arg(
-                Arg::new(Self::PASSWORD)
-                    .long(Self::PASSWORD)
-                    .env("P_PASSWORD")
-                    .value_name("STRING")
-                    .required(true)
-                    .help("Admin password to be set for this Parseable server"),
-            )
-            .arg(
-                Arg::new(Self::CHECK_UPDATE)
-                    .long(Self::CHECK_UPDATE)
-                    .env("P_CHECK_UPDATE")
-                    .value_name("BOOL")
-                    .required(false)
-                    .default_value("true")
-                    .value_parser(value_parser!(bool))
-                    .help("Enable/Disable checking for new Parseable release"),
-            )
-            .arg(
-                Arg::new(Self::SEND_ANALYTICS)
-                    .long(Self::SEND_ANALYTICS)
-                    .env("P_SEND_ANONYMOUS_USAGE_DATA")
-                    .value_name("BOOL")
-                    .required(false)
-                    .default_value("true")
-                    .value_parser(value_parser!(bool))
-                    .help("Enable/Disable anonymous telemetry data collection"),
-            )
-            .arg(
-                Arg::new(Self::OPEN_AI_KEY)
-                    .long(Self::OPEN_AI_KEY)
-                    .env("P_OPENAI_API_KEY")
-                    .value_name("STRING")
-                    .required(false)
-                    .help("OpenAI key to enable llm features"),
-            )
-            .arg(
-                Arg::new(Self::OPENID_CLIENT_ID)
-                    .long(Self::OPENID_CLIENT_ID)
-                    .env("P_OIDC_CLIENT_ID")
-                    .value_name("STRING")
-                    .required(false)
-                    .help("Client id for OIDC provider"),
-            )
-            .arg(
-                Arg::new(Self::OPENID_CLIENT_SECRET)
-                    .long(Self::OPENID_CLIENT_SECRET)
-                    .env("P_OIDC_CLIENT_SECRET")
-                    .value_name("STRING")
-                    .required(false)
-                    .help("Client secret for OIDC provider"),
-            )
-            .arg(
-                Arg::new(Self::OPENID_ISSUER)
-                    .long(Self::OPENID_ISSUER)
-                    .env("P_OIDC_ISSUER")
-                    .value_name("URL")
-                    .required(false)
-                    .value_parser(validation::url)
-                    .help("OIDC provider's host address"),
-            )
-            .arg(
-                Arg::new(Self::DOMAIN_URI)
-                    .long(Self::DOMAIN_URI)
-                    .env("P_ORIGIN_URI")
-                    .value_name("URL")
-                    .required(false)
-                    .value_parser(validation::url)
-                    .help("Parseable server global domain address"),
-            )
-            .arg(
-                Arg::new(Self::GRPC_PORT)
-                    .long(Self::GRPC_PORT)
-                    .env("P_GRPC_PORT")
-                    .value_name("PORT")
-                    .default_value("8001")
-                    .required(false)
-                    .value_parser(value_parser!(u16))
-                    .help("Port for gRPC server"),
-            )
-            .arg(
-                Arg::new(Self::FLIGHT_PORT)
-                    .long(Self::FLIGHT_PORT)
-                    .env("P_FLIGHT_PORT")
-                    .value_name("PORT")
-                    .default_value("8002")
-                    .required(false)
-                    .value_parser(value_parser!(u16))
-                    .help("Port for Arrow Flight Querying Engine"),
-            )
-            .arg(
-                Arg::new(Self::CORS)
-                    .long(Self::CORS)
-                    .env("P_CORS")
-                    .value_name("BOOL")
-                    .required(false)
-                    .default_value("true")
-                    .value_parser(value_parser!(bool))
-                    .help("Enable/Disable CORS, default disabled"),
-            )
-            .arg(
-                Arg::new(Self::LIVETAIL_CAPACITY)
-                    .long(Self::LIVETAIL_CAPACITY)
-                    .env("P_LIVETAIL_CAPACITY")
-                    .value_name("NUMBER")
-                    .default_value("1000")
-                    .required(false)
-                    .value_parser(value_parser!(usize))
-                    .help("Number of rows in livetail channel"),
-            )
-            .arg(
-                Arg::new(Self::QUERY_MEM_POOL_SIZE)
-                    .long(Self::QUERY_MEM_POOL_SIZE)
-                    .env("P_QUERY_MEMORY_LIMIT")
-                    .value_name("Gib")
-                    .required(false)
-                    .value_parser(value_parser!(u8))
-                    .help("Set a fixed memory limit for query"),
-            )
-            .arg(
-                // RowGroupSize controls the number of rows present in one row group
-                // More rows = better compression but HIGHER Memory consumption during read/write
-                // 1048576 is the default value for DataFusion
-                Arg::new(Self::ROW_GROUP_SIZE)
-                    .long(Self::ROW_GROUP_SIZE)
-                    .env("P_PARQUET_ROW_GROUP_SIZE")
-                    .value_name("NUMBER")
-                    .required(false)
-                    .default_value("1048576")
-                    .value_parser(value_parser!(usize))
-                    .help("Number of rows in a row group"),
-            ).arg(
-            Arg::new(Self::MODE)
-                .long(Self::MODE)
-                .env("P_MODE")
-                .value_name("STRING")
-                .required(false)
-                .default_value("all")
-                .value_parser([
-                    "query",
-                    "ingest",
-                    "all"])
-                .help("Mode of operation"),
-        )
-            .arg(
-                Arg::new(Self::INGESTOR_ENDPOINT)
-                    .long(Self::INGESTOR_ENDPOINT)
-                    .env("P_INGESTOR_ENDPOINT")
-                    .value_name("URL")
-                    .required(false)
-                    .help("URL to connect to this specific ingestor. Default is the address of the server.")
-            )
-            .arg(
-                Arg::new(Self::PARQUET_COMPRESSION_ALGO)
-                    .long(Self::PARQUET_COMPRESSION_ALGO)
-                    .env("P_PARQUET_COMPRESSION_ALGO")
-                    .value_name("[UNCOMPRESSED, SNAPPY, GZIP, LZO, BROTLI, LZ4, ZSTD]")
-                    .required(false)
-                    .default_value("lz4")
-                    .value_parser([
-                        "uncompressed",
-                        "snappy",
-                        "gzip",
-                        "lzo",
-                        "brotli",
-                        "lz4",
-                        "zstd"])
-                    .help("Parquet compression algorithm"),
-            )
-            .arg(
-                Arg::new(Self::HOT_TIER_PATH)
-                    .long(Self::HOT_TIER_PATH)
-                    .env("P_HOT_TIER_DIR")
-                    .value_name("DIR")
-                    .value_parser(validation::canonicalize_path)
-                    .help("Local path on this device to be used for hot tier data")
-                    .next_line_help(true),
-            )
-            .arg(
-                Arg::new(Self::MAX_DISK_USAGE)
-                    .long(Self::MAX_DISK_USAGE)
-                    .env("P_MAX_DISK_USAGE_PERCENT")
-                    .value_name("percentage")
-                    .default_value("80.0")
-                    .value_parser(validation::validate_disk_usage)
-                    .help("Maximum allowed disk usage in percentage e.g 90.0 for 90%")
-                    .next_line_help(true),
-            )
-            .arg(
-                Arg::new(Self::MS_CLARITY_TAG)
-                    .long(Self::MS_CLARITY_TAG)
-                    .env("P_MS_CLARITY_TAG")
-                    .value_name("STRING")
-                    .required(false)
-                    .help("Tag for MS Clarity"),
-            )
-            .group(
-                ArgGroup::new("oidc")
-                    .args([Self::OPENID_CLIENT_ID, Self::OPENID_CLIENT_SECRET, Self::OPENID_ISSUER])
-                    .requires_all([Self::OPENID_CLIENT_ID, Self::OPENID_CLIENT_SECRET, Self::OPENID_ISSUER])
-                    .multiple(true)
-            );
-
-        #[cfg(any(
-            feature = "rdkafka-ssl",
-            feature = "rdkafka-ssl-vendored",
-            feature = "rdkafka-sasl"
-        ))]
-        {
-            command.subcommand(ConnectorConfig::command())
-        }
-
-        #[cfg(not(any(
-            feature = "rdkafka-ssl",
-            feature = "rdkafka-ssl-vendored",
-            feature = "rdkafka-sasl"
-        )))]
-        command
-    }
-}
-
-impl FromArgMatches for Cli {
-    fn from_arg_matches(m: &clap::ArgMatches) -> Result<Self, clap::Error> {
-        let mut s: Self = Self::default();
-        s.update_from_arg_matches(m)?;
-        Ok(s)
-    }
-
-    fn update_from_arg_matches(&mut self, m: &clap::ArgMatches) -> Result<(), clap::Error> {
-        self.audit_logger = m.get_one::<Url>(Self::AUDIT_LOGGER).cloned();
-        self.audit_username = m.get_one::<String>(Self::AUDIT_USERNAME).cloned();
-        self.audit_password = m.get_one::<String>(Self::AUDIT_PASSWORD).cloned();
-
-        self.tls_cert_path = m.get_one::<PathBuf>(Self::TLS_CERT).cloned();
-        self.tls_key_path = m.get_one::<PathBuf>(Self::TLS_KEY).cloned();
-        self.trusted_ca_certs_path = m.get_one::<PathBuf>(Self::TRUSTED_CA_CERTS_PATH).cloned();
-        self.domain_address = m.get_one::<Url>(Self::DOMAIN_URI).cloned();
-
-        self.address = m
-            .get_one::<String>(Self::ADDRESS)
-            .cloned()
-            .expect("default value for address");
-
-        self.ingestor_endpoint = m
-            .get_one::<String>(Self::INGESTOR_ENDPOINT)
-            .cloned()
-            .unwrap_or_else(String::default);
-
-        self.local_staging_path = m
-            .get_one::<PathBuf>(Self::STAGING)
-            .cloned()
-            .expect("default value for staging");
-        self.username = m
-            .get_one::<String>(Self::USERNAME)
-            .cloned()
-            .expect("default for username");
-        self.password = m
-            .get_one::<String>(Self::PASSWORD)
-            .cloned()
-            .expect("default for password");
-        self.check_update = m
-            .get_one::<bool>(Self::CHECK_UPDATE)
-            .cloned()
-            .expect("default for check update");
-        self.send_analytics = m
-            .get_one::<bool>(Self::SEND_ANALYTICS)
-            .cloned()
-            .expect("default for send analytics");
-        self.open_ai_key = m.get_one::<String>(Self::OPEN_AI_KEY).cloned();
-        self.grpc_port = m
-            .get_one::<u16>(Self::GRPC_PORT)
-            .cloned()
-            .expect("default for livetail port");
-        self.flight_port = m
-            .get_one::<u16>(Self::FLIGHT_PORT)
-            .cloned()
-            .expect("default for flight port");
-        self.cors = m
-            .get_one::<bool>(Self::CORS)
-            .cloned()
-            .expect("default for CORS");
-        self.livetail_channel_capacity = m
-            .get_one::<usize>(Self::LIVETAIL_CAPACITY)
-            .cloned()
-            .expect("default for livetail capacity");
-        // converts Gib to bytes before assigning
-        self.query_memory_pool_size = m
-            .get_one::<u8>(Self::QUERY_MEM_POOL_SIZE)
-            .cloned()
-            .map(|gib| gib as usize * 1024usize.pow(3));
-        self.row_group_size = m
-            .get_one::<usize>(Self::ROW_GROUP_SIZE)
-            .cloned()
-            .expect("default for row_group size");
-        self.parquet_compression = serde_json::from_str(&format!(
-            "{:?}",
-            m.get_one::<String>(Self::PARQUET_COMPRESSION_ALGO)
-                .expect("default for compression algo")
-        ))
-        .expect("unexpected compression algo");
-
-        let openid_client_id = m.get_one::<String>(Self::OPENID_CLIENT_ID).cloned();
-        let openid_client_secret = m.get_one::<String>(Self::OPENID_CLIENT_SECRET).cloned();
-        let openid_issuer = m.get_one::<Url>(Self::OPENID_ISSUER).cloned();
-
-        self.openid = match (openid_client_id, openid_client_secret, openid_issuer) {
-=======
     pub fn openid(&self) -> Option<OpenidConfig> {
         match (
             &self.oidc_client_id,
             &self.oidc_client_secret,
             &self.oidc_issuer,
         ) {
->>>>>>> 4e795613
             (Some(id), Some(secret), Some(issuer)) => {
                 let origin = if let Some(url) = self.domain_address.clone() {
                     oidc::Origin::Production(url)
