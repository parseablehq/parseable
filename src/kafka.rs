--- conflicted
+++ resolved
@@ -33,11 +33,8 @@
 use std::{collections::HashMap, fmt::Debug};
 use tracing::{debug, error, info, warn};
 
-<<<<<<< HEAD
 use crate::audit::AuditLogBuilder;
-=======
 use crate::event::format::LogSource;
->>>>>>> 622b9a25
 use crate::option::CONFIG;
 use crate::{
     event::{
