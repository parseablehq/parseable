/*
 * Parseable Server (C) 2022 - 2024 Parseable, Inc.
 *
 * This program is free software: you can redistribute it and/or modify
 * it under the terms of the GNU Affero General Public License as
 * published by the Free Software Foundation, either version 3 of the
 * License, or (at your option) any later version.
 *
 * This program is distributed in the hope that it will be useful,
 * but WITHOUT ANY WARRANTY; without even the implied warranty of
 * MERCHANTABILITY or FITNESS FOR A PARTICULAR PURPOSE.  See the
 * GNU Affero General Public License for more details.
 *
 * You should have received a copy of the GNU Affero General Public License
 * along with this program.  If not, see <http://www.gnu.org/licenses/>.
 *
 */

use crate::{
    catalog::snapshot::Snapshot,
    event::format::LogSource,
    metadata::{error::stream_info::MetadataError, SchemaVersion},
    stats::FullStats,
    utils::json::{deserialize_string_as_true, serialize_bool_as_true},
};

use chrono::Local;
use serde::{Deserialize, Serialize};

use std::fmt::Debug;

mod azure_blob;
mod localfs;
mod metrics_layer;
pub(crate) mod object_storage;
pub mod retention;
mod s3;
pub mod staging;
mod store_metadata;

use self::retention::Retention;
pub use self::staging::StorageDir;
pub use azure_blob::AzureBlobConfig;
pub use localfs::FSConfig;
pub use object_storage::{ObjectStorage, ObjectStorageProvider};
pub use s3::S3Config;
pub use store_metadata::{
    put_remote_metadata, put_staging_metadata, resolve_parseable_metadata, StorageMetadata,
};

// metadata file names in a Stream prefix
pub const STREAM_METADATA_FILE_NAME: &str = ".stream.json";
pub const PARSEABLE_METADATA_FILE_NAME: &str = ".parseable.json";
pub const STREAM_ROOT_DIRECTORY: &str = ".stream";
pub const PARSEABLE_ROOT_DIRECTORY: &str = ".parseable";
pub const SCHEMA_FILE_NAME: &str = ".schema";
pub const ALERT_FILE_NAME: &str = ".alert.json";
pub const MANIFEST_FILE: &str = "manifest.json";

/// local sync interval to move data.records to /tmp dir of that stream.
/// 60 sec is a reasonable value.
pub const LOCAL_SYNC_INTERVAL: u64 = 60;

/// duration used to configure prefix in objectstore and local disk structure
/// used for storage. Defaults to 1 min.
pub const OBJECT_STORE_DATA_GRANULARITY: u32 = (LOCAL_SYNC_INTERVAL as u32) / 60;

// max concurrent request allowed for datafusion object store
const MAX_OBJECT_STORE_REQUESTS: usize = 1000;

// all the supported permissions
// const PERMISSIONS_READ: &str = "readonly";
// const PERMISSIONS_WRITE: &str = "writeonly";
// const PERMISSIONS_DELETE: &str = "delete";
// const PERMISSIONS_READ_WRITE: &str = "readwrite";
const ACCESS_ALL: &str = "all";

pub const CURRENT_OBJECT_STORE_VERSION: &str = "v5";
pub const CURRENT_SCHEMA_VERSION: &str = "v5";

#[derive(Debug, Clone, PartialEq, Eq, Serialize, Deserialize)]
pub struct ObjectStoreFormat {
    /// Version of schema registry
    pub version: String,
    /// Version of schema, defaults to v0 if not set
    #[serde(default)]
    pub schema_version: SchemaVersion,
    /// Version for change in the way how parquet are generated/stored.
    #[serde(rename = "objectstore-format")]
    pub objectstore_format: String,
    #[serde(rename = "created-at")]
    pub created_at: String,
    #[serde(rename = "first-event-at")]
    #[serde(skip_serializing_if = "Option::is_none")]
    pub first_event_at: Option<String>,
    pub owner: Owner,
    pub permissions: Vec<Permisssion>,
    pub stats: FullStats,
    #[serde(default)]
    pub snapshot: Snapshot,
    #[serde(skip_serializing_if = "Option::is_none")]
    pub retention: Option<Retention>,
    #[serde(skip_serializing_if = "Option::is_none")]
    pub time_partition: Option<String>,
    #[serde(skip_serializing_if = "Option::is_none")]
    pub time_partition_limit: Option<String>,
    #[serde(skip_serializing_if = "Option::is_none")]
    pub custom_partition: Option<String>,
    #[serde(
        default,    // sets to false if not configured
        deserialize_with = "deserialize_string_as_true",
        serialize_with = "serialize_bool_as_true",
        skip_serializing_if = "std::ops::Not::not"
    )]
    pub static_schema_flag: bool,
<<<<<<< HEAD
    #[serde(skip_serializing_if = "Option::is_none")]
    pub hot_tier_enabled: Option<bool>,
    pub stream_type: Option<StreamType>,
=======
    #[serde(default)]
    pub hot_tier_enabled: bool,
    pub stream_type: Option<String>,
>>>>>>> a0a0ec35
    #[serde(default)]
    pub log_source: LogSource,
}

#[derive(Debug, Clone, PartialEq, Eq, Serialize, Deserialize)]
pub struct StreamInfo {
    #[serde(rename = "created-at")]
    pub created_at: String,
    #[serde(rename = "first-event-at")]
    #[serde(skip_serializing_if = "Option::is_none")]
    pub first_event_at: Option<String>,
    #[serde(skip_serializing_if = "Option::is_none")]
    pub time_partition: Option<String>,
    #[serde(skip_serializing_if = "Option::is_none")]
    pub time_partition_limit: Option<String>,
    #[serde(skip_serializing_if = "Option::is_none")]
    pub custom_partition: Option<String>,
    #[serde(
        default,    // sets to false if not configured
        deserialize_with = "deserialize_string_as_true",
        serialize_with = "serialize_bool_as_true",
        skip_serializing_if = "std::ops::Not::not"
    )]
    pub static_schema_flag: bool,
    pub stream_type: Option<StreamType>,
    pub log_source: LogSource,
}

#[derive(Debug, Clone, Copy, PartialEq, Eq, serde::Serialize, serde::Deserialize, Default)]
pub enum StreamType {
    #[default]
    UserDefined,
    Internal,
}

impl From<&str> for StreamType {
    fn from(stream_type: &str) -> Self {
        match stream_type {
            "UserDefined" => Self::UserDefined,
            "Internal" => Self::Internal,
            t => panic!("Unexpected stream type: {t}"),
        }
    }
}

impl std::fmt::Display for StreamType {
    fn fmt(&self, f: &mut std::fmt::Formatter<'_>) -> std::fmt::Result {
        match self {
            StreamType::UserDefined => write!(f, "UserDefined"),
            StreamType::Internal => write!(f, "Internal"),
        }
    }
}

#[derive(Debug, Clone, PartialEq, Eq, serde::Serialize, serde::Deserialize)]
pub struct Owner {
    pub id: String,
    pub group: String,
}

impl Owner {
    pub fn new(id: String, group: String) -> Self {
        Self { id, group }
    }
}

#[derive(Debug, Clone, PartialEq, Eq, serde::Serialize, serde::Deserialize)]
pub struct Permisssion {
    pub id: String,
    pub group: String,
    pub access: Vec<String>,
}

impl Permisssion {
    pub fn new(id: String) -> Self {
        Self {
            id: id.clone(),
            group: id,
            access: vec![ACCESS_ALL.to_string()],
        }
    }
}

impl Default for ObjectStoreFormat {
    fn default() -> Self {
        Self {
            version: CURRENT_SCHEMA_VERSION.to_string(),
            schema_version: SchemaVersion::V1, // Newly created streams should be v1
            objectstore_format: CURRENT_OBJECT_STORE_VERSION.to_string(),
            stream_type: Some(StreamType::UserDefined),
            created_at: Local::now().to_rfc3339(),
            first_event_at: None,
            owner: Owner::new("".to_string(), "".to_string()),
            permissions: vec![Permisssion::new("parseable".to_string())],
            stats: FullStats::default(),
            snapshot: Snapshot::default(),
            retention: None,
            time_partition: None,
            time_partition_limit: None,
            custom_partition: None,
            static_schema_flag: false,
            hot_tier_enabled: false,
            log_source: LogSource::default(),
        }
    }
}

#[derive(serde::Serialize, PartialEq, Debug)]
pub struct LogStream {
    pub name: String,
}

#[derive(Debug, thiserror::Error)]
pub enum ObjectStorageError {
    // no such key inside the object storage
    #[error("{0} not found")]
    NoSuchKey(String),
    #[error("Invalid Request: {0}")]
    Invalid(#[from] anyhow::Error),

    // custom
    #[error("{0}")]
    Custom(String),

    // Could not connect to object storage
    #[error("Connection Error: {0}")]
    ConnectionError(Box<dyn std::error::Error + Send + Sync + 'static>),

    // IO Error when reading a file or listing path
    #[error("IO Error: {0}")]
    IoError(#[from] std::io::Error),

    // Datafusion error during a query
    #[error("DataFusion Error: {0}")]
    DataFusionError(#[from] datafusion::error::DataFusionError),

    #[error("Unhandled Error: {0}")]
    UnhandledError(Box<dyn std::error::Error + Send + Sync + 'static>),
    #[error("Error: {0}")]
    PathError(relative_path::FromPathError),
    #[error("Error: {0}")]
    MetadataError(#[from] MetadataError),
}<|MERGE_RESOLUTION|>--- conflicted
+++ resolved
@@ -113,15 +113,9 @@
         skip_serializing_if = "std::ops::Not::not"
     )]
     pub static_schema_flag: bool,
-<<<<<<< HEAD
-    #[serde(skip_serializing_if = "Option::is_none")]
-    pub hot_tier_enabled: Option<bool>,
+    #[serde(default)]
+    pub hot_tier_enabled: bool,
     pub stream_type: Option<StreamType>,
-=======
-    #[serde(default)]
-    pub hot_tier_enabled: bool,
-    pub stream_type: Option<String>,
->>>>>>> a0a0ec35
     #[serde(default)]
     pub log_source: LogSource,
 }
