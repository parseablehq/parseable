--- conflicted
+++ resolved
@@ -16,37 +16,16 @@
  *
  */
 
-<<<<<<< HEAD
 use std::collections::BTreeMap;
 use std::collections::HashMap;
 use std::collections::HashSet;
 use std::fmt::Debug;
+use std::fs::{remove_file, File};
 use std::num::NonZeroU32;
 use std::path::Path;
 use std::sync::Arc;
 use std::time::Duration;
 use std::time::Instant;
-=======
-use super::{
-    retention::Retention, ObjectStorageError, ObjectStoreFormat, StorageMetadata,
-    ALERTS_ROOT_DIRECTORY, MANIFEST_FILE, PARSEABLE_METADATA_FILE_NAME, PARSEABLE_ROOT_DIRECTORY,
-    SCHEMA_FILE_NAME, STREAM_METADATA_FILE_NAME, STREAM_ROOT_DIRECTORY,
-};
-
-use crate::alerts::AlertConfig;
-use crate::correlation::{CorrelationConfig, CorrelationError};
-use crate::handlers::http::modal::ingest_server::INGESTOR_EXPECT;
-use crate::handlers::http::users::{CORRELATION_DIR, DASHBOARDS_DIR, FILTER_DIR, USERS_ROOT_DIR};
-use crate::metrics::{EVENTS_STORAGE_SIZE_DATE, LIFETIME_EVENTS_STORAGE_SIZE};
-use crate::option::Mode;
-use crate::parseable::LogStream;
-use crate::{
-    catalog::{self, manifest::Manifest, snapshot::Snapshot},
-    metrics::{storage::StorageMetrics, STORAGE_SIZE},
-    parseable::PARSEABLE,
-    stats::FullStats,
-};
->>>>>>> 59a82d2c
 
 use actix_web_prometheus::PrometheusMetrics;
 use arrow_schema::Schema;
@@ -57,45 +36,27 @@
 use once_cell::sync::OnceCell;
 use relative_path::RelativePath;
 use relative_path::RelativePathBuf;
-<<<<<<< HEAD
-use tokio::fs::remove_file;
+use tracing::info;
 use tracing::{error, warn};
 use ulid::Ulid;
 
 use crate::alerts::AlertConfig;
-use crate::catalog;
-use crate::catalog::manifest::Manifest;
-use crate::catalog::snapshot::Snapshot;
-use crate::event::format::LogSource;
-use crate::handlers::http::modal::ingest_server::INGESTOR_META;
+use crate::catalog::{self, manifest::Manifest, snapshot::Snapshot};
+use crate::correlation::{CorrelationConfig, CorrelationError};
+use crate::handlers::http::modal::ingest_server::INGESTOR_EXPECT;
+use crate::handlers::http::users::CORRELATION_DIR;
 use crate::handlers::http::users::{DASHBOARDS_DIR, FILTER_DIR, USERS_ROOT_DIR};
-use crate::metadata::{SchemaVersion, STREAM_INFO};
 use crate::metrics::storage::StorageMetrics;
 use crate::metrics::{EVENTS_STORAGE_SIZE_DATE, LIFETIME_EVENTS_STORAGE_SIZE, STORAGE_SIZE};
-use crate::option::{Mode, CONFIG};
-use crate::staging::STAGING;
+use crate::option::Mode;
+use crate::parseable::LogStream;
+use crate::parseable::PARSEABLE;
 use crate::stats::FullStats;
 
-use super::retention::Retention;
 use super::{
-    LogStream, ObjectStorageError, ObjectStoreFormat, Owner, Permisssion, StorageMetadata,
-    StreamType, ALERTS_ROOT_DIRECTORY, MANIFEST_FILE, PARSEABLE_METADATA_FILE_NAME,
-    PARSEABLE_ROOT_DIRECTORY, SCHEMA_FILE_NAME, STREAM_METADATA_FILE_NAME, STREAM_ROOT_DIRECTORY,
-=======
-use tracing::{error, info, warn};
-use ulid::Ulid;
-
-use std::collections::{BTreeMap, HashSet};
-use std::fmt::Debug;
-use std::fs::File;
-use std::num::NonZeroU32;
-use std::{
-    collections::HashMap,
-    fs,
-    path::Path,
-    sync::Arc,
-    time::{Duration, Instant},
->>>>>>> 59a82d2c
+    retention::Retention, ObjectStorageError, ObjectStoreFormat, StorageMetadata,
+    ALERTS_ROOT_DIRECTORY, MANIFEST_FILE, PARSEABLE_METADATA_FILE_NAME, PARSEABLE_ROOT_DIRECTORY,
+    SCHEMA_FILE_NAME, STREAM_METADATA_FILE_NAME, STREAM_ROOT_DIRECTORY,
 };
 
 pub trait ObjectStorageProvider: StorageMetrics + std::fmt::Debug + Send + Sync {
@@ -658,94 +619,6 @@
         Ok(Bytes::new())
     }
 
-<<<<<<< HEAD
-    async fn sync(&self, shutdown_signal: bool) -> Result<(), ObjectStorageError> {
-        if !Path::new(&CONFIG.staging_dir()).exists() {
-            return Ok(());
-        }
-
-        let streams = STREAM_INFO.list_streams();
-
-        for stream in &streams {
-            let time_partition = STREAM_INFO
-                .get_time_partition(stream)
-                .map_err(|err| ObjectStorageError::UnhandledError(Box::new(err)))?;
-            let custom_partition = STREAM_INFO
-                .get_custom_partition(stream)
-                .map_err(|err| ObjectStorageError::UnhandledError(Box::new(err)))?;
-            let staging = STAGING.get_or_create_stream(stream);
-            let schema = staging
-                .convert_disk_files_to_parquet(
-                    time_partition.as_ref(),
-                    custom_partition.as_ref(),
-                    shutdown_signal,
-                )
-                .map_err(|err| ObjectStorageError::UnhandledError(Box::new(err)))?;
-
-            if let Some(schema) = schema {
-                let static_schema_flag = STREAM_INFO
-                    .get_static_schema_flag(stream)
-                    .map_err(|err| ObjectStorageError::UnhandledError(Box::new(err)))?;
-                if !static_schema_flag {
-                    commit_schema_to_storage(stream, schema).await?;
-                }
-            }
-
-            for file in staging.parquet_files() {
-                let filename = file
-                    .file_name()
-                    .expect("only parquet files are returned by iterator")
-                    .to_str()
-                    .expect("filename is valid string");
-
-                let mut file_date_part = filename.split('.').collect::<Vec<&str>>()[0];
-                file_date_part = file_date_part.split('=').collect::<Vec<&str>>()[1];
-                let compressed_size = file.metadata().map_or(0, |meta| meta.len());
-                STORAGE_SIZE
-                    .with_label_values(&["data", stream, "parquet"])
-                    .add(compressed_size as i64);
-                EVENTS_STORAGE_SIZE_DATE
-                    .with_label_values(&["data", stream, "parquet", file_date_part])
-                    .add(compressed_size as i64);
-                LIFETIME_EVENTS_STORAGE_SIZE
-                    .with_label_values(&["data", stream, "parquet"])
-                    .add(compressed_size as i64);
-                let mut file_suffix = str::replacen(filename, ".", "/", 3);
-
-                let custom_partition_clone = custom_partition.clone();
-                if custom_partition_clone.is_some() {
-                    let custom_partition_fields = custom_partition_clone.unwrap();
-                    let custom_partition_list =
-                        custom_partition_fields.split(',').collect::<Vec<&str>>();
-                    file_suffix =
-                        str::replacen(filename, ".", "/", 3 + custom_partition_list.len());
-                }
-
-                let stream_relative_path = format!("{stream}/{file_suffix}");
-
-                // Try uploading the file, handle potential errors without breaking the loop
-                if let Err(e) = self.upload_file(&stream_relative_path, &file).await {
-                    error!("Failed to upload file {}: {:?}", filename, e);
-                    continue; // Skip to the next file
-                }
-
-                let absolute_path = self
-                    .absolute_url(RelativePath::from_path(&stream_relative_path).unwrap())
-                    .to_string();
-                let store = CONFIG.storage().get_object_store();
-                let manifest =
-                    catalog::create_from_parquet_file(absolute_path.clone(), &file).unwrap();
-                catalog::update_snapshot(store, stream, manifest).await?;
-
-                _ = remove_file(file);
-            }
-        }
-
-        Ok(())
-    }
-
-=======
->>>>>>> 59a82d2c
     async fn get_stream_meta_from_storage(
         &self,
         stream_name: &str,
@@ -900,14 +773,14 @@
                     catalog::create_from_parquet_file(absolute_path.clone(), &file).unwrap();
                 catalog::update_snapshot(store, &stream_name, manifest).await?;
 
-                let _ = fs::remove_file(file);
+                let _ = remove_file(file);
             }
 
             for path in stream.schema_files() {
                 let file = File::open(&path)?;
                 let schema: Schema = serde_json::from_reader(file)?;
                 commit_schema_to_storage(&stream_name, schema).await?;
-                let _ = fs::remove_file(path);
+                let _ = remove_file(path);
             }
         }
 
