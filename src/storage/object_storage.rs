--- conflicted
+++ resolved
@@ -16,38 +16,15 @@
  *
  */
 
-<<<<<<< HEAD
-use std::collections::{BTreeMap, HashMap, HashSet};
+use std::collections::BTreeMap;
+use std::collections::HashMap;
+use std::collections::HashSet;
 use std::fmt::Debug;
-use std::fs::remove_file;
 use std::num::NonZeroU32;
 use std::path::Path;
 use std::sync::Arc;
-use std::time::{Duration, Instant};
-=======
-use super::{
-    retention::Retention, LogStream, ObjectStorageError, ObjectStoreFormat, Owner, Permisssion,
-    StorageMetadata, StreamType, ALERTS_ROOT_DIRECTORY, MANIFEST_FILE,
-    PARSEABLE_METADATA_FILE_NAME, PARSEABLE_ROOT_DIRECTORY, SCHEMA_FILE_NAME,
-    STREAM_METADATA_FILE_NAME, STREAM_ROOT_DIRECTORY,
-};
-
-use crate::alerts::AlertConfig;
-use crate::event::format::LogSource;
-use crate::handlers::http::modal::ingest_server::INGESTOR_META;
-use crate::handlers::http::users::{DASHBOARDS_DIR, FILTER_DIR, USERS_ROOT_DIR};
-use crate::metadata::SchemaVersion;
-use crate::metrics::{EVENTS_STORAGE_SIZE_DATE, LIFETIME_EVENTS_STORAGE_SIZE};
-use crate::option::Mode;
-use crate::staging::STAGING;
-use crate::{
-    catalog::{self, manifest::Manifest, snapshot::Snapshot},
-    metadata::STREAM_INFO,
-    metrics::{storage::StorageMetrics, STORAGE_SIZE},
-    option::CONFIG,
-    stats::FullStats,
-};
->>>>>>> 4775fb16
+use std::time::Duration;
+use std::time::Instant;
 
 use actix_web_prometheus::PrometheusMetrics;
 use arrow_schema::Schema;
@@ -58,6 +35,7 @@
 use once_cell::sync::OnceCell;
 use relative_path::RelativePath;
 use relative_path::RelativePathBuf;
+use tokio::fs::remove_file;
 use tracing::{error, warn};
 use ulid::Ulid;
 
@@ -72,15 +50,14 @@
 use crate::metrics::storage::StorageMetrics;
 use crate::metrics::{EVENTS_STORAGE_SIZE_DATE, LIFETIME_EVENTS_STORAGE_SIZE, STORAGE_SIZE};
 use crate::option::{Mode, CONFIG};
+use crate::staging::STAGING;
 use crate::stats::FullStats;
 
 use super::retention::Retention;
-use super::staging::{convert_disk_files_to_parquet, StorageDir};
 use super::{
-    LogStream, ObjectStorageError, ObjectStoreFormat, Owner, Permisssion,
-    StorageMetadata, StreamType, ALERTS_ROOT_DIRECTORY, MANIFEST_FILE,
-    PARSEABLE_METADATA_FILE_NAME, PARSEABLE_ROOT_DIRECTORY, SCHEMA_FILE_NAME,
-    STREAM_METADATA_FILE_NAME, STREAM_ROOT_DIRECTORY,
+    LogStream, ObjectStorageError, ObjectStoreFormat, Owner, Permisssion, StorageMetadata,
+    StreamType, ALERTS_ROOT_DIRECTORY, MANIFEST_FILE, PARSEABLE_METADATA_FILE_NAME,
+    PARSEABLE_ROOT_DIRECTORY, SCHEMA_FILE_NAME, STREAM_METADATA_FILE_NAME, STREAM_ROOT_DIRECTORY,
 };
 
 pub trait ObjectStorageProvider: StorageMetrics + std::fmt::Debug + Send + Sync {
@@ -746,7 +723,7 @@
                     catalog::create_from_parquet_file(absolute_path.clone(), &file).unwrap();
                 catalog::update_snapshot(store, stream, manifest).await?;
 
-                let _ = remove_file(file);
+                _ = remove_file(file);
             }
         }
 
