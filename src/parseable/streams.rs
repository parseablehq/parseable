/*
 * Parseable Server (C) 2022 - 2024 Parseable, Inc.
 *
 * This program is free software: you can redistribute it and/or modify
 * it under the terms of the GNU Affero General Public License as
 * published by the Free Software Foundation, either version 3 of the
 * License, or (at your option) any later version.
 *
 * This program is distributed in the hope that it will be useful,
 * but WITHOUT ANY WARRANTY; without even the implied warranty of
 * MERCHANTABILITY or FITNESS FOR A PARTICULAR PURPOSE.  See the
 * GNU Affero General Public License for more details.
 *
 * You should have received a copy of the GNU Affero General Public License
 * along with this program.  If not, see <http://www.gnu.org/licenses/>.
 *
 *
 */

use std::{
    collections::{HashMap, HashSet},
    fs::{remove_file, write, File, OpenOptions},
    io::BufReader,
    num::NonZeroU32,
    path::{Path, PathBuf},
    process,
    sync::{Arc, Mutex, RwLock},
    time::{SystemTime, UNIX_EPOCH},
};

use arrow_array::RecordBatch;
use arrow_schema::{Field, Fields, Schema};
<<<<<<< HEAD
=======
use chrono::{NaiveDateTime, Timelike, Utc};
>>>>>>> d147f48c
use derive_more::{Deref, DerefMut};
use itertools::Itertools;
use parquet::{
    arrow::ArrowWriter,
    basic::Encoding,
    file::{properties::WriterProperties, FOOTER_SIZE},
    format::SortingColumn,
    schema::types::ColumnPath,
};
use rand::distributions::DistString;
use relative_path::RelativePathBuf;
use tokio::task::JoinSet;
use tracing::{error, info, trace, warn};

use crate::{
    cli::Options,
    event::{
        format::{LogSource, LogSourceEntry},
        DEFAULT_TIMESTAMP_KEY,
    },
    metadata::{LogStreamMetadata, SchemaVersion},
    metrics,
    option::Mode,
    storage::{object_storage::to_bytes, retention::Retention, StreamType},
<<<<<<< HEAD
    LOCK_EXPECT,
=======
    utils::time::{Minute, TimeRange},
    LOCK_EXPECT, OBJECT_STORE_DATA_GRANULARITY,
>>>>>>> d147f48c
};

use super::{
    staging::{
        reader::{MergedRecordReader, MergedReverseRecordReader},
        writer::{DiskWriter, Writer},
        StagingError,
    },
    LogStream, ARROW_FILE_EXTENSION,
};

#[derive(Debug, thiserror::Error)]
#[error("Stream not found: {0}")]
pub struct StreamNotFound(pub String);

pub type StreamRef = Arc<Stream>;

/// Gets the unix timestamp for the minute as described by the `SystemTime`
fn minute_from_system_time(time: SystemTime) -> u128 {
    time.duration_since(UNIX_EPOCH)
        .expect("Legitimate time")
        .as_millis()
        / 60000
}

/// All state associated with a single logstream in Parseable.
pub struct Stream {
    pub stream_name: String,
    pub metadata: RwLock<LogStreamMetadata>,
    pub data_path: PathBuf,
    pub options: Arc<Options>,
    pub writer: Mutex<Writer>,
    pub ingestor_id: Option<String>,
}

impl Stream {
    pub fn new(
        options: Arc<Options>,
        stream_name: impl Into<String>,
        metadata: LogStreamMetadata,
        ingestor_id: Option<String>,
    ) -> StreamRef {
        let stream_name = stream_name.into();
        let data_path = options.local_stream_data_path(&stream_name);

        Arc::new(Self {
            stream_name,
            metadata: RwLock::new(metadata),
            data_path,
            options,
            writer: Mutex::new(Writer::default()),
            ingestor_id,
        })
    }

    // Concatenates record batches and puts them in memory store for each event.
    pub fn push(
        &self,
        prefix: &str,
        record: &RecordBatch,
        stream_type: StreamType,
    ) -> Result<(), StagingError> {
        let mut guard = self.writer.lock().unwrap();
        if self.options.mode != Mode::Query || stream_type == StreamType::Internal {
<<<<<<< HEAD
            match guard.disk.get_mut(prefix) {
=======
            let filename =
                self.filename_by_partition(schema_key, parsed_timestamp, custom_partition_values);
            match guard.disk.get_mut(&filename) {
>>>>>>> d147f48c
                Some(writer) => {
                    writer.write(record)?;
                }
                None => {
                    // entry is not present thus we create it
<<<<<<< HEAD
                    let path = self.path_by_current_time(prefix);
                    std::fs::create_dir_all(&self.data_path)?;

                    let mut writer = DiskWriter::new(path, &record.schema())?;
                    writer.write(record)?;
                    guard.disk.insert(prefix.to_owned(), writer);
=======
                    std::fs::create_dir_all(&self.data_path)?;

                    let range = TimeRange::granularity_range(
                        parsed_timestamp.and_local_timezone(Utc).unwrap(),
                        OBJECT_STORE_DATA_GRANULARITY,
                    );
                    let file_path = self.data_path.join(&filename);
                    let mut writer = DiskWriter::try_new(file_path, &record.schema(), range)
                        .expect("File and RecordBatch both are checked");

                    writer.write(record)?;
                    guard.disk.insert(filename, writer);
>>>>>>> d147f48c
                }
            };
        }

        guard.mem.push(prefix, record);

        Ok(())
    }

<<<<<<< HEAD
    pub fn path_by_current_time(&self, prefix: &str) -> PathBuf {
=======
    pub fn filename_by_partition(
        &self,
        stream_hash: &str,
        parsed_timestamp: NaiveDateTime,
        custom_partition_values: &HashMap<String, String>,
    ) -> String {
>>>>>>> d147f48c
        let mut hostname = hostname::get().unwrap().into_string().unwrap();
        if let Some(id) = &self.ingestor_id {
            hostname.push_str(id);
        }
<<<<<<< HEAD

        let filename = format!("{prefix}.{hostname}.data.part",);
        self.data_path.join(filename)
=======
        format!(
            "{stream_hash}.date={}.hour={:02}.minute={}.{}{hostname}.data.{ARROW_FILE_EXTENSION}",
            parsed_timestamp.date(),
            parsed_timestamp.hour(),
            Minute::from(parsed_timestamp).to_slot(OBJECT_STORE_DATA_GRANULARITY),
            custom_partition_values
                .iter()
                .sorted_by_key(|v| v.0)
                .map(|(key, value)| format!("{key}={value}."))
                .join("")
        )
>>>>>>> d147f48c
    }

    pub fn arrow_files(&self) -> Vec<PathBuf> {
        let Ok(dir) = self.data_path.read_dir() else {
            return vec![];
        };

        let paths = dir
            .flatten()
            .map(|file| file.path())
            .filter(|file| file.extension().is_some_and(|ext| ext.eq("arrows")))
            .sorted_by_key(|f| f.metadata().unwrap().modified().unwrap())
            .collect();

        paths
    }

    /// Groups arrow files which are to be included in one parquet
    ///
    /// Excludes the arrow file being written for the current minute (data is still being written to that one)
    ///
    /// Only includes ones starting from the previous minute
    pub fn arrow_files_grouped_exclude_time(
        &self,
        exclude: SystemTime,
        shutdown_signal: bool,
    ) -> HashMap<PathBuf, Vec<PathBuf>> {
        let mut grouped_arrow_file: HashMap<PathBuf, Vec<PathBuf>> = HashMap::new();
        let mut arrow_files = self.arrow_files();

        // if the shutdown signal is false i.e. normal condition
        // don't keep the ones for the current minute
        if !shutdown_signal {
            arrow_files.retain(|path| {
                let creation = path
                    .metadata()
                    .expect("Arrow file should exist on disk")
                    .created()
                    .expect("Creation time should be accessible");
                // Compare if creation time is actually from previous minute
                minute_from_system_time(creation) < minute_from_system_time(exclude)
            });
        }

        let random_string =
            rand::distributions::Alphanumeric.sample_string(&mut rand::thread_rng(), 15);
        for arrow_file_path in arrow_files {
            if arrow_file_path.metadata().unwrap().len() == 0 {
                error!(
                    "Invalid arrow file {:?} detected for stream {}, removing it",
                    &arrow_file_path, self.stream_name
                );
                remove_file(&arrow_file_path).unwrap();
            } else {
                let key = Self::arrow_path_to_parquet(&arrow_file_path, &random_string);
                grouped_arrow_file
                    .entry(key)
                    .or_default()
                    .push(arrow_file_path);
            }
        }
        grouped_arrow_file
    }

    pub fn parquet_files(&self) -> Vec<PathBuf> {
        let Ok(dir) = self.data_path.read_dir() else {
            return vec![];
        };

        dir.flatten()
            .map(|file| file.path())
            .filter(|file| {
                file.extension().is_some_and(|ext| ext.eq("parquet"))
                    && std::fs::metadata(file).is_ok_and(|meta| meta.len() > FOOTER_SIZE as u64)
            })
            .collect()
    }

    pub fn schema_files(&self) -> Vec<PathBuf> {
        let Ok(dir) = self.data_path.read_dir() else {
            return vec![];
        };

        dir.flatten()
            .map(|file| file.path())
            .filter(|file| file.extension().is_some_and(|ext| ext.eq("schema")))
            .collect()
    }

    pub fn get_schemas_if_present(&self) -> Option<Vec<Schema>> {
        let mut schemas: Vec<Schema> = Vec::new();

        for path in self.schema_files() {
            let file = File::open(path).expect("Schema File should exist");

            if let Ok(schema) = serde_json::from_reader(BufReader::new(file)) {
                schemas.push(schema);
            }
        }

        if !schemas.is_empty() {
            Some(schemas)
        } else {
            None
        }
    }

    fn arrow_path_to_parquet(path: &Path, random_string: &str) -> PathBuf {
        let filename = path.file_stem().unwrap().to_str().unwrap();
        let (_, filename) = filename.split_once('.').unwrap();
        assert!(filename.contains('.'), "contains the delim `.`");
        let filename_with_random_number = format!("{filename}.{random_string}.arrows");
        let mut parquet_path = path.to_owned();
        parquet_path.set_file_name(filename_with_random_number);
        parquet_path.set_extension("parquet");
        parquet_path
    }

    /// Converts arrow files in staging into parquet files, does so only for past minutes when run with `!shutdown_signal`
    pub fn prepare_parquet(&self, shutdown_signal: bool) -> Result<(), StagingError> {
        info!(
            "Starting arrow_conversion job for stream- {}",
            self.stream_name
        );

        let time_partition = self.get_time_partition();
        let custom_partition = self.get_custom_partition();

        // read arrow files on disk
        // convert them to parquet
        let schema = self
            .convert_disk_files_to_parquet(
                time_partition.as_ref(),
                custom_partition.as_ref(),
                shutdown_signal,
            )
            .inspect_err(|err| warn!("Error while converting arrow to parquet- {err:?}"))?;

        // check if there is already a schema file in staging pertaining to this stream
        // if yes, then merge them and save

        if let Some(mut schema) = schema {
            let static_schema_flag = self.get_static_schema_flag();
            if !static_schema_flag {
                // schema is dynamic, read from staging and merge if present

                // need to add something before .schema to make the file have an extension of type `schema`
                let path = RelativePathBuf::from_iter([format!("{}.schema", self.stream_name)])
                    .to_path(&self.data_path);

                let staging_schemas = self.get_schemas_if_present();
                if let Some(mut staging_schemas) = staging_schemas {
                    warn!(
                        "Found {} schemas in staging for stream- {}",
                        staging_schemas.len(),
                        self.stream_name
                    );
                    staging_schemas.push(schema);
                    schema = Schema::try_merge(staging_schemas)?;
                }

                // save the merged schema on staging disk
                // the path should be stream/.ingestor.{id}.schema
                info!("writing schema to path - {path:?}");
                write(path, to_bytes(&schema))?;
            }
        }

        Ok(())
    }

    pub fn recordbatches_cloned(&self, schema: &Arc<Schema>) -> Vec<RecordBatch> {
        self.writer.lock().unwrap().mem.recordbatch_cloned(schema)
    }

    pub fn clear(&self) {
        self.writer.lock().unwrap().mem.clear();
    }

<<<<<<< HEAD
    pub fn flush(&self) {
        let mut writer = self.writer.lock().unwrap();
        // Flush memory
        writer.mem.clear();
        // Drop DiskWirters to flush all streams in memory
        drop(std::mem::take(&mut writer.disk))
=======
    pub fn flush(&self, forced: bool) {
        let mut writer = self.writer.lock().unwrap();
        // Flush memory
        writer.mem.clear();
        // Drop schema -> disk writer mapping, triggers flush to disk
        writer.disk.retain(|_, w| !forced && w.is_current());
>>>>>>> d147f48c
    }

    fn parquet_writer_props(
        &self,
        merged_schema: &Schema,
        time_partition: Option<&String>,
        custom_partition: Option<&String>,
    ) -> WriterProperties {
        // Determine time partition field
        let time_partition_field = time_partition.map_or(DEFAULT_TIMESTAMP_KEY, |tp| tp.as_str());

        // Find time partition index
        let time_partition_idx = merged_schema.index_of(time_partition_field).unwrap_or(0);

        let mut props = WriterProperties::builder()
            .set_max_row_group_size(self.options.row_group_size)
            .set_compression(self.options.parquet_compression.into())
            .set_column_encoding(
                ColumnPath::new(vec![time_partition_field.to_string()]),
                Encoding::DELTA_BINARY_PACKED,
            );

        // Create sorting columns
        let mut sorting_column_vec = vec![SortingColumn {
            column_idx: time_partition_idx as i32,
            descending: true,
            nulls_first: true,
        }];

        // Describe custom partition column encodings and sorting
        if let Some(custom_partition) = custom_partition {
            for partition in custom_partition.split(',') {
                if let Ok(idx) = merged_schema.index_of(partition) {
                    let column_path = ColumnPath::new(vec![partition.to_string()]);
                    props = props.set_column_encoding(column_path, Encoding::DELTA_BYTE_ARRAY);

                    sorting_column_vec.push(SortingColumn {
                        column_idx: idx as i32,
                        descending: true,
                        nulls_first: true,
                    });
                }
            }
        }

        // Set sorting columns
        props.set_sorting_columns(Some(sorting_column_vec)).build()
    }

    /// This function reads arrow files, groups their schemas
    ///
    /// converts them into parquet files and returns a merged schema
    pub fn convert_disk_files_to_parquet(
        &self,
        time_partition: Option<&String>,
        custom_partition: Option<&String>,
        shutdown_signal: bool,
    ) -> Result<Option<Schema>, StagingError> {
        let mut schemas = Vec::new();

        let now = SystemTime::now();
        let staging_files = self.arrow_files_grouped_exclude_time(now, shutdown_signal);
        if staging_files.is_empty() {
            metrics::STAGING_FILES
                .with_label_values(&[&self.stream_name])
                .set(0);
            metrics::STORAGE_SIZE
                .with_label_values(&["staging", &self.stream_name, "arrows"])
                .set(0);
            metrics::STORAGE_SIZE
                .with_label_values(&["staging", &self.stream_name, "parquet"])
                .set(0);
        }

        //find sum of arrow files in staging directory for a stream
        let total_arrow_files = staging_files.values().map(|v| v.len()).sum::<usize>();
        metrics::STAGING_FILES
            .with_label_values(&[&self.stream_name])
            .set(total_arrow_files as i64);

        //find sum of file sizes of all arrow files in staging_files
        let total_arrow_files_size = staging_files
            .values()
            .map(|v| {
                v.iter()
                    .map(|file| file.metadata().unwrap().len())
                    .sum::<u64>()
            })
            .sum::<u64>();
        metrics::STORAGE_SIZE
            .with_label_values(&["staging", &self.stream_name, "arrows"])
            .set(total_arrow_files_size as i64);

        // warn!("staging files-\n{staging_files:?}\n");
        for (parquet_path, arrow_files) in staging_files {
            let record_reader = MergedReverseRecordReader::try_new(&arrow_files);
            if record_reader.readers.is_empty() {
                continue;
            }
            let merged_schema = record_reader.merged_schema();

            let props = self.parquet_writer_props(&merged_schema, time_partition, custom_partition);
            schemas.push(merged_schema.clone());
            let schema = Arc::new(merged_schema);
            let mut part_path = parquet_path.to_owned();
            part_path.set_extension("part");
            let mut part_file = OpenOptions::new()
                .create(true)
                .append(true)
                .open(&part_path)
                .map_err(|_| StagingError::Create)?;
            let mut writer = ArrowWriter::try_new(&mut part_file, schema.clone(), Some(props))?;
            for ref record in record_reader.merged_iter(schema, time_partition.cloned()) {
                writer.write(record)?;
            }
            writer.close()?;

            if part_file.metadata().expect("File was just created").len()
                < parquet::file::FOOTER_SIZE as u64
            {
                error!(
                    "Invalid parquet file {part_path:?} detected for stream {}, removing it",
                    &self.stream_name
                );
                remove_file(part_path).unwrap();
            } else {
                trace!("Parquet file successfully constructed");
                if let Err(e) = std::fs::rename(&part_path, &parquet_path) {
                    error!(
                        "Couldn't rename part file: {part_path:?} -> {parquet_path:?}, error = {e}"
                    );
                }

                for file in arrow_files {
                    let file_size = match file.metadata() {
                        Ok(meta) => meta.len(),
                        Err(err) => {
                            warn!("File ({}) not found; Error = {err}", file.display());
                            continue;
                        }
                    };
                    if remove_file(&file).is_err() {
                        error!("Failed to delete file. Unstable state");
                        process::abort()
                    }
                    metrics::STORAGE_SIZE
                        .with_label_values(&["staging", &self.stream_name, ARROW_FILE_EXTENSION])
                        .sub(file_size as i64);
                }
            }
        }

        if schemas.is_empty() {
            return Ok(None);
        }

        Ok(Some(Schema::try_merge(schemas).unwrap()))
    }

    pub fn updated_schema(&self, current_schema: Schema) -> Schema {
        let staging_files = self.arrow_files();
        let record_reader = MergedRecordReader::try_new(&staging_files).unwrap();
        if record_reader.readers.is_empty() {
            return current_schema;
        }

        let schema = record_reader.merged_schema();

        Schema::try_merge(vec![schema, current_schema]).unwrap()
    }

    /// Stores the provided stream metadata in memory mapping
    pub async fn set_metadata(&self, updated_metadata: LogStreamMetadata) {
        *self.metadata.write().expect(LOCK_EXPECT) = updated_metadata;
    }

    pub fn get_first_event(&self) -> Option<String> {
        self.metadata
            .read()
            .expect(LOCK_EXPECT)
            .first_event_at
            .clone()
    }

    pub fn get_time_partition(&self) -> Option<String> {
        self.metadata
            .read()
            .expect(LOCK_EXPECT)
            .time_partition
            .clone()
    }

    pub fn get_time_partition_limit(&self) -> Option<NonZeroU32> {
        self.metadata
            .read()
            .expect(LOCK_EXPECT)
            .time_partition_limit
    }

    pub fn get_custom_partition(&self) -> Option<String> {
        self.metadata
            .read()
            .expect(LOCK_EXPECT)
            .custom_partition
            .clone()
    }

    pub fn get_static_schema_flag(&self) -> bool {
        self.metadata.read().expect(LOCK_EXPECT).static_schema_flag
    }

    pub fn get_retention(&self) -> Option<Retention> {
        self.metadata.read().expect(LOCK_EXPECT).retention.clone()
    }

    pub fn get_schema_version(&self) -> SchemaVersion {
        self.metadata.read().expect(LOCK_EXPECT).schema_version
    }

    pub fn get_schema(&self) -> Arc<Schema> {
        let metadata = self.metadata.read().expect(LOCK_EXPECT);

        // sort fields on read from hashmap as order of fields can differ.
        // This provides a stable output order if schema is same between calls to this function
        let fields: Fields = metadata
            .schema
            .values()
            .sorted_by_key(|field| field.name())
            .cloned()
            .collect();

        Arc::new(Schema::new(fields))
    }

    pub fn commit_schema(&self, schema: Schema) -> Result<(), StagingError> {
        let current_schema = self.get_schema().as_ref().clone();
        let updated_schema = Schema::try_merge([current_schema, schema])?
            .fields
            .into_iter()
            .map(|field| (field.name().to_owned(), field.clone()))
            .collect();

        self.metadata.write().expect(LOCK_EXPECT).schema = updated_schema;

        Ok(())
    }

    pub fn get_schema_raw(&self) -> HashMap<String, Arc<Field>> {
        self.metadata.read().expect(LOCK_EXPECT).schema.clone()
    }

    pub fn set_retention(&self, retention: Retention) {
        self.metadata.write().expect(LOCK_EXPECT).retention = Some(retention);
    }

    pub fn set_first_event_at(&self, first_event_at: &str) {
        self.metadata.write().expect(LOCK_EXPECT).first_event_at = Some(first_event_at.to_owned());
    }

    /// Removes the `first_event_at` timestamp for the specified stream from the LogStreamMetadata.
    ///
    /// This function is called during the retention task, when the parquet files along with the manifest files are deleted from the storage.
    /// The manifest path is removed from the snapshot in the stream.json
    /// and the first_event_at value in the stream.json is removed.
    ///
    /// # Arguments
    ///
    /// * `stream_name` - The name of the stream for which the `first_event_at` timestamp is to be removed.
    ///
    /// # Returns
    ///
    /// * `Result<(), StreamNotFound>` - Returns `Ok(())` if the `first_event_at` timestamp is successfully removed,
    ///   or a `StreamNotFound` if the stream metadata is not found.
    ///
    /// # Examples
    /// ```ignore
    /// ```rust
    /// let result = metadata.remove_first_event_at("my_stream");
    /// match result {
    ///     Ok(()) => println!("first-event-at removed successfully"),
    ///     Err(e) => eprintln!("Error removing first-event-at from PARSEABLE.streams: {}", e),
    /// }
    /// ```
    pub fn reset_first_event_at(&self) {
        self.metadata
            .write()
            .expect(LOCK_EXPECT)
            .first_event_at
            .take();
    }

    pub fn set_time_partition_limit(&self, time_partition_limit: NonZeroU32) {
        self.metadata
            .write()
            .expect(LOCK_EXPECT)
            .time_partition_limit = Some(time_partition_limit);
    }

    pub fn set_custom_partition(&self, custom_partition: Option<&String>) {
        self.metadata.write().expect(LOCK_EXPECT).custom_partition = custom_partition.cloned();
    }

    pub fn set_hot_tier(&self, enable: bool) {
        self.metadata.write().expect(LOCK_EXPECT).hot_tier_enabled = enable;
    }

    pub fn get_stream_type(&self) -> StreamType {
        self.metadata.read().expect(LOCK_EXPECT).stream_type
    }

    pub fn set_log_source(&self, log_source: Vec<LogSourceEntry>) {
        self.metadata.write().expect(LOCK_EXPECT).log_source = log_source;
    }

    pub fn get_log_source(&self) -> Vec<LogSourceEntry> {
        self.metadata.read().expect(LOCK_EXPECT).log_source.clone()
    }

    pub fn add_log_source(&self, log_source: LogSourceEntry) {
        let metadata = self.metadata.read().expect(LOCK_EXPECT);
        for existing in &metadata.log_source {
            if existing.log_source_format == log_source.log_source_format {
                drop(metadata);
                self.add_fields_to_log_source(
                    &log_source.log_source_format,
                    log_source.fields.clone(),
                );
                return;
            }
        }
        drop(metadata);

        let mut metadata = self.metadata.write().expect(LOCK_EXPECT);
        for existing in &metadata.log_source {
            if existing.log_source_format == log_source.log_source_format {
                self.add_fields_to_log_source(
                    &log_source.log_source_format,
                    log_source.fields.clone(),
                );
                return;
            }
        }
        metadata.log_source.push(log_source);
    }

    pub fn add_fields_to_log_source(&self, log_source: &LogSource, fields: HashSet<String>) {
        let mut metadata = self.metadata.write().expect(LOCK_EXPECT);
        for log_source_entry in metadata.log_source.iter_mut() {
            if log_source_entry.log_source_format == *log_source {
                log_source_entry.fields.extend(fields);
                return;
            }
        }
    }

    pub fn get_fields_from_log_source(&self, log_source: &LogSource) -> Option<HashSet<String>> {
        let metadata = self.metadata.read().expect(LOCK_EXPECT);
        for log_source_entry in metadata.log_source.iter() {
            if log_source_entry.log_source_format == *log_source {
                return Some(log_source_entry.fields.clone());
            }
        }
        None
    }

    /// First flushes arrows onto disk and then converts the arrow into parquet
    pub fn flush_and_convert(&self, shutdown_signal: bool) -> Result<(), StagingError> {
        self.flush(shutdown_signal);

        self.prepare_parquet(shutdown_signal)
    }
}

#[derive(Deref, DerefMut, Default)]
pub struct Streams(RwLock<HashMap<String, StreamRef>>);

// PARSEABLE.streams should be updated
// 1. During server start up
// 2. When a new stream is created (make a new entry in the map)
// 3. When a stream is deleted (remove the entry from the map)
// 4. When first event is sent to stream (update the schema)
// 5. When set alert API is called (update the alert)
impl Streams {
    pub fn create(
        &self,
        options: Arc<Options>,
        stream_name: String,
        metadata: LogStreamMetadata,
        ingestor_id: Option<String>,
    ) -> StreamRef {
        let stream = Stream::new(options, &stream_name, metadata, ingestor_id);
        self.write()
            .expect(LOCK_EXPECT)
            .insert(stream_name, stream.clone());

        stream
    }

    /// TODO: validate possibility of stream continuing to exist despite being deleted
    pub fn delete(&self, stream_name: &str) {
        self.write().expect(LOCK_EXPECT).remove(stream_name);
    }

    pub fn contains(&self, stream_name: &str) -> bool {
        self.read().expect(LOCK_EXPECT).contains_key(stream_name)
    }

    /// Returns the number of logstreams that parseable is aware of
    pub fn len(&self) -> usize {
        self.read().expect(LOCK_EXPECT).len()
    }

    /// Returns true if parseable is not aware of any streams
    pub fn is_empty(&self) -> bool {
        self.len() == 0
    }

    /// Listing of logstream names that parseable is aware of
    pub fn list(&self) -> Vec<LogStream> {
        self.read()
            .expect(LOCK_EXPECT)
            .keys()
            .map(String::clone)
            .collect()
    }

    pub fn list_internal_streams(&self) -> Vec<String> {
        let map = self.read().expect(LOCK_EXPECT);

        map.iter()
            .filter(|(_, stream)| {
                stream.metadata.read().expect(LOCK_EXPECT).stream_type == StreamType::Internal
            })
            .map(|(k, _)| k.clone())
            .collect()
    }

    /// Asynchronously flushes arrows and compacts into parquet data on all streams in staging,
    /// so that it is ready to be pushed onto objectstore.
    pub fn flush_and_convert(
        &self,
        joinset: &mut JoinSet<Result<(), StagingError>>,
        shutdown_signal: bool,
    ) {
        let streams: Vec<Arc<Stream>> = self
            .read()
            .expect(LOCK_EXPECT)
            .values()
            .map(Arc::clone)
            .collect();
        for stream in streams {
            joinset.spawn(async move { stream.flush_and_convert(shutdown_signal) });
        }
    }
}

#[cfg(test)]
mod tests {
    use std::time::Duration;

    use arrow_array::{Int32Array, StringArray, TimestampMillisecondArray};
    use arrow_schema::{DataType, Field, TimeUnit};
    use chrono::{NaiveDate, NaiveDateTime, TimeDelta, Utc};
    use temp_dir::TempDir;
    use tokio::time::sleep;

    use crate::{utils::time::Minute, OBJECT_STORE_DATA_GRANULARITY};

    use super::*;

    #[test]
    fn test_staging_new_with_valid_stream() {
        let stream_name = "test_stream";

        let options = Arc::new(Options::default());
        let staging = Stream::new(
            options.clone(),
            stream_name,
            LogStreamMetadata::default(),
            None,
        );

        assert_eq!(
            staging.data_path,
            options.local_stream_data_path(stream_name)
        );
    }

    #[test]
    fn test_staging_with_special_characters() {
        let stream_name = "test_stream_!@#$%^&*()";

        let options = Arc::new(Options::default());
        let staging = Stream::new(
            options.clone(),
            stream_name,
            LogStreamMetadata::default(),
            None,
        );

        assert_eq!(
            staging.data_path,
            options.local_stream_data_path(stream_name)
        );
    }

    #[test]
    fn test_staging_data_path_initialization() {
        let stream_name = "example_stream";

        let options = Arc::new(Options::default());
        let staging = Stream::new(
            options.clone(),
            stream_name,
            LogStreamMetadata::default(),
            None,
        );

        assert_eq!(
            staging.data_path,
            options.local_stream_data_path(stream_name)
        );
    }

    #[test]
    fn test_staging_with_alphanumeric_stream_name() {
        let stream_name = "test123stream";

        let options = Arc::new(Options::default());
        let staging = Stream::new(
            options.clone(),
            stream_name,
            LogStreamMetadata::default(),
            None,
        );

        assert_eq!(
            staging.data_path,
            options.local_stream_data_path(stream_name)
        );
    }

    #[test]
    fn test_arrow_files_empty_directory() {
        let temp_dir = TempDir::new().unwrap();

        let options = Options {
            local_staging_path: temp_dir.path().to_path_buf(),
            ..Default::default()
        };
        let staging = Stream::new(
            Arc::new(options),
            "test_stream",
            LogStreamMetadata::default(),
            None,
        );

        let files = staging.arrow_files();

        assert!(files.is_empty());
    }

    #[test]
<<<<<<< HEAD
    fn generate_correct_path() {
=======
    fn generate_correct_path_with_current_time_and_no_custom_partitioning() {
        let stream_name = "test_stream";
        let stream_hash = "abc123";
        let parsed_timestamp = NaiveDate::from_ymd_opt(2023, 10, 1)
            .unwrap()
            .and_hms_opt(12, 30, 0)
            .unwrap();
        let custom_partition_values = HashMap::new();

        let options = Options::default();
        let staging = Stream::new(
            Arc::new(options),
            stream_name,
            LogStreamMetadata::default(),
            None,
        );

        let expected = format!(
            "{stream_hash}.date={}.hour={:02}.minute={}.{}.data.{ARROW_FILE_EXTENSION}",
            parsed_timestamp.date(),
            parsed_timestamp.hour(),
            Minute::from(parsed_timestamp).to_slot(OBJECT_STORE_DATA_GRANULARITY),
            hostname::get().unwrap().into_string().unwrap()
        );

        let generated =
            staging.filename_by_partition(stream_hash, parsed_timestamp, &custom_partition_values);

        assert_eq!(generated, expected);
    }

    #[test]
    fn generate_correct_path_with_current_time_and_custom_partitioning() {
>>>>>>> d147f48c
        let stream_name = "test_stream";
        let parsed_timestamp = NaiveDate::from_ymd_opt(2023, 10, 1)
            .unwrap()
            .and_hms_opt(12, 30, 0)
            .unwrap();
        let mut custom_partition_values = HashMap::new();
        custom_partition_values.insert("key1".to_string(), "value1".to_string());
        custom_partition_values.insert("key2".to_string(), "value2".to_string());

        let prefix = format!(
            "abc123.{}.minute={}.key1=value1.key2=value2",
            parsed_timestamp.format("date={%Y-%m-%d}.hour={%H}"),
            Minute::from(parsed_timestamp).to_slot(OBJECT_STORE_DATA_GRANULARITY),
        );

        let options = Options::default();
        let staging = Stream::new(
            Arc::new(options),
            stream_name,
            LogStreamMetadata::default(),
            None,
        );

<<<<<<< HEAD
        let expected_path = staging.data_path.join(format!(
            "{prefix}.{}.data.part",
=======
        let expected = format!(
            "{stream_hash}.date={}.hour={:02}.minute={}.key1=value1.key2=value2.{}.data.{ARROW_FILE_EXTENSION}",
            parsed_timestamp.date(),
            parsed_timestamp.hour(),
            Minute::from(parsed_timestamp).to_slot(OBJECT_STORE_DATA_GRANULARITY),
>>>>>>> d147f48c
            hostname::get().unwrap().into_string().unwrap()
        );

<<<<<<< HEAD
        let generated_path = staging.path_by_current_time(&prefix);
=======
        let generated =
            staging.filename_by_partition(stream_hash, parsed_timestamp, &custom_partition_values);
>>>>>>> d147f48c

        assert_eq!(generated, expected);
    }

    #[test]
    fn test_convert_to_parquet_with_empty_staging() -> Result<(), StagingError> {
        let temp_dir = TempDir::new()?;
        let options = Options {
            local_staging_path: temp_dir.path().to_path_buf(),
            ..Default::default()
        };
        let stream = "test_stream".to_string();
        let result = Stream::new(
            Arc::new(options),
            &stream,
            LogStreamMetadata::default(),
            None,
        )
        .convert_disk_files_to_parquet(None, None, false)?;
        assert!(result.is_none());
        // Verify metrics were set to 0
        let staging_files = metrics::STAGING_FILES.with_label_values(&[&stream]).get();
        assert_eq!(staging_files, 0);
        let storage_size_arrows = metrics::STORAGE_SIZE
            .with_label_values(&["staging", &stream, "arrows"])
            .get();
        assert_eq!(storage_size_arrows, 0);
        let storage_size_parquet = metrics::STORAGE_SIZE
            .with_label_values(&["staging", &stream, "parquet"])
            .get();
        assert_eq!(storage_size_parquet, 0);
        Ok(())
    }

    fn write_log(staging: &StreamRef, schema: &Schema, mins: i64) {
        let time: NaiveDateTime = Utc::now()
            .checked_sub_signed(TimeDelta::minutes(mins))
            .unwrap()
            .naive_utc();
        let prefix = format!(
            "abc.{}.key1=value1.key2=value2",
            time.format("date=%Y-%m-%d.hour=%H.minute=%M")
        );
        let batch = RecordBatch::try_new(
            Arc::new(schema.clone()),
            vec![
                Arc::new(TimestampMillisecondArray::from(vec![1, 2, 3])),
                Arc::new(Int32Array::from(vec![1, 2, 3])),
                Arc::new(StringArray::from(vec!["a", "b", "c"])),
            ],
        )
        .unwrap();
        staging
            .push(&prefix, &batch, StreamType::UserDefined)
            .unwrap();
        staging.flush(true);
    }

    #[test]
    fn different_minutes_multiple_arrow_files_to_parquet() {
        let temp_dir = TempDir::new().unwrap();
        let stream_name = "test_stream";
        let options = Arc::new(Options {
            local_staging_path: temp_dir.path().to_path_buf(),
            row_group_size: 1048576,
            ..Default::default()
        });
        let staging = Stream::new(
            options.clone(),
            stream_name,
            LogStreamMetadata::default(),
            None,
        );

        // Create test arrow files
        let schema = Schema::new(vec![
            Field::new(
                DEFAULT_TIMESTAMP_KEY,
                DataType::Timestamp(TimeUnit::Millisecond, None),
                false,
            ),
            Field::new("id", DataType::Int32, false),
            Field::new("value", DataType::Utf8, false),
        ]);

        for i in 0..3 {
            write_log(&staging, &schema, i);
        }
        // verify the arrow files exist in staging
        assert_eq!(staging.arrow_files().len(), 3);
        drop(staging);

        // Start with a fresh staging
        let staging = Stream::new(options, stream_name, LogStreamMetadata::default(), None);
        let result = staging
            .convert_disk_files_to_parquet(None, None, true)
            .unwrap();

        assert!(result.is_some());
        let result_schema = result.unwrap();
        assert_eq!(result_schema.fields().len(), 3);

        // Verify parquet files were created and the arrow files deleted
        assert_eq!(staging.parquet_files().len(), 3);
        assert_eq!(staging.arrow_files().len(), 0);
    }

    #[test]
    fn same_minute_multiple_arrow_files_to_parquet() {
        let temp_dir = TempDir::new().unwrap();
        let stream_name = "test_stream";
        let options = Arc::new(Options {
            local_staging_path: temp_dir.path().to_path_buf(),
            row_group_size: 1048576,
            ..Default::default()
        });
        let staging = Stream::new(
            options.clone(),
            stream_name,
            LogStreamMetadata::default(),
            None,
        );

        // Create test arrow files
        let schema = Schema::new(vec![
            Field::new(
                DEFAULT_TIMESTAMP_KEY,
                DataType::Timestamp(TimeUnit::Millisecond, None),
                false,
            ),
            Field::new("id", DataType::Int32, false),
            Field::new("value", DataType::Utf8, false),
        ]);

        for _ in 0..3 {
            write_log(&staging, &schema, 0);
        }
        // verify the arrow files exist in staging
        assert_eq!(staging.arrow_files().len(), 1);
        drop(staging);

        // Start with a fresh staging
        let staging = Stream::new(options, stream_name, LogStreamMetadata::default(), None);
        let result = staging
            .convert_disk_files_to_parquet(None, None, true)
            .unwrap();

        assert!(result.is_some());
        let result_schema = result.unwrap();
        assert_eq!(result_schema.fields().len(), 3);

        // Verify parquet files were created and the arrow files deleted
        assert_eq!(staging.parquet_files().len(), 1);
        assert_eq!(staging.arrow_files().len(), 0);
    }

    #[tokio::test]
    async fn miss_current_arrow_file_when_converting_to_parquet() {
        let temp_dir = TempDir::new().unwrap();
        let stream_name = "test_stream";
        let options = Arc::new(Options {
            local_staging_path: temp_dir.path().to_path_buf(),
            row_group_size: 1048576,
            ..Default::default()
        });
        let staging = Stream::new(
            options.clone(),
            stream_name,
            LogStreamMetadata::default(),
            None,
        );

        // Create test arrow files
        let schema = Schema::new(vec![
            Field::new(
                DEFAULT_TIMESTAMP_KEY,
                DataType::Timestamp(TimeUnit::Millisecond, None),
                false,
            ),
            Field::new("id", DataType::Int32, false),
            Field::new("value", DataType::Utf8, false),
        ]);

        // 2 logs in the previous minutes
        for i in 0..2 {
            write_log(&staging, &schema, i);
        }
        sleep(Duration::from_secs(60)).await;

        write_log(&staging, &schema, 0);

        // verify the arrow files exist in staging
        assert_eq!(staging.arrow_files().len(), 3);
        drop(staging);

        // Start with a fresh staging
        let staging = Stream::new(options, stream_name, LogStreamMetadata::default(), None);
        let result = staging
            .convert_disk_files_to_parquet(None, None, false)
            .unwrap();

        assert!(result.is_some());
        let result_schema = result.unwrap();
        assert_eq!(result_schema.fields().len(), 3);

        // Verify parquet files were created and the arrow file left
        assert_eq!(staging.parquet_files().len(), 2);
        assert_eq!(staging.arrow_files().len(), 1);
    }
}<|MERGE_RESOLUTION|>--- conflicted
+++ resolved
@@ -30,10 +30,7 @@
 
 use arrow_array::RecordBatch;
 use arrow_schema::{Field, Fields, Schema};
-<<<<<<< HEAD
-=======
-use chrono::{NaiveDateTime, Timelike, Utc};
->>>>>>> d147f48c
+use chrono::{NaiveDateTime, Utc};
 use derive_more::{Deref, DerefMut};
 use itertools::Itertools;
 use parquet::{
@@ -58,12 +55,8 @@
     metrics,
     option::Mode,
     storage::{object_storage::to_bytes, retention::Retention, StreamType},
-<<<<<<< HEAD
-    LOCK_EXPECT,
-=======
-    utils::time::{Minute, TimeRange},
+    utils::time::TimeRange,
     LOCK_EXPECT, OBJECT_STORE_DATA_GRANULARITY,
->>>>>>> d147f48c
 };
 
 use super::{
@@ -123,44 +116,28 @@
     pub fn push(
         &self,
         prefix: &str,
+        parsed_timestamp: NaiveDateTime,
         record: &RecordBatch,
         stream_type: StreamType,
     ) -> Result<(), StagingError> {
         let mut guard = self.writer.lock().unwrap();
         if self.options.mode != Mode::Query || stream_type == StreamType::Internal {
-<<<<<<< HEAD
             match guard.disk.get_mut(prefix) {
-=======
-            let filename =
-                self.filename_by_partition(schema_key, parsed_timestamp, custom_partition_values);
-            match guard.disk.get_mut(&filename) {
->>>>>>> d147f48c
                 Some(writer) => {
                     writer.write(record)?;
                 }
+                // entry is not present thus we create it
                 None => {
-                    // entry is not present thus we create it
-<<<<<<< HEAD
-                    let path = self.path_by_current_time(prefix);
                     std::fs::create_dir_all(&self.data_path)?;
-
-                    let mut writer = DiskWriter::new(path, &record.schema())?;
-                    writer.write(record)?;
-                    guard.disk.insert(prefix.to_owned(), writer);
-=======
-                    std::fs::create_dir_all(&self.data_path)?;
-
                     let range = TimeRange::granularity_range(
                         parsed_timestamp.and_local_timezone(Utc).unwrap(),
                         OBJECT_STORE_DATA_GRANULARITY,
                     );
-                    let file_path = self.data_path.join(&filename);
-                    let mut writer = DiskWriter::try_new(file_path, &record.schema(), range)
-                        .expect("File and RecordBatch both are checked");
-
+                    let filename = self.filename_from_prefix(prefix);
+                    let file_path = self.data_path.join(filename);
+                    let mut writer = DiskWriter::try_new(file_path, &record.schema(), range)?;
                     writer.write(record)?;
-                    guard.disk.insert(filename, writer);
->>>>>>> d147f48c
+                    guard.disk.insert(prefix.to_owned(), writer);
                 }
             };
         }
@@ -170,37 +147,12 @@
         Ok(())
     }
 
-<<<<<<< HEAD
-    pub fn path_by_current_time(&self, prefix: &str) -> PathBuf {
-=======
-    pub fn filename_by_partition(
-        &self,
-        stream_hash: &str,
-        parsed_timestamp: NaiveDateTime,
-        custom_partition_values: &HashMap<String, String>,
-    ) -> String {
->>>>>>> d147f48c
+    pub fn filename_from_prefix(&self, prefix: &str) -> String {
         let mut hostname = hostname::get().unwrap().into_string().unwrap();
         if let Some(id) = &self.ingestor_id {
             hostname.push_str(id);
         }
-<<<<<<< HEAD
-
-        let filename = format!("{prefix}.{hostname}.data.part",);
-        self.data_path.join(filename)
-=======
-        format!(
-            "{stream_hash}.date={}.hour={:02}.minute={}.{}{hostname}.data.{ARROW_FILE_EXTENSION}",
-            parsed_timestamp.date(),
-            parsed_timestamp.hour(),
-            Minute::from(parsed_timestamp).to_slot(OBJECT_STORE_DATA_GRANULARITY),
-            custom_partition_values
-                .iter()
-                .sorted_by_key(|v| v.0)
-                .map(|(key, value)| format!("{key}={value}."))
-                .join("")
-        )
->>>>>>> d147f48c
+        format!("{prefix}.{hostname}.data.{ARROW_FILE_EXTENSION}")
     }
 
     pub fn arrow_files(&self) -> Vec<PathBuf> {
@@ -380,21 +332,12 @@
         self.writer.lock().unwrap().mem.clear();
     }
 
-<<<<<<< HEAD
-    pub fn flush(&self) {
-        let mut writer = self.writer.lock().unwrap();
-        // Flush memory
-        writer.mem.clear();
-        // Drop DiskWirters to flush all streams in memory
-        drop(std::mem::take(&mut writer.disk))
-=======
     pub fn flush(&self, forced: bool) {
         let mut writer = self.writer.lock().unwrap();
         // Flush memory
         writer.mem.clear();
         // Drop schema -> disk writer mapping, triggers flush to disk
         writer.disk.retain(|_, w| !forced && w.is_current());
->>>>>>> d147f48c
     }
 
     fn parquet_writer_props(
@@ -958,43 +901,7 @@
     }
 
     #[test]
-<<<<<<< HEAD
-    fn generate_correct_path() {
-=======
-    fn generate_correct_path_with_current_time_and_no_custom_partitioning() {
-        let stream_name = "test_stream";
-        let stream_hash = "abc123";
-        let parsed_timestamp = NaiveDate::from_ymd_opt(2023, 10, 1)
-            .unwrap()
-            .and_hms_opt(12, 30, 0)
-            .unwrap();
-        let custom_partition_values = HashMap::new();
-
-        let options = Options::default();
-        let staging = Stream::new(
-            Arc::new(options),
-            stream_name,
-            LogStreamMetadata::default(),
-            None,
-        );
-
-        let expected = format!(
-            "{stream_hash}.date={}.hour={:02}.minute={}.{}.data.{ARROW_FILE_EXTENSION}",
-            parsed_timestamp.date(),
-            parsed_timestamp.hour(),
-            Minute::from(parsed_timestamp).to_slot(OBJECT_STORE_DATA_GRANULARITY),
-            hostname::get().unwrap().into_string().unwrap()
-        );
-
-        let generated =
-            staging.filename_by_partition(stream_hash, parsed_timestamp, &custom_partition_values);
-
-        assert_eq!(generated, expected);
-    }
-
-    #[test]
-    fn generate_correct_path_with_current_time_and_custom_partitioning() {
->>>>>>> d147f48c
+    fn generate_filename_given_prefix() {
         let stream_name = "test_stream";
         let parsed_timestamp = NaiveDate::from_ymd_opt(2023, 10, 1)
             .unwrap()
@@ -1018,25 +925,12 @@
             None,
         );
 
-<<<<<<< HEAD
-        let expected_path = staging.data_path.join(format!(
-            "{prefix}.{}.data.part",
-=======
         let expected = format!(
-            "{stream_hash}.date={}.hour={:02}.minute={}.key1=value1.key2=value2.{}.data.{ARROW_FILE_EXTENSION}",
-            parsed_timestamp.date(),
-            parsed_timestamp.hour(),
-            Minute::from(parsed_timestamp).to_slot(OBJECT_STORE_DATA_GRANULARITY),
->>>>>>> d147f48c
+            "{prefix}.{}.data.{ARROW_FILE_EXTENSION}",
             hostname::get().unwrap().into_string().unwrap()
         );
 
-<<<<<<< HEAD
-        let generated_path = staging.path_by_current_time(&prefix);
-=======
-        let generated =
-            staging.filename_by_partition(stream_hash, parsed_timestamp, &custom_partition_values);
->>>>>>> d147f48c
+        let generated = staging.filename_from_prefix(&prefix);
 
         assert_eq!(generated, expected);
     }
@@ -1089,8 +983,9 @@
             ],
         )
         .unwrap();
+        let parsed_timestamp = Utc::now().naive_utc();
         staging
-            .push(&prefix, &batch, StreamType::UserDefined)
+            .push(&prefix, parsed_timestamp, &batch, StreamType::UserDefined)
             .unwrap();
         staging.flush(true);
     }
