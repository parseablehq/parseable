--- conflicted
+++ resolved
@@ -30,11 +30,7 @@
 use arrow_array::RecordBatch;
 use arrow_ipc::writer::StreamWriter;
 use arrow_schema::{Field, Fields, Schema};
-<<<<<<< HEAD
-use chrono::{NaiveDateTime, Utc};
-=======
 use chrono::{NaiveDateTime, Timelike};
->>>>>>> f209de61
 use derive_more::{Deref, DerefMut};
 use itertools::Itertools;
 use parquet::{
@@ -55,17 +51,9 @@
     metadata::{LogStreamMetadata, SchemaVersion},
     metrics,
     option::Mode,
-<<<<<<< HEAD
-    storage::{
-        object_storage::to_bytes, retention::Retention, StreamType, OBJECT_STORE_DATA_GRANULARITY,
-    },
+    storage::{object_storage::to_bytes, retention::Retention, StreamType},
     utils::time::Minute,
-    LOCK_EXPECT,
-=======
-    storage::{object_storage::to_bytes, retention::Retention, StreamType},
-    utils::minute_to_slot,
     LOCK_EXPECT, OBJECT_STORE_DATA_GRANULARITY,
->>>>>>> f209de61
 };
 
 use super::{
@@ -177,17 +165,10 @@
             hostname.push_str(id);
         }
         let filename = format!(
-<<<<<<< HEAD
-            "{}{stream_hash}.{}.minute={}.{}{hostname}.{ARROW_FILE_EXTENSION}",
-            Utc::now().format("%Y%m%dT%H%M"),
-            parsed_timestamp.format("date=%Y-%m-%d.hour=%H"),
-            Minute::from(parsed_timestamp).to_slot(OBJECT_STORE_DATA_GRANULARITY),
-=======
             "{stream_hash}.date={}.hour={:02}.minute={}.{}{hostname}.{ARROW_FILE_EXTENSION}",
             parsed_timestamp.date(),
             parsed_timestamp.hour(),
-            minute_to_slot(parsed_timestamp.minute(), OBJECT_STORE_DATA_GRANULARITY).unwrap(),
->>>>>>> f209de61
+            Minute::from(parsed_timestamp).to_slot(OBJECT_STORE_DATA_GRANULARITY),
             custom_partition_values
                 .iter()
                 .sorted_by_key(|v| v.0)
@@ -902,17 +883,10 @@
         );
 
         let expected_path = staging.data_path.join(format!(
-<<<<<<< HEAD
-            "{}{stream_hash}.{}.minute={}.{}.{ARROW_FILE_EXTENSION}",
-            Utc::now().format("%Y%m%dT%H%M"),
-            parsed_timestamp.format("date=%Y-%m-%d.hour=%H"),
-            Minute::from(parsed_timestamp).to_slot(OBJECT_STORE_DATA_GRANULARITY),
-=======
             "{stream_hash}.date={}.hour={:02}.minute={}.{}.{ARROW_FILE_EXTENSION}",
             parsed_timestamp.date(),
             parsed_timestamp.hour(),
-            minute_to_slot(parsed_timestamp.minute(), OBJECT_STORE_DATA_GRANULARITY).unwrap(),
->>>>>>> f209de61
+            Minute::from(parsed_timestamp).to_slot(OBJECT_STORE_DATA_GRANULARITY),
             hostname::get().unwrap().into_string().unwrap()
         ));
 
@@ -943,17 +917,10 @@
         );
 
         let expected_path = staging.data_path.join(format!(
-<<<<<<< HEAD
-            "{}{stream_hash}.{}.minute={}.key1=value1.key2=value2.{}.{ARROW_FILE_EXTENSION}",
-            Utc::now().format("%Y%m%dT%H%M"),
-            parsed_timestamp.format("date=%Y-%m-%d.hour=%H"),
-            Minute::from(parsed_timestamp).to_slot(OBJECT_STORE_DATA_GRANULARITY),
-=======
             "{stream_hash}.date={}.hour={:02}.minute={}.key1=value1.key2=value2.{}.{ARROW_FILE_EXTENSION}",
             parsed_timestamp.date(),
             parsed_timestamp.hour(),
-            minute_to_slot(parsed_timestamp.minute(), OBJECT_STORE_DATA_GRANULARITY).unwrap(),
->>>>>>> f209de61
+            Minute::from(parsed_timestamp).to_slot(OBJECT_STORE_DATA_GRANULARITY),
             hostname::get().unwrap().into_string().unwrap()
         ));
 
