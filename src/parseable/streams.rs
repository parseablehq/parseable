--- conflicted
+++ resolved
@@ -721,9 +721,8 @@
 
     /// First flushes arrows onto disk and then converts the arrow into parquet
     pub fn flush_and_convert(&self, shutdown_signal: bool) -> Result<(), StagingError> {
-<<<<<<< HEAD
         let start_flush = Instant::now();
-        self.flush();
+        self.flush(shutdown_signal);
         trace!(
             "Flushing stream ({}) took: {}s",
             self.stream_name,
@@ -737,9 +736,6 @@
             self.stream_name,
             start_convert.elapsed().as_secs_f64()
         );
-=======
-        self.flush(shutdown_signal);
->>>>>>> d147f48c
 
         Ok(())
     }
