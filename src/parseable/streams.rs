/*
 * Parseable Server (C) 2022 - 2024 Parseable, Inc.
 *
 * This program is free software: you can redistribute it and/or modify
 * it under the terms of the GNU Affero General Public License as
 * published by the Free Software Foundation, either version 3 of the
 * License, or (at your option) any later version.
 *
 * This program is distributed in the hope that it will be useful,
 * but WITHOUT ANY WARRANTY; without even the implied warranty of
 * MERCHANTABILITY or FITNESS FOR A PARTICULAR PURPOSE.  See the
 * GNU Affero General Public License for more details.
 *
 * You should have received a copy of the GNU Affero General Public License
 * along with this program.  If not, see <http://www.gnu.org/licenses/>.
 *
 *
 */

use std::{
    collections::HashMap,
    fs::{remove_file, write, File, OpenOptions},
    num::NonZeroU32,
    path::{Path, PathBuf},
    process,
    sync::{Arc, Mutex, RwLock},
    time::{SystemTime, UNIX_EPOCH},
};

use arrow_array::RecordBatch;
use arrow_ipc::writer::StreamWriter;
use arrow_schema::{Field, Fields, Schema};
use chrono::{NaiveDateTime, Timelike};
use derive_more::{Deref, DerefMut};
use itertools::Itertools;
use parquet::{
    arrow::ArrowWriter,
    basic::Encoding,
    file::{properties::WriterProperties, FOOTER_SIZE},
    format::SortingColumn,
    schema::types::ColumnPath,
};
use rand::distributions::DistString;
use relative_path::RelativePathBuf;
use tokio::task::JoinSet;
use tracing::{error, info, trace, warn};

use crate::{
    cli::Options,
    event::DEFAULT_TIMESTAMP_KEY,
    metadata::{LogStreamMetadata, SchemaVersion},
    metrics,
    option::Mode,
    storage::{object_storage::to_bytes, retention::Retention, StreamType},
    utils::minute_to_slot,
    LOCK_EXPECT, OBJECT_STORE_DATA_GRANULARITY,
};

use super::{
    staging::{
        reader::{MergedRecordReader, MergedReverseRecordReader},
        writer::Writer,
        StagingError,
    },
    LogStream, ARROW_FILE_EXTENSION,
};

#[derive(Debug, thiserror::Error)]
#[error("Stream not found: {0}")]
pub struct StreamNotFound(pub String);

pub type StreamRef = Arc<Stream>;

/// Gets the unix timestamp for the minute as described by the `SystemTime`
fn minute_from_system_time(time: SystemTime) -> u128 {
    time.duration_since(UNIX_EPOCH)
        .expect("Legitimate time")
        .as_millis()
        / 60000
}

/// All state associated with a single logstream in Parseable.
pub struct Stream {
    pub stream_name: String,
    pub metadata: RwLock<LogStreamMetadata>,
    pub data_path: PathBuf,
    pub options: Arc<Options>,
    pub writer: Mutex<Writer>,
    pub ingestor_id: Option<String>,
}

impl Stream {
    pub fn new(
        options: Arc<Options>,
        stream_name: impl Into<String>,
        metadata: LogStreamMetadata,
        ingestor_id: Option<String>,
    ) -> StreamRef {
        let stream_name = stream_name.into();
        let data_path = options.local_stream_data_path(&stream_name);

        Arc::new(Self {
            stream_name,
            metadata: RwLock::new(metadata),
            data_path,
            options,
            writer: Mutex::new(Writer::default()),
            ingestor_id,
        })
    }

    // Concatenates record batches and puts them in memory store for each event.
    pub fn push(
        &self,
        schema_key: &str,
        record: &RecordBatch,
        parsed_timestamp: NaiveDateTime,
        custom_partition_values: &HashMap<String, String>,
        stream_type: StreamType,
    ) -> Result<(), StagingError> {
        let mut guard = self.writer.lock().unwrap();
        if self.options.mode != Mode::Query || stream_type == StreamType::Internal {
            match guard.disk.get_mut(schema_key) {
                Some(writer) => {
                    writer.write(record)?;
                }
                None => {
                    // entry is not present thus we create it
                    let file_path = self.path_by_current_time(
                        schema_key,
                        parsed_timestamp,
                        custom_partition_values,
                    );
                    std::fs::create_dir_all(&self.data_path)?;

                    let file = OpenOptions::new()
                        .create(true)
                        .append(true)
                        .open(&file_path)?;

                    let mut writer = StreamWriter::try_new(file, &record.schema())
                        .expect("File and RecordBatch both are checked");

                    writer.write(record)?;
                    guard.disk.insert(schema_key.to_owned(), writer);
                }
            };
        }

        guard.mem.push(schema_key, record);

        Ok(())
    }

    pub fn path_by_current_time(
        &self,
        stream_hash: &str,
        parsed_timestamp: NaiveDateTime,
        custom_partition_values: &HashMap<String, String>,
    ) -> PathBuf {
        let mut hostname = hostname::get().unwrap().into_string().unwrap();
        if let Some(id) = &self.ingestor_id {
            hostname.push_str(id);
        }
        let filename = format!(
<<<<<<< HEAD
            "{}{stream_hash}.date={}.hour={:02}.minute={}.{}{hostname}.data.{ARROW_FILE_EXTENSION}",
            Utc::now().format("%Y%m%dT%H%M"),
=======
            "{stream_hash}.date={}.hour={:02}.minute={}.{}{hostname}.{ARROW_FILE_EXTENSION}",
>>>>>>> f209de61
            parsed_timestamp.date(),
            parsed_timestamp.hour(),
            minute_to_slot(parsed_timestamp.minute(), OBJECT_STORE_DATA_GRANULARITY).unwrap(),
            custom_partition_values
                .iter()
                .sorted_by_key(|v| v.0)
                .map(|(key, value)| format!("{key}={value}."))
                .join("")
        );
        self.data_path.join(filename)
    }

    pub fn arrow_files(&self) -> Vec<PathBuf> {
        let Ok(dir) = self.data_path.read_dir() else {
            return vec![];
        };

        let paths = dir
            .flatten()
            .map(|file| file.path())
            .filter(|file| file.extension().is_some_and(|ext| ext.eq("arrows")))
            .sorted_by_key(|f| f.metadata().unwrap().modified().unwrap())
            .collect();

        paths
    }

    /// Groups arrow files which are to be included in one parquet
    ///
    /// Excludes the arrow file being written for the current minute (data is still being written to that one)
    ///
    /// Only includes ones starting from the previous minute
    pub fn arrow_files_grouped_exclude_time(
        &self,
        exclude: SystemTime,
        shutdown_signal: bool,
    ) -> HashMap<PathBuf, Vec<PathBuf>> {
        let mut grouped_arrow_file: HashMap<PathBuf, Vec<PathBuf>> = HashMap::new();
        let mut arrow_files = self.arrow_files();

        // if the shutdown signal is false i.e. normal condition
        // don't keep the ones for the current minute
        if !shutdown_signal {
            arrow_files.retain(|path| {
                let creation = path
                    .metadata()
                    .expect("Arrow file should exist on disk")
                    .created()
                    .expect("Creation time should be accessible");
                // Compare if creation time is actually from previous minute
                minute_from_system_time(creation) < minute_from_system_time(exclude)
            });
        }

        let random_string =
            rand::distributions::Alphanumeric.sample_string(&mut rand::thread_rng(), 15);
        for arrow_file_path in arrow_files {
            if arrow_file_path.metadata().unwrap().len() == 0 {
                error!(
                    "Invalid arrow file {:?} detected for stream {}, removing it",
                    &arrow_file_path, self.stream_name
                );
                remove_file(&arrow_file_path).unwrap();
            } else {
                let key = Self::arrow_path_to_parquet(&arrow_file_path, &random_string);
                grouped_arrow_file
                    .entry(key)
                    .or_default()
                    .push(arrow_file_path);
            }
        }
        grouped_arrow_file
    }

    pub fn parquet_files(&self) -> Vec<PathBuf> {
        let Ok(dir) = self.data_path.read_dir() else {
            return vec![];
        };

        dir.flatten()
            .map(|file| file.path())
            .filter(|file| {
                file.extension().is_some_and(|ext| ext.eq("parquet"))
                    && std::fs::metadata(file).is_ok_and(|meta| meta.len() > FOOTER_SIZE as u64)
            })
            .collect()
    }

    pub fn schema_files(&self) -> Vec<PathBuf> {
        let Ok(dir) = self.data_path.read_dir() else {
            return vec![];
        };

        dir.flatten()
            .map(|file| file.path())
            .filter(|file| file.extension().is_some_and(|ext| ext.eq("schema")))
            .collect()
    }

    pub fn get_schemas_if_present(&self) -> Option<Vec<Schema>> {
        let Ok(dir) = self.data_path.read_dir() else {
            return None;
        };

        let mut schemas: Vec<Schema> = Vec::new();

        for file in dir.flatten() {
            if let Some(ext) = file.path().extension() {
                if ext.eq("schema") {
                    let file = File::open(file.path()).expect("Schema File should exist");

                    let schema = match serde_json::from_reader(file) {
                        Ok(schema) => schema,
                        Err(_) => continue,
                    };
                    schemas.push(schema);
                }
            }
        }

        if !schemas.is_empty() {
            Some(schemas)
        } else {
            None
        }
    }

    fn arrow_path_to_parquet(path: &Path, random_string: &str) -> PathBuf {
        let filename = path.file_stem().unwrap().to_str().unwrap();
        let (_, filename) = filename.split_once('.').unwrap();
        assert!(filename.contains('.'), "contains the delim `.`");
        let filename_with_random_number = format!("{filename}.{random_string}.arrows");
        let mut parquet_path = path.to_owned();
        parquet_path.set_file_name(filename_with_random_number);
        parquet_path.set_extension("parquet");
        parquet_path
    }

    /// Converts arrow files in staging into parquet files, does so only for past minutes when run with `!shutdown_signal`
    pub fn prepare_parquet(&self, shutdown_signal: bool) -> Result<(), StagingError> {
        info!(
            "Starting arrow_conversion job for stream- {}",
            self.stream_name
        );

        let time_partition = self.get_time_partition();
        let custom_partition = self.get_custom_partition();

        // read arrow files on disk
        // convert them to parquet
        let schema = self
            .convert_disk_files_to_parquet(
                time_partition.as_ref(),
                custom_partition.as_ref(),
                shutdown_signal,
            )
            .inspect_err(|err| warn!("Error while converting arrow to parquet- {err:?}"))?;

        // check if there is already a schema file in staging pertaining to this stream
        // if yes, then merge them and save

        if let Some(mut schema) = schema {
            let static_schema_flag = self.get_static_schema_flag();
            if !static_schema_flag {
                // schema is dynamic, read from staging and merge if present

                // need to add something before .schema to make the file have an extension of type `schema`
                let path = RelativePathBuf::from_iter([format!("{}.schema", self.stream_name)])
                    .to_path(&self.data_path);

                let staging_schemas = self.get_schemas_if_present();
                if let Some(mut staging_schemas) = staging_schemas {
                    warn!(
                        "Found {} schemas in staging for stream- {}",
                        staging_schemas.len(),
                        self.stream_name
                    );
                    staging_schemas.push(schema);
                    schema = Schema::try_merge(staging_schemas)?;
                }

                // save the merged schema on staging disk
                // the path should be stream/.ingestor.{id}.schema
                info!("writing schema to path - {path:?}");
                write(path, to_bytes(&schema))?;
            }
        }

        Ok(())
    }

    pub fn recordbatches_cloned(&self, schema: &Arc<Schema>) -> Vec<RecordBatch> {
        self.writer.lock().unwrap().mem.recordbatch_cloned(schema)
    }

    pub fn clear(&self) {
        self.writer.lock().unwrap().mem.clear();
    }

    pub fn flush(&self) {
        let mut disk_writers = {
            let mut writer = self.writer.lock().unwrap();
            // Flush memory
            writer.mem.clear();
            // Take schema -> disk writer mapping
            std::mem::take(&mut writer.disk)
        };

        // Flush disk
        for writer in disk_writers.values_mut() {
            _ = writer.finish();
        }
    }

    fn parquet_writer_props(
        &self,
        merged_schema: &Schema,
        time_partition: Option<&String>,
        custom_partition: Option<&String>,
    ) -> WriterProperties {
        // Determine time partition field
        let time_partition_field = time_partition.map_or(DEFAULT_TIMESTAMP_KEY, |tp| tp.as_str());

        // Find time partition index
        let time_partition_idx = merged_schema.index_of(time_partition_field).unwrap_or(0);

        let mut props = WriterProperties::builder()
            .set_max_row_group_size(self.options.row_group_size)
            .set_compression(self.options.parquet_compression.into())
            .set_column_encoding(
                ColumnPath::new(vec![time_partition_field.to_string()]),
                Encoding::DELTA_BINARY_PACKED,
            );

        // Create sorting columns
        let mut sorting_column_vec = vec![SortingColumn {
            column_idx: time_partition_idx as i32,
            descending: true,
            nulls_first: true,
        }];

        // Describe custom partition column encodings and sorting
        if let Some(custom_partition) = custom_partition {
            for partition in custom_partition.split(',') {
                if let Ok(idx) = merged_schema.index_of(partition) {
                    let column_path = ColumnPath::new(vec![partition.to_string()]);
                    props = props.set_column_encoding(column_path, Encoding::DELTA_BYTE_ARRAY);

                    sorting_column_vec.push(SortingColumn {
                        column_idx: idx as i32,
                        descending: true,
                        nulls_first: true,
                    });
                }
            }
        }

        // Set sorting columns
        props.set_sorting_columns(Some(sorting_column_vec)).build()
    }

    /// This function reads arrow files, groups their schemas
    ///
    /// converts them into parquet files and returns a merged schema
    pub fn convert_disk_files_to_parquet(
        &self,
        time_partition: Option<&String>,
        custom_partition: Option<&String>,
        shutdown_signal: bool,
    ) -> Result<Option<Schema>, StagingError> {
        let mut schemas = Vec::new();

        let now = SystemTime::now();
        let staging_files = self.arrow_files_grouped_exclude_time(now, shutdown_signal);
        if staging_files.is_empty() {
            metrics::STAGING_FILES
                .with_label_values(&[&self.stream_name])
                .set(0);
            metrics::STORAGE_SIZE
                .with_label_values(&["staging", &self.stream_name, "arrows"])
                .set(0);
            metrics::STORAGE_SIZE
                .with_label_values(&["staging", &self.stream_name, "parquet"])
                .set(0);
        }

        //find sum of arrow files in staging directory for a stream
        let total_arrow_files = staging_files.values().map(|v| v.len()).sum::<usize>();
        metrics::STAGING_FILES
            .with_label_values(&[&self.stream_name])
            .set(total_arrow_files as i64);

        //find sum of file sizes of all arrow files in staging_files
        let total_arrow_files_size = staging_files
            .values()
            .map(|v| {
                v.iter()
                    .map(|file| file.metadata().unwrap().len())
                    .sum::<u64>()
            })
            .sum::<u64>();
        metrics::STORAGE_SIZE
            .with_label_values(&["staging", &self.stream_name, "arrows"])
            .set(total_arrow_files_size as i64);

        // warn!("staging files-\n{staging_files:?}\n");
        for (parquet_path, arrow_files) in staging_files {
            let record_reader = MergedReverseRecordReader::try_new(&arrow_files);
            if record_reader.readers.is_empty() {
                continue;
            }
            let merged_schema = record_reader.merged_schema();

            let props = self.parquet_writer_props(&merged_schema, time_partition, custom_partition);
            schemas.push(merged_schema.clone());
            let schema = Arc::new(merged_schema);
            let mut part_path = parquet_path.to_owned();
            part_path.set_extension("part");
            let mut part_file = OpenOptions::new()
                .create(true)
                .append(true)
                .open(&part_path)
                .map_err(|_| StagingError::Create)?;
            let mut writer = ArrowWriter::try_new(&mut part_file, schema.clone(), Some(props))?;
            for ref record in record_reader.merged_iter(schema, time_partition.cloned()) {
                writer.write(record)?;
            }
            writer.close()?;

            if part_file.metadata().expect("File was just created").len()
                < parquet::file::FOOTER_SIZE as u64
            {
                error!(
                    "Invalid parquet file {part_path:?} detected for stream {}, removing it",
                    &self.stream_name
                );
                remove_file(part_path).unwrap();
            } else {
                trace!("Parquet file successfully constructed");
                if let Err(e) = std::fs::rename(&part_path, &parquet_path) {
                    error!(
                        "Couldn't rename part file: {part_path:?} -> {parquet_path:?}, error = {e}"
                    );
                }

                for file in arrow_files {
                    let file_size = match file.metadata() {
                        Ok(meta) => meta.len(),
                        Err(err) => {
                            warn!(
                                "File ({}) not found; Error = {err}",
                                file.display()
                            );
                            continue;
                        }
                    };
                    if remove_file(&file).is_err() {
                        error!("Failed to delete file. Unstable state");
                        process::abort()
                    }
                    metrics::STORAGE_SIZE
                        .with_label_values(&["staging", &self.stream_name, ARROW_FILE_EXTENSION])
                        .sub(file_size as i64);
                }
            }
        }

        if schemas.is_empty() {
            return Ok(None);
        }

        Ok(Some(Schema::try_merge(schemas).unwrap()))
    }

    pub fn updated_schema(&self, current_schema: Schema) -> Schema {
        let staging_files = self.arrow_files();
        let record_reader = MergedRecordReader::try_new(&staging_files).unwrap();
        if record_reader.readers.is_empty() {
            return current_schema;
        }

        let schema = record_reader.merged_schema();

        Schema::try_merge(vec![schema, current_schema]).unwrap()
    }

    /// Stores the provided stream metadata in memory mapping
    pub async fn set_metadata(&self, updated_metadata: LogStreamMetadata) {
        *self.metadata.write().expect(LOCK_EXPECT) = updated_metadata;
    }

    pub fn get_first_event(&self) -> Option<String> {
        self.metadata
            .read()
            .expect(LOCK_EXPECT)
            .first_event_at
            .clone()
    }

    pub fn get_time_partition(&self) -> Option<String> {
        self.metadata
            .read()
            .expect(LOCK_EXPECT)
            .time_partition
            .clone()
    }

    pub fn get_time_partition_limit(&self) -> Option<NonZeroU32> {
        self.metadata
            .read()
            .expect(LOCK_EXPECT)
            .time_partition_limit
    }

    pub fn get_custom_partition(&self) -> Option<String> {
        self.metadata
            .read()
            .expect(LOCK_EXPECT)
            .custom_partition
            .clone()
    }

    pub fn get_static_schema_flag(&self) -> bool {
        self.metadata.read().expect(LOCK_EXPECT).static_schema_flag
    }

    pub fn get_retention(&self) -> Option<Retention> {
        self.metadata.read().expect(LOCK_EXPECT).retention.clone()
    }

    pub fn get_schema_version(&self) -> SchemaVersion {
        self.metadata.read().expect(LOCK_EXPECT).schema_version
    }

    pub fn get_schema(&self) -> Arc<Schema> {
        let metadata = self.metadata.read().expect(LOCK_EXPECT);

        // sort fields on read from hashmap as order of fields can differ.
        // This provides a stable output order if schema is same between calls to this function
        let fields: Fields = metadata
            .schema
            .values()
            .sorted_by_key(|field| field.name())
            .cloned()
            .collect();

        Arc::new(Schema::new(fields))
    }

    pub fn get_schema_raw(&self) -> HashMap<String, Arc<Field>> {
        self.metadata.read().expect(LOCK_EXPECT).schema.clone()
    }

    pub fn set_retention(&self, retention: Retention) {
        self.metadata.write().expect(LOCK_EXPECT).retention = Some(retention);
    }

    pub fn set_first_event_at(&self, first_event_at: &str) {
        self.metadata.write().expect(LOCK_EXPECT).first_event_at = Some(first_event_at.to_owned());
    }

    /// Removes the `first_event_at` timestamp for the specified stream from the LogStreamMetadata.
    ///
    /// This function is called during the retention task, when the parquet files along with the manifest files are deleted from the storage.
    /// The manifest path is removed from the snapshot in the stream.json
    /// and the first_event_at value in the stream.json is removed.
    ///
    /// # Arguments
    ///
    /// * `stream_name` - The name of the stream for which the `first_event_at` timestamp is to be removed.
    ///
    /// # Returns
    ///
    /// * `Result<(), StreamNotFound>` - Returns `Ok(())` if the `first_event_at` timestamp is successfully removed,
    ///   or a `StreamNotFound` if the stream metadata is not found.
    ///
    /// # Examples
    /// ```ignore
    /// ```rust
    /// let result = metadata.remove_first_event_at("my_stream");
    /// match result {
    ///     Ok(()) => println!("first-event-at removed successfully"),
    ///     Err(e) => eprintln!("Error removing first-event-at from PARSEABLE.streams: {}", e),
    /// }
    /// ```
    pub fn reset_first_event_at(&self) {
        self.metadata
            .write()
            .expect(LOCK_EXPECT)
            .first_event_at
            .take();
    }

    pub fn set_time_partition_limit(&self, time_partition_limit: NonZeroU32) {
        self.metadata
            .write()
            .expect(LOCK_EXPECT)
            .time_partition_limit = Some(time_partition_limit);
    }

    pub fn set_custom_partition(&self, custom_partition: Option<&String>) {
        self.metadata.write().expect(LOCK_EXPECT).custom_partition = custom_partition.cloned();
    }

    pub fn set_hot_tier(&self, enable: bool) {
        self.metadata.write().expect(LOCK_EXPECT).hot_tier_enabled = enable;
    }

    pub fn get_stream_type(&self) -> StreamType {
        self.metadata.read().expect(LOCK_EXPECT).stream_type
    }

    /// First flushes arrows onto disk and then converts the arrow into parquet
    pub fn flush_and_convert(&self, shutdown_signal: bool) -> Result<(), StagingError> {
        self.flush();

        self.prepare_parquet(shutdown_signal)
    }
}

#[derive(Deref, DerefMut, Default)]
pub struct Streams(RwLock<HashMap<String, StreamRef>>);

// PARSEABLE.streams should be updated
// 1. During server start up
// 2. When a new stream is created (make a new entry in the map)
// 3. When a stream is deleted (remove the entry from the map)
// 4. When first event is sent to stream (update the schema)
// 5. When set alert API is called (update the alert)
impl Streams {
    pub fn create(
        &self,
        options: Arc<Options>,
        stream_name: String,
        metadata: LogStreamMetadata,
        ingestor_id: Option<String>,
    ) -> StreamRef {
        let stream = Stream::new(options, &stream_name, metadata, ingestor_id);
        self.write()
            .expect(LOCK_EXPECT)
            .insert(stream_name, stream.clone());

        stream
    }

    /// TODO: validate possibility of stream continuing to exist despite being deleted
    pub fn delete(&self, stream_name: &str) {
        self.write().expect(LOCK_EXPECT).remove(stream_name);
    }

    pub fn contains(&self, stream_name: &str) -> bool {
        self.read().expect(LOCK_EXPECT).contains_key(stream_name)
    }

    /// Returns the number of logstreams that parseable is aware of
    pub fn len(&self) -> usize {
        self.read().expect(LOCK_EXPECT).len()
    }

    /// Returns true if parseable is not aware of any streams
    pub fn is_empty(&self) -> bool {
        self.len() == 0
    }

    /// Listing of logstream names that parseable is aware of
    pub fn list(&self) -> Vec<LogStream> {
        self.read()
            .expect(LOCK_EXPECT)
            .keys()
            .map(String::clone)
            .collect()
    }

    pub fn list_internal_streams(&self) -> Vec<String> {
        let map = self.read().expect(LOCK_EXPECT);

        map.iter()
            .filter(|(_, stream)| {
                stream.metadata.read().expect(LOCK_EXPECT).stream_type == StreamType::Internal
            })
            .map(|(k, _)| k.clone())
            .collect()
    }

    /// Asynchronously flushes arrows and compacts into parquet data on all streams in staging,
    /// so that it is ready to be pushed onto objectstore.
    pub fn flush_and_convert(
        &self,
        joinset: &mut JoinSet<Result<(), StagingError>>,
        shutdown_signal: bool,
    ) {
        let streams: Vec<Arc<Stream>> = self
            .read()
            .expect(LOCK_EXPECT)
            .values()
            .map(Arc::clone)
            .collect();
        for stream in streams {
            joinset.spawn(async move { stream.flush_and_convert(shutdown_signal) });
        }
    }
}

#[cfg(test)]
mod tests {
    use std::time::Duration;

    use arrow_array::{Int32Array, StringArray, TimestampMillisecondArray};
    use arrow_schema::{DataType, Field, TimeUnit};
    use chrono::{NaiveDate, TimeDelta, Utc};
    use temp_dir::TempDir;
    use tokio::time::sleep;

    use super::*;

    #[test]
    fn test_staging_new_with_valid_stream() {
        let stream_name = "test_stream";

        let options = Arc::new(Options::default());
        let staging = Stream::new(
            options.clone(),
            stream_name,
            LogStreamMetadata::default(),
            None,
        );

        assert_eq!(
            staging.data_path,
            options.local_stream_data_path(stream_name)
        );
    }

    #[test]
    fn test_staging_with_special_characters() {
        let stream_name = "test_stream_!@#$%^&*()";

        let options = Arc::new(Options::default());
        let staging = Stream::new(
            options.clone(),
            stream_name,
            LogStreamMetadata::default(),
            None,
        );

        assert_eq!(
            staging.data_path,
            options.local_stream_data_path(stream_name)
        );
    }

    #[test]
    fn test_staging_data_path_initialization() {
        let stream_name = "example_stream";

        let options = Arc::new(Options::default());
        let staging = Stream::new(
            options.clone(),
            stream_name,
            LogStreamMetadata::default(),
            None,
        );

        assert_eq!(
            staging.data_path,
            options.local_stream_data_path(stream_name)
        );
    }

    #[test]
    fn test_staging_with_alphanumeric_stream_name() {
        let stream_name = "test123stream";

        let options = Arc::new(Options::default());
        let staging = Stream::new(
            options.clone(),
            stream_name,
            LogStreamMetadata::default(),
            None,
        );

        assert_eq!(
            staging.data_path,
            options.local_stream_data_path(stream_name)
        );
    }

    #[test]
    fn test_arrow_files_empty_directory() {
        let temp_dir = TempDir::new().unwrap();

        let options = Options {
            local_staging_path: temp_dir.path().to_path_buf(),
            ..Default::default()
        };
        let staging = Stream::new(
            Arc::new(options),
            "test_stream",
            LogStreamMetadata::default(),
            None,
        );

        let files = staging.arrow_files();

        assert!(files.is_empty());
    }

    #[test]
    fn generate_correct_path_with_current_time_and_no_custom_partitioning() {
        let stream_name = "test_stream";
        let stream_hash = "abc123";
        let parsed_timestamp = NaiveDate::from_ymd_opt(2023, 10, 1)
            .unwrap()
            .and_hms_opt(12, 30, 0)
            .unwrap();
        let custom_partition_values = HashMap::new();

        let options = Options::default();
        let staging = Stream::new(
            Arc::new(options),
            stream_name,
            LogStreamMetadata::default(),
            None,
        );

        let expected_path = staging.data_path.join(format!(
<<<<<<< HEAD
            "{}{stream_hash}.date={}.hour={:02}.minute={}.{}.data.{ARROW_FILE_EXTENSION}",
            Utc::now().format("%Y%m%dT%H%M"),
=======
            "{stream_hash}.date={}.hour={:02}.minute={}.{}.{ARROW_FILE_EXTENSION}",
>>>>>>> f209de61
            parsed_timestamp.date(),
            parsed_timestamp.hour(),
            minute_to_slot(parsed_timestamp.minute(), OBJECT_STORE_DATA_GRANULARITY).unwrap(),
            hostname::get().unwrap().into_string().unwrap()
        ));

        let generated_path =
            staging.path_by_current_time(stream_hash, parsed_timestamp, &custom_partition_values);

        assert_eq!(generated_path, expected_path);
    }

    #[test]
    fn generate_correct_path_with_current_time_and_custom_partitioning() {
        let stream_name = "test_stream";
        let stream_hash = "abc123";
        let parsed_timestamp = NaiveDate::from_ymd_opt(2023, 10, 1)
            .unwrap()
            .and_hms_opt(12, 30, 0)
            .unwrap();
        let mut custom_partition_values = HashMap::new();
        custom_partition_values.insert("key1".to_string(), "value1".to_string());
        custom_partition_values.insert("key2".to_string(), "value2".to_string());

        let options = Options::default();
        let staging = Stream::new(
            Arc::new(options),
            stream_name,
            LogStreamMetadata::default(),
            None,
        );

        let expected_path = staging.data_path.join(format!(
<<<<<<< HEAD
            "{}{stream_hash}.date={}.hour={:02}.minute={}.key1=value1.key2=value2.{}.data.{ARROW_FILE_EXTENSION}",
            Utc::now().format("%Y%m%dT%H%M"),
=======
            "{stream_hash}.date={}.hour={:02}.minute={}.key1=value1.key2=value2.{}.{ARROW_FILE_EXTENSION}",
>>>>>>> f209de61
            parsed_timestamp.date(),
            parsed_timestamp.hour(),
            minute_to_slot(parsed_timestamp.minute(), OBJECT_STORE_DATA_GRANULARITY).unwrap(),
            hostname::get().unwrap().into_string().unwrap()
        ));

        let generated_path =
            staging.path_by_current_time(stream_hash, parsed_timestamp, &custom_partition_values);

        assert_eq!(generated_path, expected_path);
    }

    #[test]
    fn test_convert_to_parquet_with_empty_staging() -> Result<(), StagingError> {
        let temp_dir = TempDir::new()?;
        let options = Options {
            local_staging_path: temp_dir.path().to_path_buf(),
            ..Default::default()
        };
        let stream = "test_stream".to_string();
        let result = Stream::new(
            Arc::new(options),
            &stream,
            LogStreamMetadata::default(),
            None,
        )
        .convert_disk_files_to_parquet(None, None, false)?;
        assert!(result.is_none());
        // Verify metrics were set to 0
        let staging_files = metrics::STAGING_FILES.with_label_values(&[&stream]).get();
        assert_eq!(staging_files, 0);
        let storage_size_arrows = metrics::STORAGE_SIZE
            .with_label_values(&["staging", &stream, "arrows"])
            .get();
        assert_eq!(storage_size_arrows, 0);
        let storage_size_parquet = metrics::STORAGE_SIZE
            .with_label_values(&["staging", &stream, "parquet"])
            .get();
        assert_eq!(storage_size_parquet, 0);
        Ok(())
    }

    fn write_log(staging: &StreamRef, schema: &Schema, mins: i64) {
        let time: NaiveDateTime = Utc::now()
            .checked_sub_signed(TimeDelta::minutes(mins))
            .unwrap()
            .naive_utc();
        let batch = RecordBatch::try_new(
            Arc::new(schema.clone()),
            vec![
                Arc::new(TimestampMillisecondArray::from(vec![1, 2, 3])),
                Arc::new(Int32Array::from(vec![1, 2, 3])),
                Arc::new(StringArray::from(vec!["a", "b", "c"])),
            ],
        )
        .unwrap();
        staging
            .push(
                "abc",
                &batch,
                time,
                &HashMap::new(),
                StreamType::UserDefined,
            )
            .unwrap();
        staging.flush();
    }

    #[test]
    fn different_minutes_multiple_arrow_files_to_parquet() {
        let temp_dir = TempDir::new().unwrap();
        let stream_name = "test_stream";
        let options = Arc::new(Options {
            local_staging_path: temp_dir.path().to_path_buf(),
            row_group_size: 1048576,
            ..Default::default()
        });
        let staging = Stream::new(
            options.clone(),
            stream_name,
            LogStreamMetadata::default(),
            None,
        );

        // Create test arrow files
        let schema = Schema::new(vec![
            Field::new(
                DEFAULT_TIMESTAMP_KEY,
                DataType::Timestamp(TimeUnit::Millisecond, None),
                false,
            ),
            Field::new("id", DataType::Int32, false),
            Field::new("value", DataType::Utf8, false),
        ]);

        for i in 0..3 {
            write_log(&staging, &schema, i);
        }
        // verify the arrow files exist in staging
        assert_eq!(staging.arrow_files().len(), 3);
        drop(staging);

        // Start with a fresh staging
        let staging = Stream::new(options, stream_name, LogStreamMetadata::default(), None);
        let result = staging
            .convert_disk_files_to_parquet(None, None, true)
            .unwrap();

        assert!(result.is_some());
        let result_schema = result.unwrap();
        assert_eq!(result_schema.fields().len(), 3);

        // Verify parquet files were created and the arrow files deleted
        assert_eq!(staging.parquet_files().len(), 3);
        assert_eq!(staging.arrow_files().len(), 0);
    }

    #[test]
    fn same_minute_multiple_arrow_files_to_parquet() {
        let temp_dir = TempDir::new().unwrap();
        let stream_name = "test_stream";
        let options = Arc::new(Options {
            local_staging_path: temp_dir.path().to_path_buf(),
            row_group_size: 1048576,
            ..Default::default()
        });
        let staging = Stream::new(
            options.clone(),
            stream_name,
            LogStreamMetadata::default(),
            None,
        );

        // Create test arrow files
        let schema = Schema::new(vec![
            Field::new(
                DEFAULT_TIMESTAMP_KEY,
                DataType::Timestamp(TimeUnit::Millisecond, None),
                false,
            ),
            Field::new("id", DataType::Int32, false),
            Field::new("value", DataType::Utf8, false),
        ]);

        for _ in 0..3 {
            write_log(&staging, &schema, 0);
        }
        // verify the arrow files exist in staging
        assert_eq!(staging.arrow_files().len(), 1);
        drop(staging);

        // Start with a fresh staging
        let staging = Stream::new(options, stream_name, LogStreamMetadata::default(), None);
        let result = staging
            .convert_disk_files_to_parquet(None, None, true)
            .unwrap();

        assert!(result.is_some());
        let result_schema = result.unwrap();
        assert_eq!(result_schema.fields().len(), 3);

        // Verify parquet files were created and the arrow files deleted
        assert_eq!(staging.parquet_files().len(), 1);
        assert_eq!(staging.arrow_files().len(), 0);
    }

    #[tokio::test]
    async fn miss_current_arrow_file_when_converting_to_parquet() {
        let temp_dir = TempDir::new().unwrap();
        let stream_name = "test_stream";
        let options = Arc::new(Options {
            local_staging_path: temp_dir.path().to_path_buf(),
            row_group_size: 1048576,
            ..Default::default()
        });
        let staging = Stream::new(
            options.clone(),
            stream_name,
            LogStreamMetadata::default(),
            None,
        );

        // Create test arrow files
        let schema = Schema::new(vec![
            Field::new(
                DEFAULT_TIMESTAMP_KEY,
                DataType::Timestamp(TimeUnit::Millisecond, None),
                false,
            ),
            Field::new("id", DataType::Int32, false),
            Field::new("value", DataType::Utf8, false),
        ]);

        // 2 logs in the previous minutes
        for i in 0..2 {
            write_log(&staging, &schema, i);
        }
        sleep(Duration::from_secs(60)).await;

        write_log(&staging, &schema, 0);

        // verify the arrow files exist in staging
        assert_eq!(staging.arrow_files().len(), 3);
        drop(staging);

        // Start with a fresh staging
        let staging = Stream::new(options, stream_name, LogStreamMetadata::default(), None);
        let result = staging
            .convert_disk_files_to_parquet(None, None, false)
            .unwrap();

        assert!(result.is_some());
        let result_schema = result.unwrap();
        assert_eq!(result_schema.fields().len(), 3);

        // Verify parquet files were created and the arrow file left
        assert_eq!(staging.parquet_files().len(), 2);
        assert_eq!(staging.arrow_files().len(), 1);
    }
}<|MERGE_RESOLUTION|>--- conflicted
+++ resolved
@@ -163,12 +163,7 @@
             hostname.push_str(id);
         }
         let filename = format!(
-<<<<<<< HEAD
-            "{}{stream_hash}.date={}.hour={:02}.minute={}.{}{hostname}.data.{ARROW_FILE_EXTENSION}",
-            Utc::now().format("%Y%m%dT%H%M"),
-=======
-            "{stream_hash}.date={}.hour={:02}.minute={}.{}{hostname}.{ARROW_FILE_EXTENSION}",
->>>>>>> f209de61
+            "{stream_hash}.date={}.hour={:02}.minute={}.{}{hostname}.data.{ARROW_FILE_EXTENSION}",
             parsed_timestamp.date(),
             parsed_timestamp.hour(),
             minute_to_slot(parsed_timestamp.minute(), OBJECT_STORE_DATA_GRANULARITY).unwrap(),
@@ -895,12 +890,7 @@
         );
 
         let expected_path = staging.data_path.join(format!(
-<<<<<<< HEAD
-            "{}{stream_hash}.date={}.hour={:02}.minute={}.{}.data.{ARROW_FILE_EXTENSION}",
-            Utc::now().format("%Y%m%dT%H%M"),
-=======
-            "{stream_hash}.date={}.hour={:02}.minute={}.{}.{ARROW_FILE_EXTENSION}",
->>>>>>> f209de61
+            "{stream_hash}.date={}.hour={:02}.minute={}.{}.data.{ARROW_FILE_EXTENSION}",
             parsed_timestamp.date(),
             parsed_timestamp.hour(),
             minute_to_slot(parsed_timestamp.minute(), OBJECT_STORE_DATA_GRANULARITY).unwrap(),
@@ -934,12 +924,7 @@
         );
 
         let expected_path = staging.data_path.join(format!(
-<<<<<<< HEAD
-            "{}{stream_hash}.date={}.hour={:02}.minute={}.key1=value1.key2=value2.{}.data.{ARROW_FILE_EXTENSION}",
-            Utc::now().format("%Y%m%dT%H%M"),
-=======
-            "{stream_hash}.date={}.hour={:02}.minute={}.key1=value1.key2=value2.{}.{ARROW_FILE_EXTENSION}",
->>>>>>> f209de61
+            "{stream_hash}.date={}.hour={:02}.minute={}.key1=value1.key2=value2.{}.data.{ARROW_FILE_EXTENSION}",
             parsed_timestamp.date(),
             parsed_timestamp.hour(),
             minute_to_slot(parsed_timestamp.minute(), OBJECT_STORE_DATA_GRANULARITY).unwrap(),
