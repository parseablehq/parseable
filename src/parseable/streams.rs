/*
 * Parseable Server (C) 2022 - 2024 Parseable, Inc.
 *
 * This program is free software: you can redistribute it and/or modify
 * it under the terms of the GNU Affero General Public License as
 * published by the Free Software Foundation, either version 3 of the
 * License, or (at your option) any later version.
 *
 * This program is distributed in the hope that it will be useful,
 * but WITHOUT ANY WARRANTY; without even the implied warranty of
 * MERCHANTABILITY or FITNESS FOR A PARTICULAR PURPOSE.  See the
 * GNU Affero General Public License for more details.
 *
 * You should have received a copy of the GNU Affero General Public License
 * along with this program.  If not, see <http://www.gnu.org/licenses/>.
 *
 *
 */

use std::{
    collections::{HashMap, HashSet},
    fs::{remove_file, write, File, OpenOptions},
    num::NonZeroU32,
    path::{Path, PathBuf},
    process,
    sync::{Arc, Mutex, RwLock},
    time::{Instant, SystemTime, UNIX_EPOCH},
};

use arrow_array::RecordBatch;
use arrow_schema::{Field, Fields, Schema};
use chrono::{NaiveDateTime, Timelike, Utc};
use derive_more::{Deref, DerefMut};
use itertools::Itertools;
use parquet::{
    arrow::ArrowWriter,
    basic::Encoding,
    file::{properties::WriterProperties, FOOTER_SIZE},
    format::SortingColumn,
    schema::types::ColumnPath,
};
use rand::distributions::DistString;
use relative_path::RelativePathBuf;
use tokio::task::JoinSet;
use tracing::{error, info, trace, warn};

use crate::{
    cli::Options,
    event::{
        format::{LogSource, LogSourceEntry},
        DEFAULT_TIMESTAMP_KEY,
    },
    metadata::{LogStreamMetadata, SchemaVersion},
    metrics,
    option::Mode,
    storage::{object_storage::to_bytes, retention::Retention, StreamType},
    utils::time::{Minute, TimeRange},
    LOCK_EXPECT, OBJECT_STORE_DATA_GRANULARITY,
};

use super::{
    staging::{
        reader::{MergedRecordReader, MergedReverseRecordReader},
        writer::{DiskWriter, Writer},
        StagingError,
    },
    LogStream, ARROW_FILE_EXTENSION,
};

/// Returns the filename for parquet if provided arrows file path is valid as per our expectation
fn arrow_path_to_parquet(path: &Path, random_string: &str) -> Option<PathBuf> {
    let filename = path.file_stem()?.to_str()?;
    let (_, front) = filename.split_once('.')?;
    assert!(front.contains('.'), "contains the delim `.`");
    let filename_with_random_number = format!("{front}.data.{random_string}.parquet");
    let mut parquet_path = path.to_owned();
    parquet_path.set_file_name(filename_with_random_number);

    Some(parquet_path)
}

#[derive(Debug, thiserror::Error)]
#[error("Stream not found: {0}")]
pub struct StreamNotFound(pub String);

pub type StreamRef = Arc<Stream>;

/// Gets the unix timestamp for the minute as described by the `SystemTime`
fn minute_from_system_time(time: SystemTime) -> u128 {
    time.duration_since(UNIX_EPOCH)
        .expect("Legitimate time")
        .as_millis()
        / 60000
}

/// All state associated with a single logstream in Parseable.
pub struct Stream {
    pub stream_name: String,
    pub metadata: RwLock<LogStreamMetadata>,
    pub data_path: PathBuf,
    pub options: Arc<Options>,
    pub writer: Mutex<Writer>,
    pub ingestor_id: Option<String>,
}

impl Stream {
    pub fn new(
        options: Arc<Options>,
        stream_name: impl Into<String>,
        metadata: LogStreamMetadata,
        ingestor_id: Option<String>,
    ) -> StreamRef {
        let stream_name = stream_name.into();
        let data_path = options.local_stream_data_path(&stream_name);

        Arc::new(Self {
            stream_name,
            metadata: RwLock::new(metadata),
            data_path,
            options,
            writer: Mutex::new(Writer::default()),
            ingestor_id,
        })
    }

    // Concatenates record batches and puts them in memory store for each event.
    pub fn push(
        &self,
        schema_key: &str,
        record: &RecordBatch,
        parsed_timestamp: NaiveDateTime,
        custom_partition_values: &HashMap<String, String>,
        stream_type: StreamType,
    ) -> Result<(), StagingError> {
        let mut guard = self.writer.lock().unwrap();
        if self.options.mode != Mode::Query || stream_type == StreamType::Internal {
            let filename =
                self.filename_by_partition(schema_key, parsed_timestamp, custom_partition_values);
            match guard.disk.get_mut(&filename) {
                Some(writer) => {
                    writer.write(record)?;
                }
                None => {
                    // entry is not present thus we create it
                    std::fs::create_dir_all(&self.data_path)?;

                    let range = TimeRange::granularity_range(
                        parsed_timestamp.and_local_timezone(Utc).unwrap(),
                        OBJECT_STORE_DATA_GRANULARITY,
                    );
                    let file_path = self.data_path.join(&filename);
                    let mut writer = DiskWriter::try_new(file_path, &record.schema(), range)
                        .expect("File and RecordBatch both are checked");

                    writer.write(record)?;
                    guard.disk.insert(filename, writer);
                }
            };
        }

        guard.mem.push(schema_key, record);

        Ok(())
    }

    pub fn filename_by_partition(
        &self,
        stream_hash: &str,
        parsed_timestamp: NaiveDateTime,
        custom_partition_values: &HashMap<String, String>,
    ) -> String {
        let mut hostname = hostname::get().unwrap().into_string().unwrap();
        if let Some(id) = &self.ingestor_id {
            hostname.push_str(id);
        }
        format!(
            "{stream_hash}.date={}.hour={:02}.minute={}.{}{hostname}.data.{ARROW_FILE_EXTENSION}",
            parsed_timestamp.date(),
            parsed_timestamp.hour(),
            Minute::from(parsed_timestamp).to_slot(OBJECT_STORE_DATA_GRANULARITY),
            custom_partition_values
                .iter()
                .sorted_by_key(|v| v.0)
                .map(|(key, value)| format!("{key}={value}."))
                .join("")
        )
    }

    pub fn arrow_files(&self) -> Vec<PathBuf> {
        let Ok(dir) = self.data_path.read_dir() else {
            return vec![];
        };

        let paths = dir
            .flatten()
            .map(|file| file.path())
            .filter(|file| {
                file.extension()
                    .is_some_and(|ext| ext.eq(ARROW_FILE_EXTENSION))
            })
            .sorted_by_key(|f| f.metadata().unwrap().modified().unwrap())
            .collect();

        paths
    }

    /// Groups arrow files which are to be included in one parquet
    ///
    /// Excludes the arrow file being written for the current minute (data is still being written to that one)
    ///
    /// Only includes ones starting from the previous minute
    pub fn arrow_files_grouped_exclude_time(
        &self,
        exclude: SystemTime,
        shutdown_signal: bool,
    ) -> HashMap<PathBuf, Vec<PathBuf>> {
        let mut grouped_arrow_file: HashMap<PathBuf, Vec<PathBuf>> = HashMap::new();
        let mut arrow_files = self.arrow_files();

        // if the shutdown signal is false i.e. normal condition
        // don't keep the ones for the current minute
        if !shutdown_signal {
            arrow_files.retain(|path| {
                let creation = path
                    .metadata()
                    .expect("Arrow file should exist on disk")
                    .created()
                    .expect("Creation time should be accessible");
                // Compare if creation time is actually from previous minute
                minute_from_system_time(creation) < minute_from_system_time(exclude)
            });
        }

        let random_string =
            rand::distributions::Alphanumeric.sample_string(&mut rand::thread_rng(), 15);
        for arrow_file_path in arrow_files {
            if arrow_file_path.metadata().unwrap().len() == 0 {
                error!(
                    "Invalid arrow file {:?} detected for stream {}, removing it",
                    &arrow_file_path, self.stream_name
                );
                remove_file(&arrow_file_path).unwrap();
            } else if let Some(key) = arrow_path_to_parquet(&arrow_file_path, &random_string) {
                grouped_arrow_file
                    .entry(key)
                    .or_default()
                    .push(arrow_file_path);
            } else {
                warn!("Unexpected arrows file: {}", arrow_file_path.display());
            }
        }
        grouped_arrow_file
    }

    pub fn parquet_files(&self) -> Vec<PathBuf> {
        let Ok(dir) = self.data_path.read_dir() else {
            return vec![];
        };

        dir.flatten()
            .map(|file| file.path())
            .filter(|file| {
                file.extension().is_some_and(|ext| ext.eq("parquet"))
                    && std::fs::metadata(file).is_ok_and(|meta| meta.len() > FOOTER_SIZE as u64)
            })
            .collect()
    }

    pub fn schema_files(&self) -> Vec<PathBuf> {
        let Ok(dir) = self.data_path.read_dir() else {
            return vec![];
        };

        dir.flatten()
            .map(|file| file.path())
            .filter(|file| file.extension().is_some_and(|ext| ext.eq("schema")))
            .collect()
    }

    pub fn get_schemas_if_present(&self) -> Option<Vec<Schema>> {
        let Ok(dir) = self.data_path.read_dir() else {
            return None;
        };

        let mut schemas: Vec<Schema> = Vec::new();

        for file in dir.flatten() {
            if let Some(ext) = file.path().extension() {
                if ext.eq("schema") {
                    let file = File::open(file.path()).expect("Schema File should exist");

                    let schema = match serde_json::from_reader(file) {
                        Ok(schema) => schema,
                        Err(_) => continue,
                    };
                    schemas.push(schema);
                }
            }
        }

        if !schemas.is_empty() {
            Some(schemas)
        } else {
            None
        }
    }

    /// Converts arrow files in staging into parquet files, does so only for past minutes when run with `!shutdown_signal`
    pub fn prepare_parquet(&self, shutdown_signal: bool) -> Result<(), StagingError> {
        info!(
            "Starting arrow_conversion job for stream- {}",
            self.stream_name
        );

        let time_partition = self.get_time_partition();
        let custom_partition = self.get_custom_partition();

        // read arrow files on disk
        // convert them to parquet
        let schema = self
            .convert_disk_files_to_parquet(
                time_partition.as_ref(),
                custom_partition.as_ref(),
                shutdown_signal,
            )
            .inspect_err(|err| warn!("Error while converting arrow to parquet- {err:?}"))?;

        // check if there is already a schema file in staging pertaining to this stream
        // if yes, then merge them and save

        if let Some(mut schema) = schema {
            let static_schema_flag = self.get_static_schema_flag();
            if !static_schema_flag {
                // schema is dynamic, read from staging and merge if present

                // need to add something before .schema to make the file have an extension of type `schema`
                let path = RelativePathBuf::from_iter([format!("{}.schema", self.stream_name)])
                    .to_path(&self.data_path);

                let staging_schemas = self.get_schemas_if_present();
                if let Some(mut staging_schemas) = staging_schemas {
                    warn!(
                        "Found {} schemas in staging for stream- {}",
                        staging_schemas.len(),
                        self.stream_name
                    );
                    staging_schemas.push(schema);
                    schema = Schema::try_merge(staging_schemas)?;
                }

                // save the merged schema on staging disk
                // the path should be stream/.ingestor.{id}.schema
                info!("writing schema to path - {path:?}");
                write(path, to_bytes(&schema))?;
            }
        }

        Ok(())
    }

    pub fn recordbatches_cloned(&self, schema: &Arc<Schema>) -> Vec<RecordBatch> {
        self.writer.lock().unwrap().mem.recordbatch_cloned(schema)
    }

    pub fn clear(&self) {
        self.writer.lock().unwrap().mem.clear();
    }

    pub fn flush(&self, forced: bool) {
        let mut writer = self.writer.lock().unwrap();
        // Flush memory
        writer.mem.clear();
        // Drop schema -> disk writer mapping, triggers flush to disk
        writer.disk.retain(|_, w| !forced && w.is_current());
    }

    fn parquet_writer_props(
        &self,
        merged_schema: &Schema,
        time_partition: Option<&String>,
        custom_partition: Option<&String>,
    ) -> WriterProperties {
        // Determine time partition field
        let time_partition_field = time_partition.map_or(DEFAULT_TIMESTAMP_KEY, |tp| tp.as_str());

        // Find time partition index
        let time_partition_idx = merged_schema.index_of(time_partition_field).unwrap_or(0);

        let mut props = WriterProperties::builder()
            .set_max_row_group_size(self.options.row_group_size)
            .set_compression(self.options.parquet_compression.into())
            .set_column_encoding(
                ColumnPath::new(vec![time_partition_field.to_string()]),
                Encoding::DELTA_BINARY_PACKED,
            );

        // Create sorting columns
        let mut sorting_column_vec = vec![SortingColumn {
            column_idx: time_partition_idx as i32,
            descending: true,
            nulls_first: true,
        }];

        // Describe custom partition column encodings and sorting
        if let Some(custom_partition) = custom_partition {
            for partition in custom_partition.split(',') {
                if let Ok(idx) = merged_schema.index_of(partition) {
                    let column_path = ColumnPath::new(vec![partition.to_string()]);
                    props = props.set_column_encoding(column_path, Encoding::DELTA_BYTE_ARRAY);

                    sorting_column_vec.push(SortingColumn {
                        column_idx: idx as i32,
                        descending: true,
                        nulls_first: true,
                    });
                }
            }
        }

        // Set sorting columns
        props.set_sorting_columns(Some(sorting_column_vec)).build()
    }

    /// This function reads arrow files, groups their schemas
    ///
    /// converts them into parquet files and returns a merged schema
    pub fn convert_disk_files_to_parquet(
        &self,
        time_partition: Option<&String>,
        custom_partition: Option<&String>,
        shutdown_signal: bool,
    ) -> Result<Option<Schema>, StagingError> {
        let mut schemas = Vec::new();

        let now = SystemTime::now();
        let staging_files = self.arrow_files_grouped_exclude_time(now, shutdown_signal);
        if staging_files.is_empty() {
            metrics::STAGING_FILES
                .with_label_values(&[&self.stream_name])
                .set(0);
            metrics::STORAGE_SIZE
                .with_label_values(&["staging", &self.stream_name, "arrows"])
                .set(0);
            metrics::STORAGE_SIZE
                .with_label_values(&["staging", &self.stream_name, "parquet"])
                .set(0);
        }

        //find sum of arrow files in staging directory for a stream
        let total_arrow_files = staging_files.values().map(|v| v.len()).sum::<usize>();
        metrics::STAGING_FILES
            .with_label_values(&[&self.stream_name])
            .set(total_arrow_files as i64);

        //find sum of file sizes of all arrow files in staging_files
        let total_arrow_files_size = staging_files
            .values()
            .map(|v| {
                v.iter()
                    .map(|file| file.metadata().unwrap().len())
                    .sum::<u64>()
            })
            .sum::<u64>();
        metrics::STORAGE_SIZE
            .with_label_values(&["staging", &self.stream_name, "arrows"])
            .set(total_arrow_files_size as i64);

        // warn!("staging files-\n{staging_files:?}\n");
        for (parquet_path, arrow_files) in staging_files {
            let record_reader = MergedReverseRecordReader::try_new(&arrow_files);
            if record_reader.readers.is_empty() {
                continue;
            }
            let merged_schema = record_reader.merged_schema();

            let props = self.parquet_writer_props(&merged_schema, time_partition, custom_partition);
            schemas.push(merged_schema.clone());
            let schema = Arc::new(merged_schema);
            let mut part_path = parquet_path.to_owned();
            part_path.set_extension("part");
            let mut part_file = OpenOptions::new()
                .create(true)
                .append(true)
                .open(&part_path)
                .map_err(|_| StagingError::Create)?;
            let mut writer = ArrowWriter::try_new(&mut part_file, schema.clone(), Some(props))?;
            for ref record in record_reader.merged_iter(schema, time_partition.cloned()) {
                writer.write(record)?;
            }
            writer.close()?;

            if part_file.metadata().expect("File was just created").len()
                < parquet::file::FOOTER_SIZE as u64
            {
                error!(
                    "Invalid parquet file {part_path:?} detected for stream {}, removing it",
                    &self.stream_name
                );
                remove_file(part_path).unwrap();
            } else {
                trace!("Parquet file successfully constructed");
                if let Err(e) = std::fs::rename(&part_path, &parquet_path) {
                    error!(
                        "Couldn't rename part file: {part_path:?} -> {parquet_path:?}, error = {e}"
                    );
                }

                for file in arrow_files {
                    let file_size = match file.metadata() {
                        Ok(meta) => meta.len(),
                        Err(err) => {
                            warn!("File ({}) not found; Error = {err}", file.display());
                            continue;
                        }
                    };
                    if remove_file(&file).is_err() {
                        error!("Failed to delete file. Unstable state");
                        process::abort()
                    }
                    metrics::STORAGE_SIZE
                        .with_label_values(&["staging", &self.stream_name, ARROW_FILE_EXTENSION])
                        .sub(file_size as i64);
                }
            }
        }

        if schemas.is_empty() {
            return Ok(None);
        }

        Ok(Some(Schema::try_merge(schemas).unwrap()))
    }

    pub fn updated_schema(&self, current_schema: Schema) -> Schema {
        let staging_files = self.arrow_files();
        let record_reader = MergedRecordReader::try_new(&staging_files).unwrap();
        if record_reader.readers.is_empty() {
            return current_schema;
        }

        let schema = record_reader.merged_schema();

        Schema::try_merge(vec![schema, current_schema]).unwrap()
    }

    /// Stores the provided stream metadata in memory mapping
    pub async fn set_metadata(&self, updated_metadata: LogStreamMetadata) {
        *self.metadata.write().expect(LOCK_EXPECT) = updated_metadata;
    }

    pub fn get_first_event(&self) -> Option<String> {
        self.metadata
            .read()
            .expect(LOCK_EXPECT)
            .first_event_at
            .clone()
    }

    pub fn get_time_partition(&self) -> Option<String> {
        self.metadata
            .read()
            .expect(LOCK_EXPECT)
            .time_partition
            .clone()
    }

    pub fn get_time_partition_limit(&self) -> Option<NonZeroU32> {
        self.metadata
            .read()
            .expect(LOCK_EXPECT)
            .time_partition_limit
    }

    pub fn get_custom_partition(&self) -> Option<String> {
        self.metadata
            .read()
            .expect(LOCK_EXPECT)
            .custom_partition
            .clone()
    }

    pub fn get_static_schema_flag(&self) -> bool {
        self.metadata.read().expect(LOCK_EXPECT).static_schema_flag
    }

    pub fn get_retention(&self) -> Option<Retention> {
        self.metadata.read().expect(LOCK_EXPECT).retention.clone()
    }

    pub fn get_schema_version(&self) -> SchemaVersion {
        self.metadata.read().expect(LOCK_EXPECT).schema_version
    }

    pub fn get_schema(&self) -> Arc<Schema> {
        let metadata = self.metadata.read().expect(LOCK_EXPECT);

        // sort fields on read from hashmap as order of fields can differ.
        // This provides a stable output order if schema is same between calls to this function
        let fields: Fields = metadata
            .schema
            .values()
            .sorted_by_key(|field| field.name())
            .cloned()
            .collect();

        Arc::new(Schema::new(fields))
    }

    pub fn get_schema_raw(&self) -> HashMap<String, Arc<Field>> {
        self.metadata.read().expect(LOCK_EXPECT).schema.clone()
    }

    pub fn set_retention(&self, retention: Retention) {
        self.metadata.write().expect(LOCK_EXPECT).retention = Some(retention);
    }

    pub fn set_first_event_at(&self, first_event_at: &str) {
        self.metadata.write().expect(LOCK_EXPECT).first_event_at = Some(first_event_at.to_owned());
    }

    /// Removes the `first_event_at` timestamp for the specified stream from the LogStreamMetadata.
    ///
    /// This function is called during the retention task, when the parquet files along with the manifest files are deleted from the storage.
    /// The manifest path is removed from the snapshot in the stream.json
    /// and the first_event_at value in the stream.json is removed.
    ///
    /// # Arguments
    ///
    /// * `stream_name` - The name of the stream for which the `first_event_at` timestamp is to be removed.
    ///
    /// # Returns
    ///
    /// * `Result<(), StreamNotFound>` - Returns `Ok(())` if the `first_event_at` timestamp is successfully removed,
    ///   or a `StreamNotFound` if the stream metadata is not found.
    ///
    /// # Examples
    /// ```ignore
    /// ```rust
    /// let result = metadata.remove_first_event_at("my_stream");
    /// match result {
    ///     Ok(()) => println!("first-event-at removed successfully"),
    ///     Err(e) => eprintln!("Error removing first-event-at from PARSEABLE.streams: {}", e),
    /// }
    /// ```
    pub fn reset_first_event_at(&self) {
        self.metadata
            .write()
            .expect(LOCK_EXPECT)
            .first_event_at
            .take();
    }

    pub fn set_time_partition_limit(&self, time_partition_limit: NonZeroU32) {
        self.metadata
            .write()
            .expect(LOCK_EXPECT)
            .time_partition_limit = Some(time_partition_limit);
    }

    pub fn set_custom_partition(&self, custom_partition: Option<&String>) {
        self.metadata.write().expect(LOCK_EXPECT).custom_partition = custom_partition.cloned();
    }

    pub fn set_hot_tier(&self, enable: bool) {
        self.metadata.write().expect(LOCK_EXPECT).hot_tier_enabled = enable;
    }

    pub fn get_stream_type(&self) -> StreamType {
        self.metadata.read().expect(LOCK_EXPECT).stream_type
    }

    pub fn set_log_source(&self, log_source: Vec<LogSourceEntry>) {
        self.metadata.write().expect(LOCK_EXPECT).log_source = log_source;
    }

    pub fn get_log_source(&self) -> Vec<LogSourceEntry> {
        self.metadata.read().expect(LOCK_EXPECT).log_source.clone()
    }

    pub fn add_log_source(&self, log_source: LogSourceEntry) {
        let metadata = self.metadata.read().expect(LOCK_EXPECT);
        for existing in &metadata.log_source {
            if existing.log_source_format == log_source.log_source_format {
                drop(metadata);
                self.add_fields_to_log_source(
                    &log_source.log_source_format,
                    log_source.fields.clone(),
                );
                return;
            }
        }
        drop(metadata);

        let mut metadata = self.metadata.write().expect(LOCK_EXPECT);
        for existing in &metadata.log_source {
            if existing.log_source_format == log_source.log_source_format {
                self.add_fields_to_log_source(
                    &log_source.log_source_format,
                    log_source.fields.clone(),
                );
                return;
            }
        }
        metadata.log_source.push(log_source);
    }

    pub fn add_fields_to_log_source(&self, log_source: &LogSource, fields: HashSet<String>) {
        let mut metadata = self.metadata.write().expect(LOCK_EXPECT);
        for log_source_entry in metadata.log_source.iter_mut() {
            if log_source_entry.log_source_format == *log_source {
                log_source_entry.fields.extend(fields);
                return;
            }
        }
    }

    pub fn get_fields_from_log_source(&self, log_source: &LogSource) -> Option<HashSet<String>> {
        let metadata = self.metadata.read().expect(LOCK_EXPECT);
        for log_source_entry in metadata.log_source.iter() {
            if log_source_entry.log_source_format == *log_source {
                return Some(log_source_entry.fields.clone());
            }
        }
        None
    }

    /// First flushes arrows onto disk and then converts the arrow into parquet
    pub fn flush_and_convert(&self, shutdown_signal: bool) -> Result<(), StagingError> {
        let start_flush = Instant::now();
        self.flush(shutdown_signal);
        trace!(
            "Flushing stream ({}) took: {}s",
            self.stream_name,
            start_flush.elapsed().as_secs_f64()
        );

        let start_convert = Instant::now();
        self.prepare_parquet(shutdown_signal)?;
        trace!(
            "Converting arrows to parquet on stream ({}) took: {}s",
            self.stream_name,
            start_convert.elapsed().as_secs_f64()
        );

        Ok(())
    }
}

#[derive(Deref, DerefMut, Default)]
pub struct Streams(RwLock<HashMap<String, StreamRef>>);

// PARSEABLE.streams should be updated
// 1. During server start up
// 2. When a new stream is created (make a new entry in the map)
// 3. When a stream is deleted (remove the entry from the map)
// 4. When first event is sent to stream (update the schema)
// 5. When set alert API is called (update the alert)
impl Streams {
    /// Checks after getting an exclusive lock whether the stream already exists, else creates it.
    /// NOTE: This is done to ensure we don't have contention among threads.
    pub fn get_or_create(
        &self,
        options: Arc<Options>,
        stream_name: String,
        metadata: LogStreamMetadata,
        ingestor_id: Option<String>,
    ) -> StreamRef {
        let mut guard = self.write().expect(LOCK_EXPECT);
        if let Some(stream) = guard.get(&stream_name) {
            return stream.clone();
        }

        let stream = Stream::new(options, &stream_name, metadata, ingestor_id);
        guard.insert(stream_name, stream.clone());

        stream
    }

    /// TODO: validate possibility of stream continuing to exist despite being deleted
    pub fn delete(&self, stream_name: &str) {
        self.write().expect(LOCK_EXPECT).remove(stream_name);
    }

    pub fn contains(&self, stream_name: &str) -> bool {
        self.read().expect(LOCK_EXPECT).contains_key(stream_name)
    }

    /// Returns the number of logstreams that parseable is aware of
    pub fn len(&self) -> usize {
        self.read().expect(LOCK_EXPECT).len()
    }

    /// Returns true if parseable is not aware of any streams
    pub fn is_empty(&self) -> bool {
        self.len() == 0
    }

    /// Listing of logstream names that parseable is aware of
    pub fn list(&self) -> Vec<LogStream> {
        self.read()
            .expect(LOCK_EXPECT)
            .keys()
            .map(String::clone)
            .collect()
    }

    pub fn list_internal_streams(&self) -> Vec<String> {
        let map = self.read().expect(LOCK_EXPECT);

        map.iter()
            .filter(|(_, stream)| {
                stream.metadata.read().expect(LOCK_EXPECT).stream_type == StreamType::Internal
            })
            .map(|(k, _)| k.clone())
            .collect()
    }

    /// Asynchronously flushes arrows and compacts into parquet data on all streams in staging,
    /// so that it is ready to be pushed onto objectstore.
    pub fn flush_and_convert(
        &self,
        joinset: &mut JoinSet<Result<(), StagingError>>,
        shutdown_signal: bool,
    ) {
        let streams: Vec<Arc<Stream>> = self
            .read()
            .expect(LOCK_EXPECT)
            .values()
            .map(Arc::clone)
            .collect();
        for stream in streams {
            joinset.spawn(async move { stream.flush_and_convert(shutdown_signal) });
        }
    }
}

#[cfg(test)]
mod tests {
<<<<<<< HEAD
    use std::{io::Write, time::Duration};
=======
    use std::{sync::Barrier, thread::spawn, time::Duration};
>>>>>>> 77ae28ee

    use arrow_array::{Int32Array, StringArray, TimestampMillisecondArray};
    use arrow_schema::{DataType, Field, TimeUnit};
    use chrono::{NaiveDate, TimeDelta, Utc};
    use temp_dir::TempDir;
    use tokio::time::sleep;

    use super::*;

    #[test]
    fn test_staging_new_with_valid_stream() {
        let stream_name = "test_stream";

        let options = Arc::new(Options::default());
        let staging = Stream::new(
            options.clone(),
            stream_name,
            LogStreamMetadata::default(),
            None,
        );

        assert_eq!(
            staging.data_path,
            options.local_stream_data_path(stream_name)
        );
    }

    #[test]
    fn test_staging_with_special_characters() {
        let stream_name = "test_stream_!@#$%^&*()";

        let options = Arc::new(Options::default());
        let staging = Stream::new(
            options.clone(),
            stream_name,
            LogStreamMetadata::default(),
            None,
        );

        assert_eq!(
            staging.data_path,
            options.local_stream_data_path(stream_name)
        );
    }

    #[test]
    fn test_staging_data_path_initialization() {
        let stream_name = "example_stream";

        let options = Arc::new(Options::default());
        let staging = Stream::new(
            options.clone(),
            stream_name,
            LogStreamMetadata::default(),
            None,
        );

        assert_eq!(
            staging.data_path,
            options.local_stream_data_path(stream_name)
        );
    }

    #[test]
    fn test_staging_with_alphanumeric_stream_name() {
        let stream_name = "test123stream";

        let options = Arc::new(Options::default());
        let staging = Stream::new(
            options.clone(),
            stream_name,
            LogStreamMetadata::default(),
            None,
        );

        assert_eq!(
            staging.data_path,
            options.local_stream_data_path(stream_name)
        );
    }

    #[test]
    fn test_arrow_files_empty_directory() {
        let temp_dir = TempDir::new().unwrap();

        let options = Options {
            local_staging_path: temp_dir.path().to_path_buf(),
            ..Default::default()
        };
        let staging = Stream::new(
            Arc::new(options),
            "test_stream",
            LogStreamMetadata::default(),
            None,
        );

        let files = staging.arrow_files();

        assert!(files.is_empty());
    }

    #[test]
    fn generate_correct_path_with_current_time_and_no_custom_partitioning() {
        let stream_name = "test_stream";
        let stream_hash = "abc123";
        let parsed_timestamp = NaiveDate::from_ymd_opt(2023, 10, 1)
            .unwrap()
            .and_hms_opt(12, 30, 0)
            .unwrap();
        let custom_partition_values = HashMap::new();

        let options = Options::default();
        let staging = Stream::new(
            Arc::new(options),
            stream_name,
            LogStreamMetadata::default(),
            None,
        );

        let expected = format!(
            "{stream_hash}.date={}.hour={:02}.minute={}.{}.data.{ARROW_FILE_EXTENSION}",
            parsed_timestamp.date(),
            parsed_timestamp.hour(),
            Minute::from(parsed_timestamp).to_slot(OBJECT_STORE_DATA_GRANULARITY),
            hostname::get().unwrap().into_string().unwrap()
        );

        let generated =
            staging.filename_by_partition(stream_hash, parsed_timestamp, &custom_partition_values);

        assert_eq!(generated, expected);
    }

    #[test]
    fn generate_correct_path_with_current_time_and_custom_partitioning() {
        let stream_name = "test_stream";
        let stream_hash = "abc123";
        let parsed_timestamp = NaiveDate::from_ymd_opt(2023, 10, 1)
            .unwrap()
            .and_hms_opt(12, 30, 0)
            .unwrap();
        let mut custom_partition_values = HashMap::new();
        custom_partition_values.insert("key1".to_string(), "value1".to_string());
        custom_partition_values.insert("key2".to_string(), "value2".to_string());

        let options = Options::default();
        let staging = Stream::new(
            Arc::new(options),
            stream_name,
            LogStreamMetadata::default(),
            None,
        );

        let expected = format!(
            "{stream_hash}.date={}.hour={:02}.minute={}.key1=value1.key2=value2.{}.data.{ARROW_FILE_EXTENSION}",
            parsed_timestamp.date(),
            parsed_timestamp.hour(),
            Minute::from(parsed_timestamp).to_slot(OBJECT_STORE_DATA_GRANULARITY),
            hostname::get().unwrap().into_string().unwrap()
        );

        let generated =
            staging.filename_by_partition(stream_hash, parsed_timestamp, &custom_partition_values);

        assert_eq!(generated, expected);
    }

    #[test]
    fn test_convert_to_parquet_with_empty_staging() -> Result<(), StagingError> {
        let temp_dir = TempDir::new()?;
        let options = Options {
            local_staging_path: temp_dir.path().to_path_buf(),
            ..Default::default()
        };
        let stream = "test_stream".to_string();
        let result = Stream::new(
            Arc::new(options),
            &stream,
            LogStreamMetadata::default(),
            None,
        )
        .convert_disk_files_to_parquet(None, None, false)?;
        assert!(result.is_none());
        // Verify metrics were set to 0
        let staging_files = metrics::STAGING_FILES.with_label_values(&[&stream]).get();
        assert_eq!(staging_files, 0);
        let storage_size_arrows = metrics::STORAGE_SIZE
            .with_label_values(&["staging", &stream, "arrows"])
            .get();
        assert_eq!(storage_size_arrows, 0);
        let storage_size_parquet = metrics::STORAGE_SIZE
            .with_label_values(&["staging", &stream, "parquet"])
            .get();
        assert_eq!(storage_size_parquet, 0);
        Ok(())
    }

    fn write_log(staging: &StreamRef, schema: &Schema, mins: i64) {
        let time: NaiveDateTime = Utc::now()
            .checked_sub_signed(TimeDelta::minutes(mins))
            .unwrap()
            .naive_utc();
        let batch = RecordBatch::try_new(
            Arc::new(schema.clone()),
            vec![
                Arc::new(TimestampMillisecondArray::from(vec![1, 2, 3])),
                Arc::new(Int32Array::from(vec![1, 2, 3])),
                Arc::new(StringArray::from(vec!["a", "b", "c"])),
            ],
        )
        .unwrap();
        staging
            .push(
                "abc",
                &batch,
                time,
                &HashMap::new(),
                StreamType::UserDefined,
            )
            .unwrap();
        staging.flush(true);
    }

    #[test]
    fn different_minutes_multiple_arrow_files_to_parquet() {
        let temp_dir = TempDir::new().unwrap();
        let stream_name = "test_stream";
        let options = Arc::new(Options {
            local_staging_path: temp_dir.path().to_path_buf(),
            row_group_size: 1048576,
            ..Default::default()
        });
        let staging = Stream::new(
            options.clone(),
            stream_name,
            LogStreamMetadata::default(),
            None,
        );

        // Create test arrow files
        let schema = Schema::new(vec![
            Field::new(
                DEFAULT_TIMESTAMP_KEY,
                DataType::Timestamp(TimeUnit::Millisecond, None),
                false,
            ),
            Field::new("id", DataType::Int32, false),
            Field::new("value", DataType::Utf8, false),
        ]);

        for i in 0..3 {
            write_log(&staging, &schema, i);
        }
        // verify the arrow files exist in staging
        assert_eq!(staging.arrow_files().len(), 3);
        drop(staging);

        // Start with a fresh staging
        let staging = Stream::new(options, stream_name, LogStreamMetadata::default(), None);
        let result = staging
            .convert_disk_files_to_parquet(None, None, true)
            .unwrap();

        assert!(result.is_some());
        let result_schema = result.unwrap();
        assert_eq!(result_schema.fields().len(), 3);

        // Verify parquet files were created and the arrow files deleted
        assert_eq!(staging.parquet_files().len(), 3);
        assert_eq!(staging.arrow_files().len(), 0);
    }

    #[test]
    fn same_minute_multiple_arrow_files_to_parquet() {
        let temp_dir = TempDir::new().unwrap();
        let stream_name = "test_stream";
        let options = Arc::new(Options {
            local_staging_path: temp_dir.path().to_path_buf(),
            row_group_size: 1048576,
            ..Default::default()
        });
        let staging = Stream::new(
            options.clone(),
            stream_name,
            LogStreamMetadata::default(),
            None,
        );

        // Create test arrow files
        let schema = Schema::new(vec![
            Field::new(
                DEFAULT_TIMESTAMP_KEY,
                DataType::Timestamp(TimeUnit::Millisecond, None),
                false,
            ),
            Field::new("id", DataType::Int32, false),
            Field::new("value", DataType::Utf8, false),
        ]);

        for _ in 0..3 {
            write_log(&staging, &schema, 0);
        }
        // verify the arrow files exist in staging
        assert_eq!(staging.arrow_files().len(), 1);
        drop(staging);

        // Start with a fresh staging
        let staging = Stream::new(options, stream_name, LogStreamMetadata::default(), None);
        let result = staging
            .convert_disk_files_to_parquet(None, None, true)
            .unwrap();

        assert!(result.is_some());
        let result_schema = result.unwrap();
        assert_eq!(result_schema.fields().len(), 3);

        // Verify parquet files were created and the arrow files deleted
        assert_eq!(staging.parquet_files().len(), 1);
        assert_eq!(staging.arrow_files().len(), 0);
    }

    #[tokio::test]
    async fn miss_current_arrow_file_when_converting_to_parquet() {
        let temp_dir = TempDir::new().unwrap();
        let stream_name = "test_stream";
        let options = Arc::new(Options {
            local_staging_path: temp_dir.path().to_path_buf(),
            row_group_size: 1048576,
            ..Default::default()
        });
        let staging = Stream::new(
            options.clone(),
            stream_name,
            LogStreamMetadata::default(),
            None,
        );

        // Create test arrow files
        let schema = Schema::new(vec![
            Field::new(
                DEFAULT_TIMESTAMP_KEY,
                DataType::Timestamp(TimeUnit::Millisecond, None),
                false,
            ),
            Field::new("id", DataType::Int32, false),
            Field::new("value", DataType::Utf8, false),
        ]);

        // 2 logs in the previous minutes
        for i in 0..2 {
            write_log(&staging, &schema, i);
        }
        sleep(Duration::from_secs(60)).await;

        write_log(&staging, &schema, 0);

        // verify the arrow files exist in staging
        assert_eq!(staging.arrow_files().len(), 3);
        drop(staging);

        // Start with a fresh staging
        let staging = Stream::new(options, stream_name, LogStreamMetadata::default(), None);
        let result = staging
            .convert_disk_files_to_parquet(None, None, false)
            .unwrap();

        assert!(result.is_some());
        let result_schema = result.unwrap();
        assert_eq!(result_schema.fields().len(), 3);

        // Verify parquet files were created and the arrow file left
        assert_eq!(staging.parquet_files().len(), 2);
        assert_eq!(staging.arrow_files().len(), 1);
    }

<<<<<<< HEAD
    fn create_test_file(dir: &TempDir, filename: &str) -> PathBuf {
        let file_path = dir.path().join(filename);
        let mut file = File::create(&file_path).expect("Failed to create test file");
        // Write some dummy content
        file.write_all(b"test content")
            .expect("Failed to write to test file");
        file_path
    }

    #[test]
    fn test_valid_arrow_path_conversion() {
        let temp_dir = TempDir::new().expect("Failed to create temp dir");
        let filename = "12345abcde&key1=value1.date=2020-01-21.hour=10.minute=30.key1=value1.key2=value2.ee529ffc8e76.data.arrows";
        let file_path = create_test_file(&temp_dir, filename);
        let random_string = "random123";

        let result = arrow_path_to_parquet(&file_path, random_string);

        assert!(result.is_some());
        let parquet_path = result.unwrap();
        assert_eq!(
                parquet_path.file_name().unwrap().to_str().unwrap(),
                "date=2020-01-21.hour=10.minute=30.key1=value1.key2=value2.ee529ffc8e76.data.random123.parquet"
            );
    }

    #[test]
    fn test_invalid_arrow_path() {
        let temp_dir = TempDir::new().expect("Failed to create temp dir");
        // Missing the ".data.arrows" suffix
        let filename = "12345abcde&key1=value1.date=2020-01-21.hour=10.minute=30";
        let file_path = create_test_file(&temp_dir, filename);
        let random_string = "random123";

        let result = arrow_path_to_parquet(&file_path, random_string);

        assert!(result.is_none());
    }

    #[test]
    fn test_invalid_schema_key() {
        let temp_dir = TempDir::new().expect("Failed to create temp dir");
        // Invalid schema key with special characters
        let filename = "12345abcde&key1=value1!.date=2020-01-21.hour=10.minute=30.data.arrows";
        let file_path = create_test_file(&temp_dir, filename);
        let random_string = "random123";

        let result = arrow_path_to_parquet(&file_path, random_string);

        assert!(result.is_none());
    }

    #[test]
    fn test_complex_path() {
        let temp_dir = TempDir::new().expect("Failed to create temp dir");
        let nested_dir = temp_dir.path().join("nested/directory/structure");
        std::fs::create_dir_all(&nested_dir).expect("Failed to create nested directories");

        let filename = "20200201T1830f8a5fc1edc567d56&key1=value1&key2=value2.date=2020-01-21.hour=10.minute=30.region=us-west.ee529ffc8e76.data.arrows";
        let file_path = nested_dir.join(filename);

        let mut file = File::create(&file_path).expect("Failed to create test file");
        file.write_all(b"test content")
            .expect("Failed to write to test file");

        let random_string = "random456";

        let result = arrow_path_to_parquet(&file_path, random_string);

        assert!(result.is_some());
        let parquet_path = result.unwrap();
        assert_eq!(
            parquet_path.file_name().unwrap().to_str().unwrap(),
            "date=2020-01-21.hour=10.minute=30.region=us-west.ee529ffc8e76.data.random456.parquet"
        );
    }

    #[test]
    fn test_empty_front_part() {
        let temp_dir = TempDir::new().expect("Failed to create temp dir");
        // Valid but with empty front part
        let filename = "schema_key..data.arrows";
        let file_path = create_test_file(&temp_dir, filename);
        let random_string = "random789";

        let result = arrow_path_to_parquet(&file_path, random_string);

        assert!(result.is_none());
=======
    #[test]
    fn get_or_create_returns_existing_stream() {
        let streams = Streams::default();
        let options = Arc::new(Options::default());
        let stream_name = "test_stream";
        let metadata = LogStreamMetadata::default();
        let ingestor_id = Some("test_ingestor".to_owned());

        // Create the stream first
        let stream1 = streams.get_or_create(
            options.clone(),
            stream_name.to_owned(),
            metadata.clone(),
            ingestor_id.clone(),
        );

        // Call get_or_create again with the same stream_name
        let stream2 = streams.get_or_create(
            options.clone(),
            stream_name.to_owned(),
            metadata.clone(),
            ingestor_id.clone(),
        );

        // Assert that both references point to the same stream
        assert!(Arc::ptr_eq(&stream1, &stream2));

        // Verify the map contains only one entry
        let guard = streams.read().expect("Failed to acquire read lock");
        assert_eq!(guard.len(), 1);
    }

    #[test]
    fn create_and_return_new_stream_when_name_does_not_exist() {
        let streams = Streams::default();
        let options = Arc::new(Options::default());
        let stream_name = "new_stream";
        let metadata = LogStreamMetadata::default();
        let ingestor_id = Some("new_ingestor".to_owned());

        // Assert the stream doesn't exist already
        let guard = streams.read().expect("Failed to acquire read lock");
        assert_eq!(guard.len(), 0);
        assert!(!guard.contains_key(stream_name));
        drop(guard);

        // Call get_or_create with a new stream_name
        let stream = streams.get_or_create(
            options.clone(),
            stream_name.to_owned(),
            metadata.clone(),
            ingestor_id.clone(),
        );

        // verify created stream has the same ingestor_id
        assert_eq!(stream.ingestor_id, ingestor_id);

        // Assert that the stream is created
        let guard = streams.read().expect("Failed to acquire read lock");
        assert_eq!(guard.len(), 1);
        assert!(guard.contains_key(stream_name));
    }

    #[test]
    fn get_or_create_stream_concurrently() {
        let streams = Arc::new(Streams::default());
        let options = Arc::new(Options::default());
        let stream_name = String::from("concurrent_stream");
        let metadata = LogStreamMetadata::default();
        let ingestor_id = Some(String::from("concurrent_ingestor"));

        // Barrier to synchronize threads
        let barrier = Arc::new(Barrier::new(2));

        // Clones for the first thread
        let streams1 = Arc::clone(&streams);
        let options1 = Arc::clone(&options);
        let barrier1 = Arc::clone(&barrier);
        let stream_name1 = stream_name.clone();
        let metadata1 = metadata.clone();
        let ingestor_id1 = ingestor_id.clone();

        // First thread
        let handle1 = spawn(move || {
            barrier1.wait();
            streams1.get_or_create(options1, stream_name1, metadata1, ingestor_id1)
        });

        // Cloned for the second thread
        let streams2 = Arc::clone(&streams);

        // Second thread
        let handle2 = spawn(move || {
            barrier.wait();
            streams2.get_or_create(options, stream_name, metadata, ingestor_id)
        });

        // Wait for both threads to complete and get their results
        let stream1 = handle1.join().expect("Thread 1 panicked");
        let stream2 = handle2.join().expect("Thread 2 panicked");

        // Assert that both references point to the same stream
        assert!(Arc::ptr_eq(&stream1, &stream2));

        // Verify the map contains only one entry
        let guard = streams.read().expect("Failed to acquire read lock");
        assert_eq!(guard.len(), 1);
>>>>>>> 77ae28ee
    }
}<|MERGE_RESOLUTION|>--- conflicted
+++ resolved
@@ -836,11 +836,7 @@
 
 #[cfg(test)]
 mod tests {
-<<<<<<< HEAD
-    use std::{io::Write, time::Duration};
-=======
-    use std::{sync::Barrier, thread::spawn, time::Duration};
->>>>>>> 77ae28ee
+    use std::{io::Write, sync::Barrier, thread::spawn, time::Duration};
 
     use arrow_array::{Int32Array, StringArray, TimestampMillisecondArray};
     use arrow_schema::{DataType, Field, TimeUnit};
@@ -1216,7 +1212,6 @@
         assert_eq!(staging.arrow_files().len(), 1);
     }
 
-<<<<<<< HEAD
     fn create_test_file(dir: &TempDir, filename: &str) -> PathBuf {
         let file_path = dir.path().join(filename);
         let mut file = File::create(&file_path).expect("Failed to create test file");
@@ -1305,7 +1300,8 @@
         let result = arrow_path_to_parquet(&file_path, random_string);
 
         assert!(result.is_none());
-=======
+    }
+
     #[test]
     fn get_or_create_returns_existing_stream() {
         let streams = Streams::default();
@@ -1413,6 +1409,5 @@
         // Verify the map contains only one entry
         let guard = streams.read().expect("Failed to acquire read lock");
         assert_eq!(guard.len(), 1);
->>>>>>> 77ae28ee
     }
 }