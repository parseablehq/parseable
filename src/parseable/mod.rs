/*
 * Parseable Server (C) 2022 - 2024 Parseable, Inc.
 *
 * This program is free software: you can redistribute it and/or modify
 * it under the terms of the GNU Affero General Public License as
 * published by the Free Software Foundation, either version 3 of the
 * License, or (at your option) any later version.
 *
 * This program is distributed in the hope that it will be useful,
 * but WITHOUT ANY WARRANTY; without even the implied warranty of
 * MERCHANTABILITY or FITNESS FOR A PARTICULAR PURPOSE.  See the
 * GNU Affero General Public License for more details.
 *
 * You should have received a copy of the GNU Affero General Public License
 * along with this program.  If not, see <http://www.gnu.org/licenses/>.
 *
 *
 */

use std::{collections::HashMap, num::NonZeroU32, path::PathBuf, str::FromStr, sync::Arc};

use actix_web::http::header::HeaderMap;
use arrow_schema::{Field, Schema};
use bytes::Bytes;
use chrono::Local;
use clap::{error::ErrorKind, Parser};
use http::{header::CONTENT_TYPE, HeaderName, HeaderValue, StatusCode};
use once_cell::sync::Lazy;
pub use staging::StagingError;
use streams::StreamRef;
pub use streams::{StreamNotFound, Streams};
use tracing::error;

#[cfg(feature = "kafka")]
use crate::connectors::kafka::config::KafkaConfig;
use crate::{
    cli::{Cli, Options, StorageOptions},
    event::format::LogSource,
    handlers::{
        http::{
            cluster::{sync_streams_with_ingestors, INTERNAL_STREAM_NAME},
            ingest::PostError,
            logstream::error::{CreateStreamError, StreamError},
            modal::{utils::logstream_utils::PutStreamHeaders, IngestorMetadata},
        },
        STREAM_TYPE_KEY,
    },
    metadata::{LogStreamMetadata, SchemaVersion},
    option::Mode,
    static_schema::{convert_static_schema_to_arrow_schema, StaticSchema},
    storage::{
        object_storage::parseable_json_path, ObjectStorageError, ObjectStorageProvider,
        ObjectStoreFormat, Owner, Permisssion, StreamType,
    },
    validator,
};

mod staging;
mod streams;

<<<<<<< HEAD
/// File extension for "finish"ed arrow files in staging
const ARROW_FILE_EXTENSION: &str = "data.arrows";

/// File extension for un"finish"ed arrow files in staging
const ARROW_PART_FILE_EXTENSION: &str = "part.arrows";
=======
/// File extension for arrow files in staging
const ARROW_FILE_EXTENSION: &str = "arrows";
>>>>>>> f7d366e8

/// Name of a Stream
/// NOTE: this used to be a struct, flattened out for simplicity
pub type LogStream = String;

pub const JOIN_COMMUNITY: &str =
    "Join us on Parseable Slack community for questions : https://logg.ing/community";
pub const STREAM_EXISTS: &str = "Stream exists";

/// Shared state of the Parseable server.
pub static PARSEABLE: Lazy<Parseable> = Lazy::new(|| match Cli::parse().storage {
    StorageOptions::Local(args) => {
        if args.options.staging_dir() == &args.storage.root {
            clap::Error::raw(
                ErrorKind::ValueValidation,
                "Cannot use same path for storage and staging",
            )
            .exit();
        }

        if args.options.hot_tier_storage_path.is_some() {
            clap::Error::raw(
                ErrorKind::ValueValidation,
                "Cannot use hot tier with local-store subcommand.",
            )
            .exit();
        }

        Parseable::new(
            args.options,
            #[cfg(feature = "kafka")]
            args.kafka,
            Arc::new(args.storage),
        )
    }
    StorageOptions::S3(args) => Parseable::new(
        args.options,
        #[cfg(feature = "kafka")]
        args.kafka,
        Arc::new(args.storage),
    ),
    StorageOptions::Blob(args) => Parseable::new(
        args.options,
        #[cfg(feature = "kafka")]
        args.kafka,
        Arc::new(args.storage),
    ),
});

/// All state related to parseable, in one place.
pub struct Parseable {
    /// Configuration variables for parseable
    pub options: Arc<Options>,
    /// Storage engine backing parseable
    pub storage: Arc<dyn ObjectStorageProvider>,
    /// Metadata and staging realting to each logstreams
    /// A globally shared mapping of `Streams` that parseable is aware of.
    pub streams: Streams,
    /// Metadata associated only with an ingestor
    pub ingestor_metadata: Option<Arc<IngestorMetadata>>,
    /// Used to configure the kafka connector
    #[cfg(feature = "kafka")]
    pub kafka_config: KafkaConfig,
}

impl Parseable {
    pub fn new(
        options: Options,
        #[cfg(feature = "kafka")] kafka_config: KafkaConfig,
        storage: Arc<dyn ObjectStorageProvider>,
    ) -> Self {
        let ingestor_metadata = match &options.mode {
            Mode::Ingest => Some(IngestorMetadata::load(&options, storage.as_ref())),
            _ => None,
        };
        Parseable {
            options: Arc::new(options),
            storage,
            streams: Streams::default(),
            ingestor_metadata,
            #[cfg(feature = "kafka")]
            kafka_config,
        }
    }

    /// Try to get the handle of a stream in staging, if it doesn't exist return `None`.
    pub fn get_stream(&self, stream_name: &str) -> Result<StreamRef, StreamNotFound> {
        self.streams
            .read()
            .unwrap()
            .get(stream_name)
            .ok_or_else(|| StreamNotFound(stream_name.to_owned()))
            .cloned()
    }

    /// Get the handle to a stream in staging, create one if it doesn't exist
    pub fn get_or_create_stream(&self, stream_name: &str) -> StreamRef {
        if let Ok(staging) = self.get_stream(stream_name) {
            return staging;
        }

        // Gets write privileges only for creating the stream when it doesn't already exist.
        self.streams.create(
            self.options.clone(),
            stream_name.to_owned(),
            LogStreamMetadata::default(),
            self.ingestor_metadata
                .as_ref()
                .map(|meta| meta.get_ingestor_id()),
        )
    }

    /// Checks for the stream in memory, or loads it from storage when in distributed mode
    pub async fn check_or_load_stream(&self, stream_name: &str) -> bool {
        !self.streams.contains(stream_name)
            && (self.options.mode != Mode::Query
                || !self
                    .create_stream_and_schema_from_storage(stream_name)
                    .await
                    .unwrap_or_default())
    }

    // validate the storage, if the proper path for staging directory is provided
    // if the proper data directory is provided, or s3 bucket is provided etc
    pub async fn validate_storage(&self) -> Result<Option<Bytes>, ObjectStorageError> {
        let obj_store = self.storage.get_object_store();
        let rel_path = parseable_json_path();
        let mut has_parseable_json = false;
        let parseable_json_result = obj_store.get_object(&rel_path).await;
        if parseable_json_result.is_ok() {
            has_parseable_json = true;
        }

        // Lists all the directories in the root of the bucket/directory
        // can be a stream (if it contains .stream.json file) or not
        let has_dirs = match obj_store.list_dirs().await {
            Ok(dirs) => !dirs.is_empty(),
            Err(_) => false,
        };

        let has_streams = obj_store.list_streams().await.is_ok();
        if !has_dirs && !has_parseable_json {
            return Ok(None);
        }
        if has_streams {
            return Ok(Some(parseable_json_result.unwrap()));
        }

        if self.storage.name() == "drive" {
            return Err(ObjectStorageError::Custom(format!("Could not start the server because directory '{}' contains stale data, please use an empty directory, and restart the server.\n{}", self.storage.get_endpoint(), JOIN_COMMUNITY)));
        }

        // S3 bucket mode
        Err(ObjectStorageError::Custom(format!("Could not start the server because bucket '{}' contains stale data, please use an empty bucket and restart the server.\n{}", self.storage.get_endpoint(), JOIN_COMMUNITY)))
    }

    pub fn storage(&self) -> Arc<dyn ObjectStorageProvider> {
        self.storage.clone()
    }

    pub fn hot_tier_dir(&self) -> &Option<PathBuf> {
        &self.options.hot_tier_storage_path
    }

    // returns the string representation of the storage mode
    // drive --> Local drive
    // s3 --> S3 bucket
    // azure_blob --> Azure Blob Storage
    pub fn get_storage_mode_string(&self) -> &str {
        if self.storage.name() == "drive" {
            return "Local drive";
        } else if self.storage.name() == "s3" {
            return "S3 bucket";
        } else if self.storage.name() == "blob_store" {
            return "Azure Blob Storage";
        }
        "Unknown"
    }

    pub fn get_server_mode_string(&self) -> &str {
        match self.options.mode {
            Mode::Query => "Distributed (Query)",
            Mode::Ingest => "Distributed (Ingest)",
            Mode::All => "Standalone",
        }
    }

    // create the ingestor metadata and put the .ingestor.json file in the object store
    pub async fn store_ingestor_metadata(&self) -> anyhow::Result<()> {
        let Some(meta) = self.ingestor_metadata.as_ref() else {
            return Ok(());
        };
        let storage_ingestor_metadata = meta.migrate().await?;
        let store = self.storage.get_object_store();

        // use the id that was generated/found in the staging and
        // generate the path for the object store
        let path = meta.file_path();

        // we are considering that we can always get from object store
        if let Some(mut store_data) = storage_ingestor_metadata {
            if store_data.domain_name != meta.domain_name {
                store_data.domain_name.clone_from(&meta.domain_name);
                store_data.port.clone_from(&meta.port);

                let resource = Bytes::from(serde_json::to_vec(&store_data)?);

                // if pushing to object store fails propagate the error
                store.put_object(&path, resource).await?;
            }
        } else {
            let resource = serde_json::to_vec(&meta)?.into();

            store.put_object(&path, resource).await?;
        }

        Ok(())
    }

    /// list all streams from storage
    /// if stream exists in storage, create stream and schema from storage
    /// and add it to the memory map
    pub async fn create_stream_and_schema_from_storage(
        &self,
        stream_name: &str,
    ) -> Result<bool, StreamError> {
        // Proceed to create log stream if it doesn't exist
        let storage = self.storage.get_object_store();
        let streams = storage.list_streams().await?;
        if !streams.contains(stream_name) {
            return Ok(false);
        }

        let mut stream_metadata = ObjectStoreFormat::default();
        let stream_metadata_bytes = storage.create_stream_from_ingestor(stream_name).await?;
        if !stream_metadata_bytes.is_empty() {
            stream_metadata = serde_json::from_slice::<ObjectStoreFormat>(&stream_metadata_bytes)?;
        }

        let mut schema = Arc::new(Schema::empty());
        let schema_bytes = storage.create_schema_from_ingestor(stream_name).await?;
        if !schema_bytes.is_empty() {
            schema = serde_json::from_slice::<Arc<Schema>>(&schema_bytes)?;
        }

        let static_schema: HashMap<String, Arc<Field>> = schema
            .fields
            .into_iter()
            .map(|field| (field.name().to_string(), field.clone()))
            .collect();

        let created_at = stream_metadata.created_at;
        let time_partition = stream_metadata.time_partition.unwrap_or_default();
        let time_partition_limit = stream_metadata
            .time_partition_limit
            .and_then(|limit| limit.parse().ok());
        let custom_partition = stream_metadata.custom_partition;
        let static_schema_flag = stream_metadata.static_schema_flag;
        let stream_type = stream_metadata.stream_type;
        let schema_version = stream_metadata.schema_version;
        let log_source = stream_metadata.log_source;
        let metadata = LogStreamMetadata::new(
            created_at,
            time_partition,
            time_partition_limit,
            custom_partition,
            static_schema_flag,
            static_schema,
            stream_type,
            schema_version,
            log_source,
        );
        self.streams.create(
            self.options.clone(),
            stream_name.to_string(),
            metadata,
            self.ingestor_metadata
                .as_ref()
                .map(|meta| meta.get_ingestor_id()),
        );

        Ok(true)
    }

    pub async fn create_internal_stream_if_not_exists(&self) -> Result<(), StreamError> {
        match self
            .create_stream_if_not_exists(
                INTERNAL_STREAM_NAME,
                StreamType::Internal,
                LogSource::Pmeta,
            )
            .await
        {
            Err(_) | Ok(true) => return Ok(()),
            _ => {}
        }

        let mut header_map = HeaderMap::new();
        header_map.insert(
            HeaderName::from_str(STREAM_TYPE_KEY).unwrap(),
            HeaderValue::from_str(&StreamType::Internal.to_string()).unwrap(),
        );
        header_map.insert(CONTENT_TYPE, HeaderValue::from_static("application/json"));
        sync_streams_with_ingestors(header_map, Bytes::new(), INTERNAL_STREAM_NAME).await?;

        Ok(())
    }

    // Check if the stream exists and create a new stream if doesn't exist
    pub async fn create_stream_if_not_exists(
        &self,
        stream_name: &str,
        stream_type: StreamType,
        log_source: LogSource,
    ) -> Result<bool, PostError> {
        if self.streams.contains(stream_name) {
            return Ok(true);
        }

        // For distributed deployments, if the stream not found in memory map,
        //check if it exists in the storage
        //create stream and schema from storage
        if self.options.mode != Mode::All
            && self
                .create_stream_and_schema_from_storage(stream_name)
                .await?
        {
            return Ok(false);
        }

        self.create_stream(
            stream_name.to_string(),
            "",
            None,
            None,
            false,
            Arc::new(Schema::empty()),
            stream_type,
            log_source,
        )
        .await?;

        Ok(false)
    }

    pub async fn create_update_stream(
        &self,
        headers: &HeaderMap,
        body: &Bytes,
        stream_name: &str,
    ) -> Result<HeaderMap, StreamError> {
        let PutStreamHeaders {
            time_partition,
            time_partition_limit,
            custom_partition,
            static_schema_flag,
            update_stream_flag,
            stream_type,
            log_source,
        } = headers.into();

        let stream_in_memory_dont_update =
            self.streams.contains(stream_name) && !update_stream_flag;
        let stream_in_storage_only_for_query_node = !self.streams.contains(stream_name)     // check if stream in storage only if not in memory
            && self.options.mode == Mode::Query                                                   // and running in query mode
            && self
                .create_stream_and_schema_from_storage(stream_name)
                .await?;
        if stream_in_memory_dont_update || stream_in_storage_only_for_query_node {
            return Err(StreamError::Custom {
                 msg: format!(
                     "Logstream {stream_name} already exists, please create a new log stream with unique name"
                 ),
                 status: StatusCode::BAD_REQUEST,
             });
        }

        if update_stream_flag {
            return self
                .update_stream(
                    headers,
                    stream_name,
                    &time_partition,
                    static_schema_flag,
                    &time_partition_limit,
                    custom_partition.as_ref(),
                )
                .await;
        }

        let time_partition_in_days = if !time_partition_limit.is_empty() {
            Some(validate_time_partition_limit(&time_partition_limit)?)
        } else {
            None
        };

        if let Some(custom_partition) = &custom_partition {
            validate_custom_partition(custom_partition)?;
        }

        if !time_partition.is_empty() && custom_partition.is_some() {
            return Err(StreamError::Custom {
                msg: "Cannot set both time partition and custom partition".to_string(),
                status: StatusCode::BAD_REQUEST,
            });
        }

        let schema = validate_static_schema(
            body,
            stream_name,
            &time_partition,
            custom_partition.as_ref(),
            static_schema_flag,
        )?;

        self.create_stream(
            stream_name.to_string(),
            &time_partition,
            time_partition_in_days,
            custom_partition.as_ref(),
            static_schema_flag,
            schema,
            stream_type,
            log_source,
        )
        .await?;

        Ok(headers.clone())
    }

    async fn update_stream(
        &self,
        headers: &HeaderMap,
        stream_name: &str,
        time_partition: &str,
        static_schema_flag: bool,
        time_partition_limit: &str,
        custom_partition: Option<&String>,
    ) -> Result<HeaderMap, StreamError> {
        if !self.streams.contains(stream_name) {
            return Err(StreamNotFound(stream_name.to_string()).into());
        }
        if !time_partition.is_empty() {
            return Err(StreamError::Custom {
                msg: "Altering the time partition of an existing stream is restricted.".to_string(),
                status: StatusCode::BAD_REQUEST,
            });
        }
        if static_schema_flag {
            return Err(StreamError::Custom {
                msg: "Altering the schema of an existing stream is restricted.".to_string(),
                status: StatusCode::BAD_REQUEST,
            });
        }
        if !time_partition_limit.is_empty() {
            let time_partition_days = validate_time_partition_limit(time_partition_limit)?;
            self.update_time_partition_limit_in_stream(
                stream_name.to_string(),
                time_partition_days,
            )
            .await?;
            return Ok(headers.clone());
        }
        self.validate_and_update_custom_partition(stream_name, custom_partition)
            .await?;

        Ok(headers.clone())
    }

    #[allow(clippy::too_many_arguments)]
    pub async fn create_stream(
        &self,
        stream_name: String,
        time_partition: &str,
        time_partition_limit: Option<NonZeroU32>,
        custom_partition: Option<&String>,
        static_schema_flag: bool,
        schema: Arc<Schema>,
        stream_type: StreamType,
        log_source: LogSource,
    ) -> Result<(), CreateStreamError> {
        // fail to proceed if invalid stream name
        if stream_type != StreamType::Internal {
            validator::stream_name(&stream_name, stream_type)?;
        }
        // Proceed to create log stream if it doesn't exist
        let storage = self.storage.get_object_store();

        let meta = ObjectStoreFormat {
            created_at: Local::now().to_rfc3339(),
            permissions: vec![Permisssion::new(PARSEABLE.options.username.clone())],
            stream_type,
            time_partition: (!time_partition.is_empty()).then(|| time_partition.to_string()),
            time_partition_limit: time_partition_limit.map(|limit| limit.to_string()),
            custom_partition: custom_partition.cloned(),
            static_schema_flag,
            schema_version: SchemaVersion::V1, // NOTE: Newly created streams are all V1
            owner: Owner {
                id: PARSEABLE.options.username.clone(),
                group: PARSEABLE.options.username.clone(),
            },
            log_source: log_source.clone(),
            ..Default::default()
        };

        match storage
            .create_stream(&stream_name, meta, schema.clone())
            .await
        {
            Ok(created_at) => {
                let mut static_schema: HashMap<String, Arc<Field>> = HashMap::new();

                for (field_name, field) in schema
                    .fields()
                    .iter()
                    .map(|field| (field.name().to_string(), field.clone()))
                {
                    static_schema.insert(field_name, field);
                }

                let metadata = LogStreamMetadata::new(
                    created_at,
                    time_partition.to_owned(),
                    time_partition_limit,
                    custom_partition.cloned(),
                    static_schema_flag,
                    static_schema,
                    stream_type,
                    SchemaVersion::V1, // New stream
                    log_source,
                );
                self.streams.create(
                    self.options.clone(),
                    stream_name.to_string(),
                    metadata,
                    self.ingestor_metadata
                        .as_ref()
                        .map(|meta| meta.get_ingestor_id()),
                );
            }
            Err(err) => {
                return Err(CreateStreamError::Storage { stream_name, err });
            }
        }
        Ok(())
    }

    async fn validate_and_update_custom_partition(
        &self,
        stream_name: &str,
        custom_partition: Option<&String>,
    ) -> Result<(), StreamError> {
        let stream = self.get_stream(stream_name).expect(STREAM_EXISTS);
        if stream.get_time_partition().is_some() {
            return Err(StreamError::Custom {
                msg: "Cannot set both time partition and custom partition".to_string(),
                status: StatusCode::BAD_REQUEST,
            });
        }
        if let Some(custom_partition) = custom_partition {
            validate_custom_partition(custom_partition)?;
        }

        self.update_custom_partition_in_stream(stream_name.to_string(), custom_partition)
            .await?;

        Ok(())
    }

    pub async fn update_time_partition_limit_in_stream(
        &self,
        stream_name: String,
        time_partition_limit: NonZeroU32,
    ) -> Result<(), CreateStreamError> {
        let storage = self.storage.get_object_store();
        if let Err(err) = storage
            .update_time_partition_limit_in_stream(&stream_name, time_partition_limit)
            .await
        {
            return Err(CreateStreamError::Storage { stream_name, err });
        }

        if let Ok(stream) = self.get_stream(&stream_name) {
            stream.set_time_partition_limit(time_partition_limit)
        } else {
            return Err(CreateStreamError::Custom {
                msg: "failed to update time partition limit in metadata".to_string(),
                status: StatusCode::EXPECTATION_FAILED,
            });
        }

        Ok(())
    }

    pub async fn update_custom_partition_in_stream(
        &self,
        stream_name: String,
        custom_partition: Option<&String>,
    ) -> Result<(), CreateStreamError> {
        let stream = self.get_stream(&stream_name).expect(STREAM_EXISTS);
        let static_schema_flag = stream.get_static_schema_flag();
        let time_partition = stream.get_time_partition();
        if static_schema_flag {
            let schema = stream.get_schema();

            if let Some(custom_partition) = custom_partition {
                let custom_partition_list = custom_partition.split(',').collect::<Vec<&str>>();
                for partition in custom_partition_list.iter() {
                    if !schema
                        .fields()
                        .iter()
                        .any(|field| field.name() == partition)
                    {
                        return Err(CreateStreamError::Custom {
                         msg: format!("custom partition field {partition} does not exist in the schema for the stream {stream_name}"),
                         status: StatusCode::BAD_REQUEST,
                     });
                    }
                }

                for partition in custom_partition_list {
                    if time_partition
                        .as_ref()
                        .is_some_and(|time| time == partition)
                    {
                        return Err(CreateStreamError::Custom {
                            msg: format!(
                                "time partition {} cannot be set as custom partition",
                                partition
                            ),
                            status: StatusCode::BAD_REQUEST,
                        });
                    }
                }
            }
        }
        let storage = self.storage.get_object_store();
        if let Err(err) = storage
            .update_custom_partition_in_stream(&stream_name, custom_partition)
            .await
        {
            return Err(CreateStreamError::Storage { stream_name, err });
        }

        stream.set_custom_partition(custom_partition);

        Ok(())
    }

    /// Updates the first-event-at in storage and logstream metadata for the specified stream.
    ///
    /// This function updates the `first-event-at` in both the object store and the stream info metadata.
    /// If either update fails, an error is logged, but the function will still return the `first-event-at`.
    ///
    /// # Arguments
    ///
    /// * `stream_name` - The name of the stream to update.
    /// * `first_event_at` - The value of first-event-at.
    ///
    /// # Returns
    ///
    /// * `Option<String>` - Returns `Some(String)` with the provided timestamp if the update is successful,
    ///   or `None` if an error occurs.
    ///
    /// # Errors
    ///
    /// This function logs an error if:
    /// * The `first-event-at` cannot be updated in the object store.
    /// * The `first-event-at` cannot be updated in the stream info.
    ///
    /// # Examples
    ///```ignore
    /// ```rust
    /// use parseable::handlers::http::modal::utils::logstream_utils::update_first_event_at;
    /// let result = update_first_event_at("my_stream", "2023-01-01T00:00:00Z").await;
    /// match result {
    ///     Some(timestamp) => println!("first-event-at: {}", timestamp),
    ///     None => eprintln!("Failed to update first-event-at"),
    /// }
    /// ```
    pub async fn update_first_event_at(
        &self,
        stream_name: &str,
        first_event_at: &str,
    ) -> Option<String> {
        let storage = self.storage.get_object_store();
        if let Err(err) = storage
            .update_first_event_in_stream(stream_name, first_event_at)
            .await
        {
            error!(
                "Failed to update first_event_at in storage for stream {stream_name:?}: {err:?}"
            );
        }

        match self.get_stream(stream_name) {
            Ok(stream) => stream.set_first_event_at(first_event_at),
            Err(err) => error!(
                "Failed to update first_event_at in stream info for stream {stream_name:?}: {err:?}"
            ),
        }

        Some(first_event_at.to_string())
    }
}

pub fn validate_static_schema(
    body: &Bytes,
    stream_name: &str,
    time_partition: &str,
    custom_partition: Option<&String>,
    static_schema_flag: bool,
) -> Result<Arc<Schema>, CreateStreamError> {
    if !static_schema_flag {
        return Ok(Arc::new(Schema::empty()));
    }

    if body.is_empty() {
        return Err(CreateStreamError::Custom {
                 msg: format!(
                     "Please provide schema in the request body for static schema logstream {stream_name}"
                 ),
                 status: StatusCode::BAD_REQUEST,
             });
    }

    let static_schema: StaticSchema = serde_json::from_slice(body)?;
    let parsed_schema =
        convert_static_schema_to_arrow_schema(static_schema, time_partition, custom_partition)
            .map_err(|_| CreateStreamError::Custom {
                msg: format!("Unable to commit static schema, logstream {stream_name} not created"),
                status: StatusCode::BAD_REQUEST,
            })?;

    Ok(parsed_schema)
}

pub fn validate_time_partition_limit(
    time_partition_limit: &str,
) -> Result<NonZeroU32, CreateStreamError> {
    if !time_partition_limit.ends_with('d') {
        return Err(CreateStreamError::Custom {
            msg: "Missing 'd' suffix for duration value".to_string(),
            status: StatusCode::BAD_REQUEST,
        });
    }
    let days = &time_partition_limit[0..time_partition_limit.len() - 1];
    let Ok(days) = days.parse::<NonZeroU32>() else {
        return Err(CreateStreamError::Custom {
            msg: "Could not convert duration to an unsigned number".to_string(),
            status: StatusCode::BAD_REQUEST,
        });
    };

    Ok(days)
}

pub fn validate_custom_partition(custom_partition: &str) -> Result<(), CreateStreamError> {
    let custom_partition_list = custom_partition.split(',').collect::<Vec<&str>>();
    if custom_partition_list.len() > 1 {
        return Err(CreateStreamError::Custom {
            msg: "Maximum 1 custom partition key is supported".to_string(),
            status: StatusCode::BAD_REQUEST,
        });
    }
    Ok(())
}<|MERGE_RESOLUTION|>--- conflicted
+++ resolved
@@ -58,16 +58,8 @@
 mod staging;
 mod streams;
 
-<<<<<<< HEAD
-/// File extension for "finish"ed arrow files in staging
-const ARROW_FILE_EXTENSION: &str = "data.arrows";
-
-/// File extension for un"finish"ed arrow files in staging
-const ARROW_PART_FILE_EXTENSION: &str = "part.arrows";
-=======
 /// File extension for arrow files in staging
 const ARROW_FILE_EXTENSION: &str = "arrows";
->>>>>>> f7d366e8
 
 /// Name of a Stream
 /// NOTE: this used to be a struct, flattened out for simplicity
