--- conflicted
+++ resolved
@@ -36,21 +36,13 @@
 pub mod alerts_utils;
 pub mod target;
 
-<<<<<<< HEAD
-use crate::metrics::ALERTS_STATES;
 use crate::parseable::PARSEABLE;
-use crate::utils::arrow::get_field;
-use crate::utils::uid;
-use crate::{storage, utils};
-=======
-use crate::option::CONFIG;
 use crate::query::{TableScanVisitor, QUERY_SESSION};
 use crate::rbac::map::SessionKey;
 use crate::storage;
 use crate::storage::ObjectStorageError;
 use crate::sync::schedule_alert_task;
 use crate::utils::time::TimeRange;
->>>>>>> 986749b8
 
 use self::target::Target;
 
@@ -81,40 +73,6 @@
             _ => unreachable!(),
         }
     }
-<<<<<<< HEAD
-
-    fn get_context(
-        &self,
-        stream_name: String,
-        alert_state: AlertState,
-        rule: &Rule,
-        event_row: RecordBatch,
-    ) -> Context {
-        let deployment_instance = format!(
-            "{}://{}",
-            PARSEABLE.options.get_scheme(),
-            PARSEABLE.options.address
-        );
-        let deployment_id = storage::StorageMetadata::global().deployment_id;
-        let deployment_mode = storage::StorageMetadata::global().mode.to_string();
-        let mut additional_labels =
-            serde_json::to_value(rule).expect("rule is perfectly deserializable");
-        utils::json::flatten::flatten_with_parent_prefix(&mut additional_labels, "rule", "_")
-            .expect("can be flattened");
-        Context::new(
-            stream_name,
-            AlertInfo::new(
-                self.name.clone(),
-                self.message.get(event_row),
-                rule.trigger_reason(),
-                alert_state,
-            ),
-            DeploymentInfo::new(deployment_instance, deployment_id, deployment_mode),
-            additional_labels,
-        )
-    }
-=======
->>>>>>> 986749b8
 }
 
 pub struct AggregateResult {
@@ -692,8 +650,8 @@
     fn get_context(&self) -> Context {
         let deployment_instance = format!(
             "{}://{}",
-            CONFIG.options.get_scheme(),
-            CONFIG.options.address
+            PARSEABLE.options.get_scheme(),
+            PARSEABLE.options.address
         );
         let deployment_id = storage::StorageMetadata::global().deployment_id;
         let deployment_mode = storage::StorageMetadata::global().mode.to_string();
@@ -772,7 +730,7 @@
     /// Loads alerts from disk, blocks
     pub async fn load(&self) -> Result<(), AlertError> {
         let mut map = self.alerts.write().await;
-        let store = CONFIG.storage().get_object_store();
+        let store = PARSEABLE.storage().get_object_store();
 
         for alert in store.get_alerts().await.unwrap_or_default() {
             let (handle, rx, tx) =
@@ -827,7 +785,7 @@
         new_state: AlertState,
         trigger_notif: Option<String>,
     ) -> Result<(), AlertError> {
-        let store = CONFIG.storage().get_object_store();
+        let store = PARSEABLE.storage().get_object_store();
 
         // read and modify alert
         let mut alert = self.get_alert_by_id(alert_id).await?;
