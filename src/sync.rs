--- conflicted
+++ resolved
@@ -27,7 +27,7 @@
 
 use crate::alerts::{alerts_utils, AlertConfig, AlertError};
 use crate::option::CONFIG;
-<<<<<<< HEAD
+use crate::staging::STAGING;
 use crate::{storage, STORAGE_CONVERSION_INTERVAL, STORAGE_UPLOAD_INTERVAL};
 
 pub async fn monitor_task_duration<F, Fut, T>(task_name: &str, threshold: Duration, f: F) -> T
@@ -45,7 +45,7 @@
 
     // create the monitoring task future
     let monitor_future = async move {
-        let mut check_interval = interval(Duration::from_millis(100));
+        let mut check_interval = interval(threshold);
 
         loop {
             check_interval.tick().await;
@@ -78,10 +78,6 @@
         _ = monitor_future => unreachable!(), // monitor future never completes
     }
 }
-=======
-use crate::staging::STAGING;
-use crate::{storage, STORAGE_UPLOAD_INTERVAL};
->>>>>>> d1bdec31
 
 pub async fn object_store_sync() -> (
     task::JoinHandle<()>,
