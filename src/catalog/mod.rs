--- conflicted
+++ resolved
@@ -366,13 +366,8 @@
         Mode::All | Mode::Ingest => {
             // get current snapshot
             let stream_first_event = PARSEABLE.get_stream(stream_name)?.get_first_event();
-<<<<<<< HEAD
-            if let Some(event) = stream_first_event {
-                first_event_at = event;
-=======
             if let Some(first_event) = stream_first_event {
                 first_event_at = first_event;
->>>>>>> dc04eb31
             } else {
                 let mut meta = storage.get_object_store_format(stream_name).await?;
                 let meta_clone = meta.clone();
