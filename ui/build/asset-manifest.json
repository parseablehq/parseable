{
  "files": {
    "main.css": "/static/css/main.8e1b0419.css",
<<<<<<< HEAD
    "main.js": "/static/js/main.fd4d9c8f.js",
=======
    "main.js": "/static/js/main.9e6da6cf.js",
>>>>>>> 54aafeb2
    "static/js/787.b603e55d.chunk.js": "/static/js/787.b603e55d.chunk.js",
    "static/media/slack_icon.png": "/static/media/slack_icon.55ad9eabc7f642f5e5a5.png",
    "static/media/documentation_icon.png": "/static/media/documentation_icon.18b10dd030d16dcf402a.png",
    "static/media/Group 295.svg": "/static/media/Group 295.5a7e7bbdd046bb156c2663f350873c5c.svg",
    "static/media/Group 308.svg": "/static/media/Group 308.3142f6f145c101a7a3cfaccbdf9d8c03.svg",
    "static/media/Icon feather-user.svg": "/static/media/Icon feather-user.9818560be617a2db1baa43d40b79859a.svg",
    "index.html": "/index.html",
    "static/media/Icon awesome-stream (1).svg": "/static/media/Icon awesome-stream (1).8e850ec0a4837bbf19c117d74a04ae9d.svg",
    "static/media/Path 369.svg": "/static/media/Path 369.e8adc02833c6a21dc59c.svg",
    "main.8e1b0419.css.map": "/static/css/main.8e1b0419.css.map",
<<<<<<< HEAD
    "main.fd4d9c8f.js.map": "/static/js/main.fd4d9c8f.js.map",
=======
    "main.9e6da6cf.js.map": "/static/js/main.9e6da6cf.js.map",
>>>>>>> 54aafeb2
    "787.b603e55d.chunk.js.map": "/static/js/787.b603e55d.chunk.js.map"
  },
  "entrypoints": [
    "static/css/main.8e1b0419.css",
<<<<<<< HEAD
    "static/js/main.fd4d9c8f.js"
=======
    "static/js/main.9e6da6cf.js"
>>>>>>> 54aafeb2
  ]
}<|MERGE_RESOLUTION|>--- conflicted
+++ resolved
@@ -1,11 +1,7 @@
 {
   "files": {
     "main.css": "/static/css/main.8e1b0419.css",
-<<<<<<< HEAD
     "main.js": "/static/js/main.fd4d9c8f.js",
-=======
-    "main.js": "/static/js/main.9e6da6cf.js",
->>>>>>> 54aafeb2
     "static/js/787.b603e55d.chunk.js": "/static/js/787.b603e55d.chunk.js",
     "static/media/slack_icon.png": "/static/media/slack_icon.55ad9eabc7f642f5e5a5.png",
     "static/media/documentation_icon.png": "/static/media/documentation_icon.18b10dd030d16dcf402a.png",
@@ -16,19 +12,11 @@
     "static/media/Icon awesome-stream (1).svg": "/static/media/Icon awesome-stream (1).8e850ec0a4837bbf19c117d74a04ae9d.svg",
     "static/media/Path 369.svg": "/static/media/Path 369.e8adc02833c6a21dc59c.svg",
     "main.8e1b0419.css.map": "/static/css/main.8e1b0419.css.map",
-<<<<<<< HEAD
-    "main.fd4d9c8f.js.map": "/static/js/main.fd4d9c8f.js.map",
-=======
     "main.9e6da6cf.js.map": "/static/js/main.9e6da6cf.js.map",
->>>>>>> 54aafeb2
     "787.b603e55d.chunk.js.map": "/static/js/787.b603e55d.chunk.js.map"
   },
   "entrypoints": [
     "static/css/main.8e1b0419.css",
-<<<<<<< HEAD
-    "static/js/main.fd4d9c8f.js"
-=======
     "static/js/main.9e6da6cf.js"
->>>>>>> 54aafeb2
   ]
 }